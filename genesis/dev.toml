# Developer network
genesis_time = "2021-12-20T15:00:00.00Z"
native_token = "NAM"
faucet_pow_difficulty = 0
faucet_withdrawal_limit = "1000"

# Some tokens present at genesis.

[token.NAM]
address = "atest1v4ehgw36x3prswzxggunzv6pxqmnvdj9xvcyzvpsggeyvs3cg9qnywf589qnwvfsg5erg3fkl09rg5"
denom = 6
vp = "vp_token"
[token.NAM.balances]
Albert = "1000000"
"Albert.public_key" = "100"
Bertha = "1000000"
"Bertha.public_key" = "2000"
Christel = "1000000"
"Christel.public_key" = "100"
Daewon = "1000000"
Ester = "1000000"
faucet = "922337203685400000000"
"faucet.public_key" = "100"
[token.NAM.parameters]
max_reward_rate = "0.1"
kd_gain_nom = "0.1"
kp_gain_nom = "0.1"
locked_ratio_target_key = "0.6667"

[token.BTC]
address = "atest1v4ehgw36xdzryve5gsc52veeg5cnsv2yx5eygvp38qcrvd29xy6rys6p8yc5xvp4xfpy2v694wgwcp"
denom = 8
vp = "vp_token"
[token.BTC.balances]
Albert = "1000000"
Bertha = "1000000"
Christel = "1000000"
Daewon = "1000000"
Ester = "1000000"
faucet = "9223372036854"
[token.BTC.parameters]
max_reward_rate = "0.1"
kd_gain_nom = "0.1"
kp_gain_nom = "0.1"
locked_ratio_target_key = "0.6667"

[token.ETH]
address = "atest1v4ehgw36xqmr2d3nx3ryvd2xxgmrq33j8qcns33sxezrgv6zxdzrydjrxveygd2yxumrsdpsf9jc2p"
denom = 18
vp = "vp_token"
[token.ETH.balances]
Albert = "1000000"
Bertha = "1000000"
Christel = "1000000"
Daewon = "1000000"
Ester = "1000000"
faucet = "9223372036854"
[token.ETH.parameters]
max_reward_rate = "0.1"
kd_gain_nom = "0.1"
kp_gain_nom = "0.1"
locked_ratio_target_key = "0.6667"

[token.DOT]
address = "atest1v4ehgw36gg6nvs2zgfpyxsfjgc65yv6pxy6nwwfsxgungdzrggeyzv35gveyxsjyxymyz335hur2jn"
denom = 10
vp = "vp_token"
[token.DOT.balances]
Albert = "1000000"
Bertha = "1000000"
Christel = "1000000"
Daewon = "1000000"
Ester = "1000000"
faucet = "9223372036854"
[token.DOT.parameters]
max_reward_rate = "0.1"
kd_gain_nom = "0.1"
kp_gain_nom = "0.1"
locked_ratio_target_key = "0.6667"

[token.Schnitzel]
address = "atest1v4ehgw36xue5xvf5xvuyzvpjx5un2v3k8qeyvd3cxdqns32p89rrxd6xx9zngvpegccnzs699rdnnt"
denom = 6
vp = "vp_token"
[token.Schnitzel.balances]
Albert = "1000000"
Bertha = "1000000"
Christel = "1000000"
Daewon = "1000000"
Ester = "1000000"
faucet = "9223372036854"
[token.Schnitzel.parameters]
max_reward_rate = "0.1"
kd_gain_nom = "0.1"
kp_gain_nom = "0.1"
locked_ratio_target_key = "0.6667"

[token.Apfel]
address = "atest1v4ehgw36gfryydj9g3p5zv3kg9znyd358ycnzsfcggc5gvecgc6ygs2rxv6ry3zpg4zrwdfeumqcz9"
denom = 6
vp = "vp_token"
[token.Apfel.balances]
Albert = "1000000"
Bertha = "1000000"
Christel = "1000000"
Daewon = "1000000"
Ester = "1000000"
faucet = "9223372036854"
[token.Apfel.parameters]
max_reward_rate = "0.1"
kd_gain_nom = "0.1"
kp_gain_nom = "0.1"
locked_ratio_target_key = "0.6667"

[token.Kartoffel]
address = "atest1v4ehgw36gep5ysecxq6nyv3jg3zygv3e89qn2vp48pryxsf4xpznvve5gvmy23fs89pryvf5a6ht90"
public_key = ""
denom = 6
vp = "vp_token"
[token.Kartoffel.balances]
Albert = "1000000"
Bertha = "1000000"
Christel = "1000000"
Daewon = "1000000"
Ester = "1000000"
faucet = "9223372036854"
[token.Kartoffel.parameters]
max_reward_rate = "0.1"
kd_gain_nom = "0.1"
kp_gain_nom = "0.1"
locked_ratio_target_key = "0.6667"

# Some established accounts present at genesis.
[established.faucet]
vp = "vp_testnet_faucet"

[established.Albert]
vp = "vp_user"

[established.Bertha]
vp = "vp_user"

[established.Christel]
vp = "vp_user"

[established.masp]
address = "atest1v4ehgw36xaryysfsx5unvve4g5my2vjz89p52sjxxgenzd348yuyyv3hg3pnjs35g5unvde4ca36y5"
vp = "vp_masp"

[implicit.Daewon]

[implicit.Ester]

# Wasm VP definitions

# Wasm VP definitions

# Implicit VP
[wasm.vp_implicit]
filename = "vp_implicit.wasm"

# Default user VP in established accounts
[wasm.vp_user]
filename = "vp_user.wasm"

# Default validator VP
[wasm.vp_validator]
# filename (relative to wasm path used by the node)
filename = "vp_validator.wasm"

# Faucet VP
[wasm.vp_testnet_faucet]
filename = "vp_testnet_faucet.wasm"

# MASP VP
[wasm.vp_masp]
filename = "vp_masp.wasm"

# General protocol parameters.
[parameters]
# Minimum number of blocks in an epoch.
min_num_of_blocks = 4
# Maximum expected time per block (in seconds).
max_expected_time_per_block = 30
# Max payload size, in bytes, for a tx batch proposal.
max_proposal_bytes = 22020096
<<<<<<< HEAD
# Max amount of gas per block
max_block_gas = 1000000 
=======
# vp whitelist
vp_whitelist = []
# tx whitelist
tx_whitelist = []
# Implicit VP WASM name
implicit_vp = "vp_implicit"
# Expected number of epochs per year (also sets the min duration of an epoch in seconds)
epochs_per_year = 105_120 # 5 minute epochs
# The P gain factor in the Proof of Stake rewards controller
pos_gain_p = "0.1"
# The D gain factor in the Proof of Stake rewards controller
pos_gain_d = "0.1"
# The maximum number of signatures allowed per transaction
max_signatures_per_transaction = 15
>>>>>>> 0c4c7871

# Proof of stake parameters.
[pos_params]
# Maximum number of consensus validators.
max_validator_slots = 128
# Pipeline length (in epochs). Any change in the validator set made in
# epoch 'n' will become active in epoch 'n + pipeline_len'.
pipeline_len = 2
# Unbonding length (in epochs). Validators may have their stake slashed
# for a fault in epoch 'n' up through epoch 'n + unbonding_len'.
unbonding_len = 3
# Votes per fundamental staking token (namnam)
tm_votes_per_token = "0.1"
# Reward for proposing a block.
block_proposer_reward = "0.125"
# Reward for voting on a block.
block_vote_reward = "0.1"
# Maximum inflation rate per annum (10%)
max_inflation_rate = "0.1"
# Targeted ratio of staked tokens to total tokens in the supply
target_staked_ratio = "0.6667"
# Portion of a validator's stake that should be slashed on a duplicate
# vote.
duplicate_vote_min_slash_rate = "0.001"
# Portion of a validator's stake that should be slashed on a light
# client attack.
light_client_attack_min_slash_rate = "0.001"
# Number of epochs above and below (separately) the current epoch to
# consider when doing cubic slashing
cubic_slashing_window_length = 1
# The minimum amount of bonded tokens that a validator needs to be in
# either the `consensus` or `below_capacity` validator sets
validator_stake_threshold = "1"

# Governance parameters.
[gov_params]
# minimum amount of nam token to lock
min_proposal_fund = 500
# proposal code size in bytes
max_proposal_code_size = 500000
# min proposal voting period length in epochs
min_proposal_voting_period = 3
# max proposal period length in epochs
max_proposal_period = 27
# maximum number of characters in the proposal content
max_proposal_content_size = 10000
# minimum epochs between end and grace epoch
min_proposal_grace_epochs = 6<|MERGE_RESOLUTION|>--- conflicted
+++ resolved
@@ -184,10 +184,8 @@
 max_expected_time_per_block = 30
 # Max payload size, in bytes, for a tx batch proposal.
 max_proposal_bytes = 22020096
-<<<<<<< HEAD
 # Max amount of gas per block
 max_block_gas = 1000000 
-=======
 # vp whitelist
 vp_whitelist = []
 # tx whitelist
@@ -202,7 +200,6 @@
 pos_gain_d = "0.1"
 # The maximum number of signatures allowed per transaction
 max_signatures_per_transaction = 15
->>>>>>> 0c4c7871
 
 # Proof of stake parameters.
 [pos_params]
