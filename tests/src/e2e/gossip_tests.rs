//! By default, these tests will run in release mode. This can be disabled
//! by setting environment variable `ANOMA_E2E_DEBUG=true`. For debugging,
//! you'll typically also want to set `RUST_BACKTRACE=1`, e.g.:
//!
//! ```ignore,shell
//! ANOMA_E2E_DEBUG=true RUST_BACKTRACE=1 cargo test e2e::gossip_tests -- --test-threads=1 --nocapture
//! ```
//!
//! To keep the temporary files created by a test, use env var
//! `ANOMA_E2E_KEEP_TEMP=true`.

use std::env;
use std::fs::OpenOptions;
use std::path::PathBuf;

use color_eyre::eyre::Result;
use escargot::CargoBuild;
use serde_json::json;
use setup::constants::*;

use super::setup::ENV_VAR_DEBUG;
use crate::e2e::helpers::{
    find_address, get_actor_rpc, get_gossiper_mm_server,
};
use crate::e2e::setup::{self, Bin, Who};
use crate::{run, run_as};

/// Test that when we "run-gossip" a peer with no seeds should fail
/// bootstrapping kademlia. A peer with a seed should be able to
/// bootstrap kademia and connect to the other peer.
/// In this test we:
/// 1. Check that a gossip node can start and stop cleanly
/// 2. Check that two peers connected to the same seed node discover each other
#[test]
fn run_gossip() -> Result<()> {
    let test =
        setup::network(|genesis| setup::add_validators(2, genesis), None)?;

    // 1. Start the first gossip node and then stop it
    let mut node_0 =
        run_as!(test, Who::Validator(0), Bin::Node, &["gossip"], Some(40))?;
    node_0.send_control('c')?;
    node_0.exp_eof()?;
    drop(node_0);

    // 2. Check that two peers connected to the same seed node discover each
    // other. Start the first gossip node again (the seed node).
    let mut node_0 =
        run_as!(test, Who::Validator(0), Bin::Node, &["gossip"], Some(40))?;
    let (_unread, matched) = node_0.exp_regex(r"Peer id: PeerId\(.*\)")?;
    let node_0_peer_id = matched
        .trim()
        .rsplit_once('\"')
        .unwrap()
        .0
        .rsplit_once('\"')
        .unwrap()
        .1;
    let _bg_node_0 = node_0.background();

    // Start the second gossip node (a peer node)
    let mut node_1 =
        run_as!(test, Who::Validator(1), Bin::Node, &["gossip"], Some(40))?;

    let (_unread, matched) = node_1.exp_regex(r"Peer id: PeerId\(.*\)")?;
    let node_1_peer_id = matched
        .trim()
        .rsplit_once('\"')
        .unwrap()
        .0
        .rsplit_once('\"')
        .unwrap()
        .1;
    node_1.exp_string(&format!(
        "Connect to a new peer: PeerId(\"{}\")",
        node_0_peer_id
    ))?;
    let _bg_node_1 = node_1.background();

    // Start the third gossip node (another peer node)
    let mut node_2 =
        run_as!(test, Who::Validator(2), Bin::Node, &["gossip"], Some(20))?;
    // The third node should connect to node 1 via Identify and Kademlia peer
    // discovery protocol
    node_2.exp_string(&format!(
        "Connect to a new peer: PeerId(\"{}\")",
        node_1_peer_id
    ))?;
    node_2.exp_string(&format!("Identified Peer {}", node_1_peer_id))?;
    node_2
        .exp_string(&format!("Routing updated peer ID: {}", node_1_peer_id))?;

    Ok(())
}

/// This test runs a ledger node and 2 gossip nodes. It then crafts 3 intents
/// and sends them to the matchmaker. The matchmaker should be able to match
/// them into a transfer transaction and submit it to the ledger.
#[test]
fn match_intents() -> Result<()> {
    let test = setup::single_node_net()?;

    // Make sure that the default matchmaker is built
    println!("Building the matchmaker \"mm_token_exch\" implementation...");
    let run_debug = match env::var(ENV_VAR_DEBUG) {
        Ok(val) => val.to_ascii_lowercase() != "false",
        _ => false,
    };
    let manifest_path = test
        .working_dir
        .join("matchmaker")
        .join("mm_token_exch")
        .join("Cargo.toml");
    let cmd = CargoBuild::new().manifest_path(manifest_path);
    let cmd = if run_debug { cmd } else { cmd.release() };
    let msgs = cmd.exec().unwrap();
    for msg in msgs {
        msg.unwrap();
    }
    println!("Done building the matchmaker.");

    let mut ledger =
        run_as!(test, Who::Validator(0), Bin::Node, &["ledger"], Some(40))?;
    ledger.exp_string("Anoma ledger node started")?;
    ledger.exp_string("No state could be found")?;
    // Wait to commit a block
    ledger.exp_regex(r"Committed block hash.*, height: [0-9]+")?;
    let bg_ledger = ledger.background();

    let intent_a_path_input = test.base_dir.path().join("intent.A.data");
    let intent_b_path_input = test.base_dir.path().join("intent.B.data");
    let intent_c_path_input = test.base_dir.path().join("intent.C.data");

    let albert = find_address(&test, ALBERT)?;
    let bertha = find_address(&test, BERTHA)?;
    let christel = find_address(&test, CHRISTEL)?;
    let xan = find_address(&test, XAN)?;
    let btc = find_address(&test, BTC)?;
    let eth = find_address(&test, ETH)?;
    let intent_a_json = json!([
        {
            "key": bertha,
            "addr": bertha,
            "min_buy": "100.0",
            "max_sell": "70",
            "token_buy": xan,
            "token_sell": btc,
            "rate_min": "2",
            "vp_path": test.working_dir.join(VP_ALWAYS_TRUE_WASM).to_string_lossy().into_owned(),
        }
    ]);

    let intent_b_json = json!([
        {
            "key": albert,
            "addr": albert,
            "min_buy": "50",
            "max_sell": "300",
            "token_buy": btc,
            "token_sell": eth,
            "rate_min": "0.7"
        }
    ]);
    let intent_c_json = json!([
        {
            "key": christel,
            "addr": christel,
            "min_buy": "20",
            "max_sell": "200",
            "token_buy": eth,
            "token_sell": xan,
            "rate_min": "0.5"
        }
    ]);
    generate_intent_json(intent_a_path_input.clone(), intent_a_json);
    generate_intent_json(intent_b_path_input.clone(), intent_b_json);
    generate_intent_json(intent_c_path_input.clone(), intent_c_json);

    let validator_one_rpc = get_actor_rpc(&test, &Who::Validator(0));
    let validator_one_gossiper =
        get_gossiper_mm_server(&test, &Who::Validator(0));

    // The RPC port is either 27660 for ABCI or 28660 for ABCI++ (see
    // `setup::network`)
    let rpc_port = (27660
        + if cfg!(feature = "ABCI") {
            0
        } else {
            setup::ABCI_PLUS_PLUS_PORT_OFFSET
        })
    .to_string();
    let rpc_address = format!("127.0.0.1:{}", rpc_port);

    // Start intent gossiper node
    let mut gossiper = run_as!(
        test,
        Who::Validator(0),
        Bin::Node,
        &["gossip", "--rpc", &rpc_address],
        Some(20)
    )?;

    // Wait gossip to start
    gossiper.exp_string(&format!("RPC started at {}", rpc_address))?;
    let _bg_gossiper = gossiper.background();

    // Start matchmaker
    let mut matchmaker = run_as!(
        test,
        Who::Validator(0),
        Bin::Node,
        &[
            "matchmaker",
            "--source",
            "matchmaker",
            "--signing-key",
            "matchmaker-key",
            "--ledger-address",
            &validator_one_rpc,
            "--intent-gossiper",
            &validator_one_gossiper,
        ],
        Some(40)
    )?;

    // Wait for the matchmaker to start
    matchmaker.exp_string("Connected to the server")?;
    let bg_matchmaker = matchmaker.background();

    let rpc_address = format!("http://{}", rpc_address);
    //  Send intent A
    let mut session_send_intent_a = run!(
        test,
        Bin::Client,
        &[
            "intent",
            "--node",
            &rpc_address,
            "--data-path",
            intent_a_path_input.to_str().unwrap(),
            "--topic",
            "asset_v1",
            "--signing-key",
            BERTHA_KEY,
            "--ledger-address",
            &validator_one_rpc
        ],
        Some(40),
    )?;

    // means it sent it correctly but not able to gossip it (which is
    // correct since there is only 1 node)
    session_send_intent_a.exp_string(
        "Failed to publish intent in gossiper: InsufficientPeers",
    )?;
    drop(session_send_intent_a);

    let mut matchmaker = bg_matchmaker.foreground();
    matchmaker.exp_string("trying to match new intent")?;
    let bg_matchmaker = matchmaker.background();

    // Send intent B
    let mut session_send_intent_b = run!(
        test,
        Bin::Client,
        &[
            "intent",
            "--node",
            &rpc_address,
            "--data-path",
            intent_b_path_input.to_str().unwrap(),
            "--topic",
            "asset_v1",
            "--signing-key",
            ALBERT_KEY,
            "--ledger-address",
            &validator_one_rpc
        ],
        Some(40),
    )?;

    // means it sent it correctly but not able to gossip it (which is
    // correct since there is only 1 node)
    session_send_intent_b.exp_string(
        "Failed to publish intent in gossiper: InsufficientPeers",
    )?;
    drop(session_send_intent_b);

    let mut matchmaker = bg_matchmaker.foreground();
    matchmaker.exp_string("trying to match new intent")?;
    let bg_matchmaker = matchmaker.background();

    // Send intent C
    let mut session_send_intent_c = run!(
        test,
        Bin::Client,
        &[
            "intent",
            "--node",
            &rpc_address,
            "--data-path",
            intent_c_path_input.to_str().unwrap(),
            "--topic",
            "asset_v1",
            "--signing-key",
            CHRISTEL_KEY,
            "--ledger-address",
            &validator_one_rpc
        ],
        Some(40),
    )?;

    // means it sent it correctly but not able to gossip it (which is
    // correct since there is only 1 node)
    session_send_intent_c.exp_string(
        "Failed to publish intent in gossiper: InsufficientPeers",
    )?;
    drop(session_send_intent_c);

    // check that the transfers transactions are correct
    let mut matchmaker = bg_matchmaker.foreground();
    matchmaker.exp_string(&format!(
        "crafting transfer: {}, {}, 70",
        bertha, albert
    ))?;
    matchmaker.exp_string(&format!(
        "crafting transfer: {}, {}, 200",
        christel, bertha
    ))?;
    matchmaker.exp_string(&format!(
        "crafting transfer: {}, {}, 100",
        albert, christel
    ))?;

    // check that the all VPs accept the transaction
<<<<<<< HEAD
    ledger.exp_string("all VPs accepted apply_tx storage modification")?;
=======
    let mut ledger = bg_ledger.foreground();
    ledger.exp_string("all VPs accepted transaction")?;
>>>>>>> 19e67df2

    Ok(())
}

fn generate_intent_json(
    intent_path: PathBuf,
    exchange_json: serde_json::Value,
) {
    let intent_writer = OpenOptions::new()
        .create(true)
        .write(true)
        .truncate(true)
        .open(intent_path)
        .unwrap();
    serde_json::to_writer(intent_writer, &exchange_json).unwrap();
}<|MERGE_RESOLUTION|>--- conflicted
+++ resolved
@@ -333,12 +333,8 @@
     ))?;
 
     // check that the all VPs accept the transaction
-<<<<<<< HEAD
-    ledger.exp_string("all VPs accepted apply_tx storage modification")?;
-=======
     let mut ledger = bg_ledger.foreground();
     ledger.exp_string("all VPs accepted transaction")?;
->>>>>>> 19e67df2
 
     Ok(())
 }
