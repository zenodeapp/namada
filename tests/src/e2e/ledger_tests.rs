--- conflicted
+++ resolved
@@ -24,11 +24,8 @@
 use serde_json::json;
 use setup::constants::*;
 
-<<<<<<< HEAD
 use super::setup::{disable_eth_fullnode, working_dir};
-=======
 use super::setup::get_all_wasms_hashes;
->>>>>>> 836a6dea
 use crate::e2e::helpers::{
     find_address, find_voting_power, get_actor_rpc, get_epoch,
 };
@@ -93,12 +90,8 @@
     let mut non_validator =
         run_as!(test, Who::NonValidator, Bin::Node, args, Some(40))?;
     non_validator.exp_string("Anoma ledger node started")?;
-<<<<<<< HEAD
-    non_validator.exp_string("This node is a fullnode")?;
+    non_validator.exp_string("This node is not a validator")?;
     non_validator.exp_string("Starting RPC HTTP server on")?;
-=======
-    non_validator.exp_string("This node is not a validator")?;
->>>>>>> 836a6dea
 
     let bg_validator_0 = validator_0.background();
     let bg_validator_1 = validator_1.background();
@@ -1904,12 +1897,8 @@
     let mut non_validator =
         run_as!(test, Who::NonValidator, Bin::Node, args, Some(40))?;
     non_validator.exp_string("Anoma ledger node started")?;
-<<<<<<< HEAD
-    non_validator.exp_string("This node is a fullnode")?;
+    non_validator.exp_string("This node is not a validator")?;
     non_validator.exp_string("Starting RPC HTTP server on")?;
-=======
-    non_validator.exp_string("This node is not a validator")?;
->>>>>>> 836a6dea
 
     let bg_validator_0 = validator_0.background();
     let bg_validator_1 = validator_1.background();
