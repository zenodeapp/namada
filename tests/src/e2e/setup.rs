--- conflicted
+++ resolved
@@ -840,11 +840,8 @@
     pub const CHRISTEL: &str = "Christel";
     pub const CHRISTEL_KEY: &str = "Christel-key";
     pub const DAEWON: &str = "Daewon";
-<<<<<<< HEAD
     pub const DAEWON_KEY: &str = "Daewon-key";
-=======
     pub const ESTER: &str = "Ester";
->>>>>>> f61b635f
     pub const MATCHMAKER_KEY: &str = "matchmaker-key";
     pub const MASP: &str = "atest1v4ehgw36xaryysfsx5unvve4g5my2vjz89p52sjxxgenzd348yuyyv3hg3pnjs35g5unvde4ca36y5";
 
