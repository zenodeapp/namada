//! A tx for a PoS bond that stakes tokens via a self-bond or delegation.

use namada_tx_prelude::*;

#[transaction]
fn apply_tx(ctx: &mut Ctx, tx_data: Vec<u8>) -> TxResult {
    let signed = SignedTxData::try_from_slice(&tx_data[..])
        .wrap_err("failed to decode SignedTxData")?;
    let data = signed.data.ok_or_err_msg("Missing data")?;
    let bond = transaction::pos::Bond::try_from_slice(&data[..])
        .wrap_err("failed to decode Bond")?;

    ctx.bond_tokens(bond.source.as_ref(), &bond.validator, bond.amount)
}

#[cfg(test)]
mod tests {
    use std::collections::HashMap;

    use namada::ledger::pos::PosParams;
    use namada::proto::Tx;
    use namada::types::storage::Epoch;
    use namada_tests::log::test;
    use namada_tests::native_vp::pos::init_pos;
    use namada_tests::native_vp::TestNativeVpEnv;
    use namada_tests::tx::*;
    use namada_tx_prelude::address::testing::{
        arb_established_address, arb_non_internal_address,
    };
    use namada_tx_prelude::address::InternalAddress;
    use namada_tx_prelude::key::testing::arb_common_keypair;
    use namada_tx_prelude::key::RefTo;
    use namada_tx_prelude::proof_of_stake::parameters::testing::arb_pos_params;
    use namada_tx_prelude::token;
    use namada_vp_prelude::proof_of_stake::types::{
        Bond, VotingPower, VotingPowerDelta,
    };
    use namada_vp_prelude::proof_of_stake::{BondId, GenesisValidator, PosVP};
    use proptest::prelude::*;
    use rust_decimal;

    use super::*;

    proptest! {
        /// In this test we setup the ledger and PoS system with an arbitrary
        /// initial state with 1 genesis validator and arbitrary PoS parameters. We then
        /// generate an arbitrary bond that we'd like to apply.
        ///
        /// After we apply the bond, we check that all the storage values
        /// in PoS system have been updated as expected and then we also check
        /// that this transaction is accepted by the PoS validity predicate.
        #[test]
        fn test_tx_bond(
            (initial_stake, bond) in arb_initial_stake_and_bond(),
            // A key to sign the transaction
            key in arb_common_keypair(),
            pos_params in arb_pos_params()) {
            test_tx_bond_aux(initial_stake, bond, key, pos_params).unwrap()
        }
    }

    fn test_tx_bond_aux(
        initial_stake: token::Amount,
        bond: transaction::pos::Bond,
        key: key::common::SecretKey,
        pos_params: PosParams,
    ) -> TxResult {
        let is_delegation = matches!(
            &bond.source, Some(source) if *source != bond.validator);
        let consensus_key = key::testing::keypair_1().ref_to();
<<<<<<< HEAD
=======
        let commission_rate = rust_decimal::Decimal::new(5, 2);
        let max_commission_rate_change = rust_decimal::Decimal::new(1, 2);
>>>>>>> 6b92f2ce

        let genesis_validators = [GenesisValidator {
            address: bond.validator.clone(),
            tokens: initial_stake,
            consensus_key,
<<<<<<< HEAD
=======
            commission_rate,
            max_commission_rate_change,
>>>>>>> 6b92f2ce
        }];

        init_pos(&genesis_validators[..], &pos_params, Epoch(0));

        let native_token = tx_host_env::with(|tx_env| {
            if let Some(source) = &bond.source {
                tx_env.spawn_accounts([source]);
            }

            // Ensure that the bond's source has enough tokens for the bond
            let target = bond.source.as_ref().unwrap_or(&bond.validator);
            let native_token = tx_env.storage.native_token.clone();
            tx_env.credit_tokens(target, &native_token, bond.amount);
            native_token
        });

        let tx_code = vec![];
        let tx_data = bond.try_to_vec().unwrap();
        let tx = Tx::new(tx_code, Some(tx_data));
        let signed_tx = tx.sign(&key);
        let tx_data = signed_tx.data.unwrap();

        // Read the data before the tx is executed
        let pos_balance_key = token::balance_key(
            &native_token,
            &Address::Internal(InternalAddress::PoS),
        );
        let pos_balance_pre: token::Amount = ctx()
            .read(&pos_balance_key)?
            .expect("PoS must have balance");
        assert_eq!(pos_balance_pre, initial_stake);
        let total_voting_powers_pre = ctx().read_total_voting_power()?;
        let validator_sets_pre = ctx().read_validator_set()?;
        let validator_voting_powers_pre =
            ctx().read_validator_voting_power(&bond.validator)?.unwrap();

        apply_tx(ctx(), tx_data)?;

        // Read the data after the tx is executed

        // The following storage keys should be updated:

        //     - `#{PoS}/validator/#{validator}/total_deltas`
        let total_delta_post =
            ctx().read_validator_total_deltas(&bond.validator)?;
        for epoch in 0..pos_params.pipeline_len {
            assert_eq!(
                total_delta_post.as_ref().unwrap().get(epoch),
                Some(initial_stake.into()),
                "The total deltas before the pipeline offset must not change \
                 - checking in epoch: {epoch}"
            );
        }
        for epoch in pos_params.pipeline_len..=pos_params.unbonding_len {
            let expected_stake =
                i128::from(initial_stake) + i128::from(bond.amount);
            assert_eq!(
                total_delta_post.as_ref().unwrap().get(epoch),
                Some(expected_stake),
                "The total deltas at and after the pipeline offset epoch must \
                 be incremented by the bonded amount - checking in epoch: \
                 {epoch}"
            );
        }

        //     - `#{staking_token}/balance/#{PoS}`
        let pos_balance_post: token::Amount =
            ctx().read(&pos_balance_key)?.unwrap();
        assert_eq!(pos_balance_pre + bond.amount, pos_balance_post);

        //     - `#{PoS}/bond/#{owner}/#{validator}`
        let bond_src = bond
            .source
            .clone()
            .unwrap_or_else(|| bond.validator.clone());
        let bond_id = BondId {
            validator: bond.validator.clone(),
            source: bond_src,
        };
        let bonds_post = ctx().read_bond(&bond_id)?.unwrap();

        if is_delegation {
            // A delegation is applied at pipeline offset
            for epoch in 0..pos_params.pipeline_len {
                let bond: Option<Bond<token::Amount>> = bonds_post.get(epoch);
                assert!(
                    bond.is_none(),
                    "Delegation before pipeline offset should be empty - \
                     checking epoch {epoch}, got {bond:#?}"
                );
            }
            for epoch in pos_params.pipeline_len..=pos_params.unbonding_len {
                let start_epoch =
                    namada_tx_prelude::proof_of_stake::types::Epoch::from(
                        pos_params.pipeline_len,
                    );
                let expected_bond =
                    HashMap::from_iter([(start_epoch, bond.amount)]);
                let bond: Bond<token::Amount> = bonds_post.get(epoch).unwrap();
                assert_eq!(
                    bond.pos_deltas, expected_bond,
                    "Delegation at and after pipeline offset should be equal \
                     to the bonded amount - checking epoch {epoch}"
                );
            }
        } else {
            let genesis_epoch =
                namada_tx_prelude::proof_of_stake::types::Epoch::from(0);
            // It was a self-bond
            for epoch in 0..pos_params.pipeline_len {
                let expected_bond =
                    HashMap::from_iter([(genesis_epoch, initial_stake)]);
                let bond: Bond<token::Amount> = bonds_post
                    .get(epoch)
                    .expect("Genesis validator should already have self-bond");
                assert_eq!(
                    bond.pos_deltas, expected_bond,
                    "Self-bond before pipeline offset should be equal to the \
                     genesis initial stake - checking epoch {epoch}"
                );
            }
            for epoch in pos_params.pipeline_len..=pos_params.unbonding_len {
                let start_epoch =
                    namada_tx_prelude::proof_of_stake::types::Epoch::from(
                        pos_params.pipeline_len,
                    );
                let expected_bond = HashMap::from_iter([
                    (genesis_epoch, initial_stake),
                    (start_epoch, bond.amount),
                ]);
                let bond: Bond<token::Amount> = bonds_post.get(epoch).unwrap();
                assert_eq!(
                    bond.pos_deltas, expected_bond,
                    "Self-bond at and after pipeline offset should contain \
                     genesis stake and the bonded amount - checking epoch \
                     {epoch}"
                );
            }
        }

        // If the voting power from validator's initial stake is different
        // from the voting power after the bond is applied, we expect the
        // following 3 fields to be updated:
        //     - `#{PoS}/total_voting_power` (optional)
        //     - `#{PoS}/validator_set` (optional)
        //     - `#{PoS}/validator/#{validator}/voting_power` (optional)
        let total_voting_powers_post = ctx().read_total_voting_power()?;
        let validator_sets_post = ctx().read_validator_set()?;
        let validator_voting_powers_post =
            ctx().read_validator_voting_power(&bond.validator)?.unwrap();

        let voting_power_pre =
            VotingPower::from_tokens(initial_stake, &pos_params);
        let voting_power_post =
            VotingPower::from_tokens(initial_stake + bond.amount, &pos_params);
        if voting_power_pre == voting_power_post {
            // None of the optional storage fields should have been updated
            assert_eq!(total_voting_powers_pre, total_voting_powers_post);
            assert_eq!(validator_sets_pre, validator_sets_post);
            assert_eq!(
                validator_voting_powers_pre,
                validator_voting_powers_post
            );
        } else {
            for epoch in 0..pos_params.pipeline_len {
                let total_voting_power_pre = total_voting_powers_pre.get(epoch);
                let total_voting_power_post =
                    total_voting_powers_post.get(epoch);
                assert_eq!(
                    total_voting_power_pre, total_voting_power_post,
                    "Total voting power before pipeline offset must not \
                     change - checking epoch {epoch}"
                );

                let validator_set_pre = validator_sets_pre.get(epoch);
                let validator_set_post = validator_sets_post.get(epoch);
                assert_eq!(
                    validator_set_pre, validator_set_post,
                    "Validator set before pipeline offset must not change - \
                     checking epoch {epoch}"
                );

                let validator_voting_power_pre =
                    validator_voting_powers_pre.get(epoch);
                let validator_voting_power_post =
                    validator_voting_powers_post.get(epoch);
                assert_eq!(
                    validator_voting_power_pre, validator_voting_power_post,
                    "Validator's voting power before pipeline offset must not \
                     change - checking epoch {epoch}"
                );
            }
            for epoch in pos_params.pipeline_len..=pos_params.unbonding_len {
                let total_voting_power_pre =
                    total_voting_powers_pre.get(epoch).unwrap();
                let total_voting_power_post =
                    total_voting_powers_post.get(epoch).unwrap();
                assert_ne!(
                    total_voting_power_pre, total_voting_power_post,
                    "Total voting power at and after pipeline offset must \
                     have changed - checking epoch {epoch}"
                );

                let validator_set_pre = validator_sets_pre.get(epoch).unwrap();
                let validator_set_post =
                    validator_sets_post.get(epoch).unwrap();
                assert_ne!(
                    validator_set_pre, validator_set_post,
                    "Validator set at and after pipeline offset must have \
                     changed - checking epoch {epoch}"
                );

                let validator_voting_power_pre =
                    validator_voting_powers_pre.get(epoch).unwrap();
                let validator_voting_power_post =
                    validator_voting_powers_post.get(epoch).unwrap();
                assert_ne!(
                    validator_voting_power_pre, validator_voting_power_post,
                    "Validator's voting power at and after pipeline offset \
                     must have changed - checking epoch {epoch}"
                );

                // Expected voting power from the model ...
                let expected_validator_voting_power: VotingPowerDelta =
                    voting_power_post.try_into().unwrap();
                // ... must match the voting power read from storage
                assert_eq!(
                    validator_voting_power_post,
                    expected_validator_voting_power
                );
            }
        }

        // Use the tx_env to run PoS VP
        let tx_env = tx_host_env::take();
        let vp_env = TestNativeVpEnv::from_tx_env(tx_env, address::POS);
        let result = vp_env.validate_tx(PosVP::new);
        let result =
            result.expect("Validation of valid changes must not fail!");
        assert!(
            result,
            "PoS Validity predicate must accept this transaction"
        );
        Ok(())
    }

    prop_compose! {
        /// Generates an initial validator stake and a bond, while making sure
        /// that the `initial_stake + bond.amount <= u64::MAX` to avoid
        /// overflow.
        fn arb_initial_stake_and_bond()
            // Generate initial stake
            (initial_stake in token::testing::arb_amount())
            // Use the initial stake to limit the bond amount
            (bond in arb_bond(u64::MAX - u64::from(initial_stake)),
            // Use the generated initial stake too
            initial_stake in Just(initial_stake),
        ) -> (token::Amount, transaction::pos::Bond) {
            (initial_stake, bond)
        }
    }

    fn arb_bond(
        max_amount: u64,
    ) -> impl Strategy<Value = transaction::pos::Bond> {
        (
            arb_established_address(),
            prop::option::of(arb_non_internal_address()),
            token::testing::arb_amount_ceiled(max_amount),
        )
            .prop_map(|(validator, source, amount)| {
                transaction::pos::Bond {
                    validator: Address::Established(validator),
                    amount,
                    source,
                }
            })
    }
}<|MERGE_RESOLUTION|>--- conflicted
+++ resolved
@@ -68,21 +68,15 @@
         let is_delegation = matches!(
             &bond.source, Some(source) if *source != bond.validator);
         let consensus_key = key::testing::keypair_1().ref_to();
-<<<<<<< HEAD
-=======
         let commission_rate = rust_decimal::Decimal::new(5, 2);
         let max_commission_rate_change = rust_decimal::Decimal::new(1, 2);
->>>>>>> 6b92f2ce
 
         let genesis_validators = [GenesisValidator {
             address: bond.validator.clone(),
             tokens: initial_stake,
             consensus_key,
-<<<<<<< HEAD
-=======
             commission_rate,
             max_commission_rate_change,
->>>>>>> 6b92f2ce
         }];
 
         init_pos(&genesis_validators[..], &pos_params, Epoch(0));
