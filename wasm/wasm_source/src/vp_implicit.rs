--- conflicted
+++ resolved
@@ -37,17 +37,12 @@
         if let Some(address) = key::is_pks_key(key) {
             Self::Pk(address)
         } else if let Some([_, owner]) = token::is_any_token_balance_key(key) {
-<<<<<<< HEAD
             Self::TokenBalance { owner }
         } else if token::is_any_minted_balance_key(key).is_some() {
             Self::TokenMinted
         } else if let Some(minter) = token::is_any_minter_key(key) {
             Self::TokenMinter(minter)
-        } else if proof_of_stake::storage::is_pos_key(key) {
-=======
-            Self::Token { owner }
         } else if proof_of_stake::storage_key::is_pos_key(key) {
->>>>>>> a569bdf4
             Self::PoS
         } else if let Some(address) = pgf_storage::keys::is_stewards_key(key) {
             Self::PgfSteward(address)
@@ -151,48 +146,12 @@
                     true
                 }
             }
-<<<<<<< HEAD
             KeyType::TokenMinted => verifiers.contains(&address::MULTITOKEN),
             KeyType::TokenMinter(minter) => minter != &addr || *valid_sig,
             KeyType::PoS => validate_pos_changes(ctx, &addr, key, &valid_sig)?,
             KeyType::PgfSteward(address) => address != &addr || *valid_sig,
             KeyType::GovernanceVote(voter) => voter != &addr || *valid_sig,
             KeyType::Masp | KeyType::Ibc => true,
-=======
-            KeyType::PoS => {
-                // Allow the account to be used in PoS
-                let bond_id = proof_of_stake::storage_key::is_bond_key(key)
-                    .map(|(bond_id, _)| bond_id)
-                    .or_else(|| {
-                        proof_of_stake::storage_key::is_unbond_key(key)
-                            .map(|(bond_id, _, _)| bond_id)
-                    });
-                let valid = match bond_id {
-                    Some(bond_id) => {
-                        // Bonds and unbonds changes for this address
-                        // must be signed
-                        bond_id.source != addr || *valid_sig
-                    }
-                    None => {
-                        // Any other PoS changes are allowed without signature
-                        true
-                    }
-                };
-                debug_log!(
-                    "PoS key {} {}",
-                    key,
-                    if valid { "accepted" } else { "rejected" }
-                );
-                valid
-            }
-            KeyType::GovernanceVote(voter) => {
-                if voter == &addr {
-                    *valid_sig
-                } else {
-                    true
-                }
-            }
->>>>>>> a569bdf4
             KeyType::Unknown => {
                 // Unknown changes require a valid signature
                 *valid_sig
@@ -213,15 +172,15 @@
     key: &storage::Key,
     valid_sig: &impl Deref<Target = bool>,
 ) -> VpResult {
-    use proof_of_stake::storage;
+    use proof_of_stake::{storage, storage_key};
 
     // Bond or unbond
     let is_valid_bond_or_unbond_change = || {
-        let bond_id = storage::is_bond_key(key)
+        let bond_id = storage_key::is_bond_key(key)
             .map(|(bond_id, _)| bond_id)
-            .or_else(|| storage::is_bond_epoched_meta_key(key))
+            .or_else(|| storage_key::is_bond_epoched_meta_key(key))
             .or_else(|| {
-                storage::is_unbond_key(key).map(|(bond_id, _, _)| bond_id)
+                storage_key::is_unbond_key(key).map(|(bond_id, _, _)| bond_id)
             });
         if let Some(bond_id) = bond_id {
             // Bonds and unbonds changes for this address must be signed
@@ -233,73 +192,80 @@
 
     // Changes in validator state
     let is_valid_state_change = || {
-        let state_change = storage::is_validator_state_key(key);
-        let is_valid_state = match state_change {
-            Some((address, epoch)) => {
-                let params_pre = proof_of_stake::read_pos_params(&ctx.pre())?;
-                let state_pre = proof_of_stake::validator_state_handle(address)
-                    .get(&ctx.pre(), epoch, &params_pre)?;
-
-                let params_post = proof_of_stake::read_pos_params(&ctx.post())?;
-                let state_post = proof_of_stake::validator_state_handle(
-                    address,
-                )
-                .get(&ctx.post(), epoch, &params_post)?;
-
-                match (state_pre, state_post) {
-                    (Some(pre), Some(post)) => {
-                        use proof_of_stake::types::ValidatorState::*;
-
-                        // Bonding and unbonding may affect validator sets
-                        if matches!(
-                            pre,
-                            Consensus | BelowCapacity | BelowThreshold
-                        ) && matches!(
-                            post,
-                            Consensus | BelowCapacity | BelowThreshold
-                        ) {
+        let state_change = storage_key::is_validator_state_key(key);
+        let is_valid_state =
+            match state_change {
+                Some((address, epoch)) => {
+                    let params_pre = storage::read_pos_params(&ctx.pre())?;
+                    let state_pre = storage::validator_state_handle(address)
+                        .get(&ctx.pre(), epoch, &params_pre)?;
+
+                    let params_post = storage::read_pos_params(&ctx.post())?;
+                    let state_post = storage::validator_state_handle(address)
+                        .get(&ctx.post(), epoch, &params_post)?;
+
+                    match (state_pre, state_post) {
+                        (Some(pre), Some(post)) => {
+                            use proof_of_stake::types::ValidatorState::*;
+
+                            // Bonding and unbonding may affect validator sets
+                            if matches!(
+                                pre,
+                                Consensus | BelowCapacity | BelowThreshold
+                            ) && matches!(
+                                post,
+                                Consensus | BelowCapacity | BelowThreshold
+                            ) {
+                                true
+                            } else {
+                                // Unknown state changes are not allowed
+                                false
+                            }
+                        }
+                        (Some(_pre), None) => {
+                            // Clearing of old epoched data
                             true
-                        } else {
-                            // Unknown state changes are not allowed
-                            false
                         }
+                        _ => false,
                     }
-                    (Some(_pre), None) => {
-                        // Clearing of old epoched data
-                        true
-                    }
-                    _ => false,
                 }
-            }
-            None => false,
-        };
+                None => false,
+            };
 
         VpResult::Ok(
             is_valid_state
-                || storage::is_validator_state_epoched_meta_key(key)
-                || storage::is_consensus_validator_set_key(key)
-                || storage::is_below_capacity_validator_set_key(key),
+                || storage_key::is_validator_state_epoched_meta_key(key)
+                || storage_key::is_consensus_validator_set_key(key)
+                || storage_key::is_below_capacity_validator_set_key(key),
         )
     };
 
     let is_valid_reward_claim = || {
-        if let Some(bond_id) = storage::is_last_pos_reward_claim_epoch_key(key)
+        if let Some(bond_id) =
+            storage_key::is_last_pos_reward_claim_epoch_key(key)
         {
             // Claims for this address must be signed
             return &bond_id.source != owner || **valid_sig;
         }
+        if let Some(bond_id) = storage_key::is_rewards_counter_key(key) {
+            // Redelegations auto-claim rewards
+            return &bond_id.source != owner || **valid_sig;
+        }
+
         false
     };
 
     let is_valid_redelegation = || {
-        if storage::is_validator_redelegations_key(key) {
+        if storage_key::is_validator_redelegations_key(key) {
             return true;
         }
-        if let Some(delegator) = storage::is_delegator_redelegations_key(key) {
+        if let Some(delegator) =
+            storage_key::is_delegator_redelegations_key(key)
+        {
             // Redelegations for this address must be signed
             return delegator != owner || **valid_sig;
         }
-        if let Some(bond_id) = storage::is_rewards_counter_key(key) {
+        if let Some(bond_id) = storage_key::is_rewards_counter_key(key) {
             // Redelegations auto-claim rewards
             return &bond_id.source != owner || **valid_sig;
         }
@@ -307,11 +273,11 @@
     };
 
     Ok(is_valid_bond_or_unbond_change()
-        || storage::is_total_deltas_key(key)
-        || storage::is_validator_deltas_key(key)
-        || storage::is_validator_total_bond_or_unbond_key(key)
-        || storage::is_validator_set_positions_key(key)
-        || storage::is_total_consensus_stake_key(key)
+        || storage_key::is_total_deltas_key(key)
+        || storage_key::is_validator_deltas_key(key)
+        || storage_key::is_validator_total_bond_or_unbond_key(key)
+        || storage_key::is_validator_set_positions_key(key)
+        || storage_key::is_total_consensus_stake_key(key)
         || is_valid_state_change()?
         || is_valid_reward_claim()
         || is_valid_redelegation()
