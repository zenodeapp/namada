//! Types definitions.

pub mod control_flow;
pub mod ibc;
pub mod key;

pub use namada_core::types::{
<<<<<<< HEAD
    address, chain, eth_abi, eth_bridge_pool, ethereum_events, governance,
    hash, internal, keccak, masp, storage, time, token, transaction,
    validity_predicate, vote_extensions, voting_power,
=======
    address, chain, dec, governance, hash, internal, masp, storage, time,
    token, transaction, uint, validity_predicate,
>>>>>>> 714d81c6
};<|MERGE_RESOLUTION|>--- conflicted
+++ resolved
@@ -5,12 +5,7 @@
 pub mod key;
 
 pub use namada_core::types::{
-<<<<<<< HEAD
-    address, chain, eth_abi, eth_bridge_pool, ethereum_events, governance,
-    hash, internal, keccak, masp, storage, time, token, transaction,
+    address, chain, dec, eth_abi, eth_bridge_pool, ethereum_events, governance,
+    hash, internal, keccak, masp, storage, time, token, transaction, uint,
     validity_predicate, vote_extensions, voting_power,
-=======
-    address, chain, dec, governance, hash, internal, masp, storage, time,
-    token, transaction, uint, validity_predicate,
->>>>>>> 714d81c6
 };