--- conflicted
+++ resolved
@@ -65,16 +65,11 @@
     /// current transaction is being applied.
     fn get_block_epoch(&'view self) -> Result<Epoch, storage_api::Error>;
 
-<<<<<<< HEAD
     /// Get the shielded transaction index.
-    fn get_tx_index(&'view self) -> Result<TxIndex, Self::Error>;
-
-    /// Storage prefix iterator. It will try to get an iterator from the
-    /// storage.
-=======
+    fn get_tx_index(&'view self) -> Result<TxIndex, storage_api::Error>;
+
     /// Storage prefix iterator, ordered by storage keys. It will try to get an
     /// iterator from the storage.
->>>>>>> 836a6dea
     fn iter_prefix(
         &'view self,
         prefix: &Key,
@@ -112,7 +107,7 @@
     fn get_tx_code_hash(&self) -> Result<Hash, storage_api::Error>;
 
     /// Verify a MASP transaction
-    fn verify_masp(&self, tx: Vec<u8>) -> Result<bool, Self::Error>;
+    fn verify_masp(&self, tx: Vec<u8>) -> Result<bool, storage_api::Error>;
 
     // ---- Methods below have default implementation via `pre/post` ----
 
@@ -445,7 +440,6 @@
     Ok(epoch)
 }
 
-<<<<<<< HEAD
 /// Getting the block epoch. The epoch is that of the block to which the
 /// current transaction is being applied.
 pub fn get_tx_index(
@@ -456,11 +450,8 @@
     Ok(*tx_index)
 }
 
-/// Storage prefix iterator. It will try to get an iterator from the storage.
-=======
 /// Storage prefix iterator, ordered by storage keys. It will try to get an
 /// iterator from the storage.
->>>>>>> 836a6dea
 pub fn iter_prefix<'a, DB, H>(
     gas_meter: &mut VpGasMeter,
     storage: &'a Storage<DB, H>,
