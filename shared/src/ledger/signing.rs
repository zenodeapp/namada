//! Functions to sign transactions
<<<<<<< HEAD
use std::borrow::Cow;
use std::collections::{BTreeMap, HashMap};
=======
use std::collections::HashMap;
>>>>>>> b6714b5e
#[cfg(feature = "std")]
use std::env;
#[cfg(feature = "std")]
use std::fs::File;
use std::io::ErrorKind;
#[cfg(feature = "std")]
use std::io::Write;
use std::path::PathBuf;

use borsh::{BorshDeserialize, BorshSerialize};
use data_encoding::HEXLOWER;
use itertools::Itertools;
use masp_primitives::asset_type::AssetType;
use masp_primitives::transaction::components::sapling::fees::{
    InputView, OutputView,
};
<<<<<<< HEAD
use namada_core::types::address::{masp, Address, ImplicitAddress};
use namada_core::types::token::{self, Amount};
use namada_core::types::transaction::pos;
=======
use namada_core::types::address::{
    masp, masp_tx_key, Address, ImplicitAddress,
};
use namada_core::types::token::{self, Amount, DenominatedAmount, MaspDenom};
use namada_core::types::transaction::{pos, MIN_FEE};
>>>>>>> b6714b5e
use prost::Message;
use serde::{Deserialize, Serialize};
use sha2::Digest;
use zeroize::Zeroizing;

use crate::ibc::applications::transfer::msgs::transfer::{
    MsgTransfer, TYPE_URL as MSG_TRANSFER_TYPE_URL,
};
use crate::ibc_proto::google::protobuf::Any;
use crate::ledger::masp::make_asset_type;
use crate::ledger::parameters::storage as parameter_storage;
use crate::ledger::rpc::{
    format_denominated_amount, query_wasm_code_hash, TxBroadcastData,
};
use crate::ledger::tx::{
    Error, TX_BOND_WASM, TX_CHANGE_COMMISSION_WASM, TX_IBC_WASM,
    TX_INIT_ACCOUNT_WASM, TX_INIT_PROPOSAL, TX_INIT_VALIDATOR_WASM,
    TX_REVEAL_PK, TX_TRANSFER_WASM, TX_UNBOND_WASM, TX_UPDATE_VP_WASM,
    TX_VOTE_PROPOSAL, TX_WITHDRAW_WASM, VP_USER_WASM,
};
use crate::ledger::wallet::alias::Alias;
pub use crate::ledger::wallet::store::AddressVpType;
use crate::ledger::wallet::{Wallet, WalletUtils};
use crate::ledger::{args, rpc};
use crate::proto::{MaspBuilder, Section, Signature, Tx};
use crate::types::key::*;
use crate::types::masp::{ExtendedViewingKey, PaymentAddress};
use crate::types::storage::Epoch;
use crate::types::token::Transfer;
use crate::types::transaction::governance::{
    InitProposalData, VoteProposalData,
};
use crate::types::transaction::{
    Fee, InitAccount, InitValidator, TxType, UpdateVp, WrapperTx,
};

use super::masp::{ShieldedContext, ShieldedUtils};

#[cfg(feature = "std")]
/// Env. var specifying where to store signing test vectors
const ENV_VAR_LEDGER_LOG_PATH: &str = "NAMADA_LEDGER_LOG_PATH";
#[cfg(feature = "std")]
/// Env. var specifying where to store transaction debug outputs
const ENV_VAR_TX_LOG_PATH: &str = "NAMADA_TX_LOG_PATH";

/// Find the public key for the given address and try to load the keypair
/// for it from the wallet. If the keypair is encrypted but a password is not
/// supplied, then it is interactively prompted. Errors if the key cannot be
/// found or loaded.
pub async fn find_pk<
    C: crate::ledger::queries::Client + Sync,
    U: WalletUtils,
>(
    client: &C,
    wallet: &mut Wallet<U>,
    addr: &Address,
    password: Option<Zeroizing<String>>,
) -> Result<common::PublicKey, Error> {
    match addr {
        Address::Established(_) => {
            println!(
                "Looking-up public key of {} from the ledger...",
                addr.encode()
            );
            rpc::get_public_key(client, addr).await.ok_or(Error::Other(
                format!(
                    "No public key found for the address {}",
                    addr.encode()
                ),
            ))
        }
        Address::Implicit(ImplicitAddress(pkh)) => Ok(wallet
            .find_key_by_pkh(pkh, password)
            .map_err(|err| {
                Error::Other(format!(
                    "Unable to load the keypair from the wallet for the \
                     implicit address {}. Failed with: {}",
                    addr.encode(),
                    err
                ))
            })?
            .ref_to()),
        Address::Internal(_) => other_err(format!(
            "Internal address {} doesn't have any signing keys.",
            addr
        )),
    }
}

/// Load the secret key corresponding to the given public key from the wallet.
/// If the keypair is encrypted but a password is not supplied, then it is
/// interactively prompted. Errors if the key cannot be found or loaded.
pub fn find_key_by_pk<U: WalletUtils>(
    wallet: &mut Wallet<U>,
    args: &args::Tx,
    keypair: &common::PublicKey,
) -> Result<common::SecretKey, Error> {
    if *keypair == masp_tx_key().ref_to() {
        // We already know the secret key corresponding to the MASP sentinal key
        Ok(masp_tx_key())
    } else if args
        .signing_key
        .as_ref()
        .map(|x| x.ref_to() == *keypair)
        .unwrap_or(false)
    {
        // We can lookup the secret key from the CLI arguments in this case
        Ok(args.signing_key.clone().unwrap())
    } else {
        // Otherwise we need to search the wallet for the secret key
        wallet
            .find_key_by_pk(keypair, args.password.clone())
            .map_err(|err| {
                Error::Other(format!(
                    "Unable to load the keypair from the wallet for public \
                     key {}. Failed with: {}",
                    keypair, err
                ))
            })
    }
}

/// Carries types that can be directly/indirectly used to sign a transaction.
#[allow(clippy::large_enum_variant)]
#[derive(Clone)]
pub enum TxSigningKey {
    /// Do not sign any transaction
    None,
    /// Obtain the keypair corresponding to given address from wallet and sign
    WalletAddress(Address),
}

/// Given CLI arguments and some defaults, determine the rightful transaction
/// signer. Return the given signing key or public key of the given signer if
/// possible. If no explicit signer given, use the `default`. If no `default`
/// is given, an `Error` is returned.
pub async fn tx_signer<
    C: crate::ledger::queries::Client + Sync,
    U: WalletUtils,
    V: ShieldedUtils<C = C>,
>(
    client: &C,
    wallet: &mut Wallet<U>,
    shielded: &mut ShieldedContext<V>,
    args: &args::Tx,
    default: TxSigningKey,
) -> Result<(Option<Address>, common::PublicKey), Error> {
    let signer = if args.dry_run {
        // We cannot override the signer if we're doing a dry run
        default
    } else if let Some(signing_key) = &args.signing_key {
        // Otherwise use the signing key override provided by user
        return Ok((None, signing_key.ref_to()));
    } else if let Some(verification_key) = &args.verification_key {
        return Ok((None, verification_key.clone()));
    } else if let Some(signer) = &args.signer {
        // Otherwise use the signer address provided by user
        TxSigningKey::WalletAddress(signer.clone())
    } else {
        // Otherwise use the signer determined by the caller
        default
    };
    // Now actually fetch the signing key and apply it
<<<<<<< HEAD
    match default {
        TxSigningKey::WalletKeypair(signing_key) => Ok(signing_key),
        TxSigningKey::WalletAddress(signer) => {
            let signer = signer;
            let signing_key = find_keypair::<C, U>(
                client,
                wallet,
                &signer,
                args.password.clone(),
            )
            .await?;
            // Check if the signer is implicit account that needs to reveal its
            // PK first
            if matches!(signer, Address::Implicit(_)) {
                let pk: common::PublicKey = signing_key.ref_to();
                super::tx::reveal_pk_if_needed::<C, U, V>(
                    client, wallet, shielded, &pk, args,
                )
                .await?;
            }
            Ok(signing_key)
=======
    match signer {
        TxSigningKey::WalletAddress(signer) if signer == masp() => {
            Ok((None, masp_tx_key().ref_to()))
>>>>>>> b6714b5e
        }
        TxSigningKey::WalletAddress(signer) => Ok((
            Some(signer.clone()),
            find_pk::<C, U>(client, wallet, &signer, args.password.clone())
                .await?,
        )),
        TxSigningKey::None => other_err(
            "All transactions must be signed; please either specify the key \
             or the address from which to look up the signing key."
                .to_string(),
        ),
    }
}

/// Sign a transaction with a given signing key or public key of a given signer.
/// If no explicit signer given, use the `default`. If no `default` is given,
/// Error.
///
/// If this is not a dry run, the tx is put in a wrapper and returned along with
/// hashes needed for monitoring the tx on chain.
///
/// If it is a dry run, it is not put in a wrapper, but returned as is.
<<<<<<< HEAD
///
/// If the tx fee is to be unshielded, it also returns the unshielding epoch.
pub async fn sign_tx<
    C: crate::ledger::queries::Client + Sync,
    U: WalletUtils,
    V: ShieldedUtils<C = C>,
>(
    client: &C,
    wallet: &mut Wallet<U>,
    shielded: &mut ShieldedContext<V>,
    mut tx: Tx,
    args: &args::Tx,
    default: TxSigningKey,
    updated_balance: Option<Amount>,
    #[cfg(not(feature = "mainnet"))] requires_pow: bool,
) -> Result<(TxBroadcastData, Option<Epoch>), Error> {
    let keypair =
        tx_signer::<C, U, V>(client, wallet, shielded, args, default).await?;
=======
pub async fn sign_tx<U: WalletUtils>(
    wallet: &mut Wallet<U>,
    tx: &mut Tx,
    args: &args::Tx,
    keypair: &common::PublicKey,
) -> Result<(), Error> {
    let keypair = find_key_by_pk(wallet, args, keypair)?;
>>>>>>> b6714b5e
    // Sign over the transacttion data
    tx.add_section(Section::Signature(Signature::new(
        vec![*tx.data_sechash(), *tx.code_sechash()],
        &keypair,
    )));
    // Remove all the sensitive sections
    tx.protocol_filter();
    // Then sign over the bound wrapper
    tx.add_section(Section::Signature(Signature::new(
        tx.sechashes(),
        &keypair,
    )));
    Ok(())
}

<<<<<<< HEAD
    let epoch = rpc::query_epoch(client).await;

    let (broadcast_data, unshielding_epoch) = if args.dry_run {
        tx.update_header(TxType::Decrypted(DecryptedTx::Decrypted {
            #[cfg(not(feature = "mainnet"))]
            // To be able to dry-run testnet faucet withdrawal, pretend 
            // that we got a valid PoW
            has_valid_pow: true,
        }));
        (TxBroadcastData::DryRun(tx), None)
    } else {
        sign_wrapper(
            client,
            wallet,
            shielded,
            args,
            epoch,
            tx,
            Cow::Borrowed(&keypair),
            updated_balance,
            #[cfg(not(feature = "mainnet"))]
            requires_pow,
        )
        .await
=======
#[cfg(not(feature = "mainnet"))]
/// Solve the PoW challenge if balance is insufficient to pay transaction fees
/// or if solution is explicitly requested.
pub async fn solve_pow_challenge<C: crate::ledger::queries::Client + Sync>(
    client: &C,
    args: &args::Tx,
    keypair: &common::PublicKey,
    requires_pow: bool,
) -> (Option<crate::core::ledger::testnet_pow::Solution>, Fee) {
    let wrapper_tx_fees_key = parameter_storage::get_wrapper_tx_fees_key();
    let fee_amount = rpc::query_storage_value::<C, token::Amount>(
        client,
        &wrapper_tx_fees_key,
    )
    .await
    .unwrap_or_default();
    let fee_token = &args.fee_token;
    let source = Address::from(keypair);
    let balance_key = token::balance_key(fee_token, &source);
    let balance =
        rpc::query_storage_value::<C, token::Amount>(client, &balance_key)
            .await
            .unwrap_or_default();
    let is_bal_sufficient = fee_amount <= balance;
    if !is_bal_sufficient {
        let token_addr = args.fee_token.clone();
        let err_msg = format!(
            "The wrapper transaction source doesn't have enough balance to \
             pay fee {}, got {}.",
            format_denominated_amount(client, &token_addr, fee_amount).await,
            format_denominated_amount(client, &token_addr, balance).await,
        );
        if !args.force && cfg!(feature = "mainnet") {
            panic!("{}", err_msg);
        }
    }
    let fee = Fee {
        amount: fee_amount,
        token: fee_token.clone(),
>>>>>>> b6714b5e
    };
    // A PoW solution can be used to allow zero-fee testnet transactions
    // If the address derived from the keypair doesn't have enough balance
    // to pay for the fee, allow to find a PoW solution instead.
    if requires_pow || !is_bal_sufficient {
        println!("The transaction requires the completion of a PoW challenge.");
        // Obtain a PoW challenge for faucet withdrawal
        let challenge = rpc::get_testnet_pow_challenge(client, source).await;

        // Solve the solution, this blocks until a solution is found
        let solution = challenge.solve();
        (Some(solution), fee)
    } else {
        (None, fee)
    }
}

#[cfg(not(feature = "mainnet"))]
/// Update the PoW challenge inside the given transaction
pub async fn update_pow_challenge<C: crate::ledger::queries::Client + Sync>(
    client: &C,
    args: &args::Tx,
    tx: &mut Tx,
    keypair: &common::PublicKey,
    requires_pow: bool,
) {
    if let TxType::Wrapper(wrapper) = &mut tx.header.tx_type {
        let (pow_solution, fee) =
            solve_pow_challenge(client, args, keypair, requires_pow).await;
        wrapper.fee = fee;
        wrapper.pow_solution = pow_solution;
    }
}

/// Create a wrapper tx from a normal tx. Get the hash of the
/// wrapper and its payload which is needed for monitoring its
/// progress on chain.
pub async fn wrap_tx<
    C: crate::ledger::queries::Client + Sync,
    U: WalletUtils,
>(
    client: &C,
    #[allow(unused_variables)] wallet: &mut Wallet<U>,
    args: &args::Tx,
    epoch: Epoch,
    mut tx: Tx,
    keypair: &common::PublicKey,
    #[cfg(not(feature = "mainnet"))] requires_pow: bool,
) -> Tx {
    #[cfg(not(feature = "mainnet"))]
    let (pow_solution, fee) =
        solve_pow_challenge(client, args, keypair, requires_pow).await;
    // This object governs how the payload will be processed
    tx.update_header(TxType::Wrapper(Box::new(WrapperTx::new(
        fee,
        keypair.clone(),
        epoch,
        args.gas_limit.clone(),
        #[cfg(not(feature = "mainnet"))]
        pow_solution,
    ))));
    tx.header.chain_id = args.chain_id.clone().unwrap();
    tx.header.expiration = args.expiration;

    #[cfg(feature = "std")]
    // Attempt to decode the construction
    if let Ok(path) = env::var(ENV_VAR_LEDGER_LOG_PATH) {
        let mut tx = tx.clone();
        // Contract the large data blobs in the transaction
        tx.wallet_filter();
        // Convert the transaction to Ledger format
        let decoding = to_ledger_vector(client, wallet, &tx)
            .await
            .expect("unable to decode transaction");
        let output = serde_json::to_string(&decoding)
            .expect("failed to serialize decoding");
        // Record the transaction at the identified path
        let mut f = File::options()
            .append(true)
            .create(true)
            .open(path)
            .expect("failed to open test vector file");
        writeln!(f, "{},", output)
            .expect("unable to write test vector to file");
    }
    #[cfg(feature = "std")]
    // Attempt to decode the construction
    if let Ok(path) = env::var(ENV_VAR_TX_LOG_PATH) {
        let mut tx = tx.clone();
        // Contract the large data blobs in the transaction
        tx.wallet_filter();
        // Record the transaction at the identified path
        let mut f = File::options()
            .append(true)
            .create(true)
            .open(path)
            .expect("failed to open test vector file");
        writeln!(f, "{:x?},", tx).expect("unable to write test vector to file");
    }

<<<<<<< HEAD
    Ok((broadcast_data, unshielding_epoch))
=======
    tx
>>>>>>> b6714b5e
}

/// Create a wrapper tx from a normal tx. Get the hash of the
/// wrapper and its payload which is needed for monitoring its
/// progress on chain.
pub async fn sign_wrapper<
    'key,
    C: crate::ledger::queries::Client + Sync,
    U: WalletUtils,
    V: ShieldedUtils<C = C>,
>(
    client: &C,
    wallet: &mut Wallet<U>,
    shielded: &mut ShieldedContext<V>,
    args: &args::Tx,
    epoch: Epoch,
    mut tx: Tx,
    mut keypair: Cow<'key, common::SecretKey>,
    mut updated_balance: Option<Amount>,
    #[cfg(not(feature = "mainnet"))] requires_pow: bool,
<<<<<<< HEAD
) -> (TxBroadcastData, Option<Epoch>) {
    if args.disposable_signing_key {
        // Create the alias
        let alias_prefix = "disposable_";
        let mut ctr = 1;
        let mut alias = format!("{alias_prefix}_{ctr}");

        while wallet.store().contains_alias(&Alias::from(&alias)) {
            ctr += 1;
            alias = format!("{alias_prefix}_{ctr}");
        }
        // Generate a disposable keypair to sign the wrapper if requested
        // NOTE: this key must be stored in the wallet in case there was the need to resubmit the transaction
        // TODO: once the wrapper transaction has been accepted this key can be deleted from wallet
        let (alias, disposable_keypair) = wallet
            .gen_key(SchemeType::Ed25519, Some(alias), false, None, None)
            .expect("Failed to initialize disposable keypair")
            .expect("Missing alias and secret key");

        tracing::info!("Created disposable keypair with alias {alias}");
        keypair = Cow::Owned(disposable_keypair);
        updated_balance = Some(Amount::default());
    }

    // Validate fee amount and token
    let gas_cost_key = parameter_storage::get_gas_cost_key();
    let minimum_fee = match rpc::query_storage_value::<
        C,
        BTreeMap<Address, Amount>,
    >(client, &gas_cost_key)
    .await
    .map(|map| map.get(&args.fee_token).map(ToOwned::to_owned))
    .flatten()
    {
        Some(amount) => amount,
        None => {
            if !args.force && cfg!(feature = "mainnet") {
                panic!(
                    "Could not retrieve the gas cost for token {}",
                    args.fee_token
                );
            } else {
                token::Amount::default()
            }
        }
    };
    let fee_amount = match args.fee_amount {
        Some(amount) if amount >= minimum_fee => amount,
        _ => minimum_fee,
=======
) -> TxBroadcastData {
    let fee_amount = if cfg!(feature = "mainnet") {
        Amount::native_whole(MIN_FEE)
    } else {
        let wrapper_tx_fees_key = parameter_storage::get_wrapper_tx_fees_key();
        rpc::query_storage_value::<C, token::Amount>(
            client,
            &wrapper_tx_fees_key,
        )
        .await
        .unwrap_or_default()
>>>>>>> b6714b5e
    };

    let source = Address::from(&keypair.ref_to());
<<<<<<< HEAD
    let mut updated_balance = match updated_balance {
        Some(balance) => balance,
        None => {
            let balance_key = token::balance_key(&args.fee_token, &source);

            rpc::query_storage_value::<C, token::Amount>(client, &balance_key)
                .await
                .unwrap_or_default()
=======
    let balance_key = token::balance_key(fee_token, &source);
    let balance =
        rpc::query_storage_value::<C, token::Amount>(client, &balance_key)
            .await
            .unwrap_or_default();
    let is_bal_sufficient = fee_amount <= balance;
    if !is_bal_sufficient {
        let token_addr = args.fee_token.clone();
        let err_msg = format!(
            "The wrapper transaction source doesn't have enough balance to \
             pay fee {}, got {}.",
            format_denominated_amount(client, &token_addr, fee_amount).await,
            format_denominated_amount(client, &token_addr, balance).await,
        );
        eprintln!("{}", err_msg);
        if !args.force && cfg!(feature = "mainnet") {
            panic!("{}", err_msg);
>>>>>>> b6714b5e
        }
    };

    let total_fee: Amount =
        u64::checked_mul(fee_amount.into(), u64::from(&args.gas_limit))
            .expect("Fee computation shouldn't overflow")
            .into();

    let (unshield, unshielding_epoch) = match total_fee
        .checked_sub(updated_balance)
    {
        Some(diff) if !diff.is_zero() => {
            if let Some(spending_key) = args.fee_unshield.clone() {
                // Unshield funds for fee payment
                let tx_args = args::Tx {
                    fee_amount: Some(0.into()),
                    fee_unshield: None,
                    ..args.to_owned()
                };
                let transfer_args = args::TxTransfer {
                    tx: tx_args,
                    source: spending_key,
                    target: namada_core::types::masp::TransferTarget::Address(
                        source.clone(),
                    ),
                    token: args.fee_token.clone(),
                    sub_prefix: None,
                    amount: diff,
                    // These last two fields are not used in the function, mock them
                    native_token: args.fee_token.clone(),
                    tx_code_path: PathBuf::new(),
                };

                match shielded
                    .gen_shielded_transfer(client, transfer_args)
                    .await
                {
                    Ok(Some((_, transaction, _data, unshielding_epoch))) => {
                        let spends = transaction
                            .sapling_bundle()
                            .unwrap()
                            .shielded_spends
                            .len();
                        let converts = transaction
                            .sapling_bundle()
                            .unwrap()
                            .shielded_converts
                            .len();
                        let outs = transaction
                            .sapling_bundle()
                            .unwrap()
                            .shielded_outputs
                            .len();

                        let mut descriptions =
                            spends.checked_add(converts).unwrap_or_else(|| {
                                if !args.force && cfg!(feature = "mainnet") {
                                    panic!(
                                        "Overflow in fee unshielding \
                                         descriptions"
                                    );
                                } else {
                                    usize::MAX
                                }
                            });

                        descriptions = descriptions
                            .checked_add(outs)
                            .unwrap_or_else(|| {
                                if !args.force && cfg!(feature = "mainnet") {
                                    panic!(
                                        "Overflow in fee unshielding \
                                         descriptions"
                                    );
                                } else {
                                    usize::MAX
                                }
                            });

                        let descriptions_limit_key=  parameter_storage::get_fee_unshielding_descriptions_limit_key();
                        let descriptions_limit =
                            rpc::query_storage_value::<C, u64>(
                                client,
                                &descriptions_limit_key,
                            )
                            .await
                            .unwrap();

                        if u64::try_from(descriptions).unwrap_or_else(|_| {
                            if !args.force && cfg!(feature = "mainnet") {
                                panic!(
                                    "Overflow in fee unshielding descriptions"
                                );
                            } else {
                                u64::MAX
                            }
                        }) > descriptions_limit
                            && !args.force
                            && cfg!(feature = "mainnet")
                        {
                            panic!(
                                "Fee unshielding descriptions exceed the limit"
                            );
                        }

                        updated_balance += diff;
                        (Some(transaction), Some(unshielding_epoch))
                    }
                    Ok(None) => {
                        eprintln!("Missing unshielding transaction");
                        if !args.force && cfg!(feature = "mainnet") {
                            panic!();
                        }

                        (None, None)
                    }
                    Err(e) => {
                        eprintln!("Error in fee unshielding generation: {}", e);
                        if !args.force && cfg!(feature = "mainnet") {
                            panic!();
                        }

                        (None, None)
                    }
                }
            } else {
                eprintln!(
                    "The wrapper transaction source doesn't have enough \
                     balance to pay fee. Fee: {total_fee}, balance: \
                     {updated_balance}."
                );
                if !args.force && cfg!(feature = "mainnet") {
                    panic!()
                }

                (None, None)
            }
        }
        _ => (None, None),
    };

    #[cfg(not(feature = "mainnet"))]
    // A PoW solution can be used to allow zero-fee testnet transactions
    let pow_solution: Option<crate::core::ledger::testnet_pow::Solution> = {
        // If the address derived from the keypair doesn't have enough balance
        // to pay for the fee, allow to find a PoW solution instead.
        if requires_pow || updated_balance < total_fee {
            println!(
                "The transaction requires the completion of a PoW challenge."
            );
            // Obtain a PoW challenge for faucet withdrawal
            let challenge =
                rpc::get_testnet_pow_challenge(client, source).await;

            // Solve the solution, this blocks until a solution is found
            let solution = challenge.solve();
            Some(solution)
        } else {
            None
        }
    };

    // This object governs how the payload will be processed
    let (unshield_section_hash, unshield_section) = match unshield {
        Some(masp_tx) => {
            let section = Section::MaspTx(masp_tx);
            let mut hasher = sha2::Sha256::new();
            section.hash(&mut hasher);
            (
                Some(namada_core::types::hash::Hash(hasher.finalize().into())),
                Some(section),
            )
        }
        None => (None, None),
    };

    tx.update_header(TxType::Wrapper(Box::new(WrapperTx::new(
        Fee {
            amount_per_gas_unit: fee_amount,
            token: args.fee_token.clone(),
        },
<<<<<<< HEAD
        keypair.as_ref(),
=======
        keypair.ref_to(),
>>>>>>> b6714b5e
        epoch,
        //TODO: partially validate the gas limit in client
        args.gas_limit.clone(),
        #[cfg(not(feature = "mainnet"))]
        pow_solution,
        unshield_section_hash,
    ))));
    tx.header.chain_id = args.chain_id.clone().unwrap();
    tx.header.expiration = args.expiration;
<<<<<<< HEAD
    // Then sign over the bound wrapper
    tx.add_section(Section::Signature(Signature::new(
        &tx.header_hash(),
        keypair.as_ref(),
    )));
    if let Some(unshield) = unshield_section {
        // NOTE: no need to sign this section
        tx.add_section(unshield);
    }
=======
>>>>>>> b6714b5e

    #[cfg(feature = "std")]
    // Attempt to decode the construction
    if let Ok(path) = env::var(ENV_VAR_LEDGER_LOG_PATH) {
        let mut tx = tx.clone();
        // Contract the large data blobs in the transaction
        tx.wallet_filter();
        // Convert the transaction to Ledger format
        let decoding = to_ledger_vector(client, wallet, &tx)
            .await
            .expect("unable to decode transaction");
        let output = serde_json::to_string(&decoding)
            .expect("failed to serialize decoding");
        // Record the transaction at the identified path
        let mut f = File::options()
            .append(true)
            .create(true)
            .open(path)
            .expect("failed to open test vector file");
        writeln!(f, "{},", output)
            .expect("unable to write test vector to file");
    }
    #[cfg(feature = "std")]
    // Attempt to decode the construction
    if let Ok(path) = env::var(ENV_VAR_TX_LOG_PATH) {
        let mut tx = tx.clone();
        // Contract the large data blobs in the transaction
        tx.wallet_filter();
        // Record the transaction at the identified path
        let mut f = File::options()
            .append(true)
            .create(true)
            .open(path)
            .expect("failed to open test vector file");
        writeln!(f, "{:x?},", tx).expect("unable to write test vector to file");
    }

    // Remove all the sensitive sections
    tx.protocol_filter();
<<<<<<< HEAD
    // Encrypt all sections not relating to the header
    tx.encrypt(&Default::default());

    let to_broadcast = if args.dry_run_wrapper {
        TxBroadcastData::DryRun(tx)
    } else {
        // We use this to determine when the wrapper tx makes it on-chain
        let wrapper_hash = tx.header_hash().to_string();
        // We use this to determine when the decrypted inner tx makes it
        // on-chain
        let decrypted_hash = tx
            .clone()
            .update_header(TxType::Raw)
            .header_hash()
            .to_string();
        TxBroadcastData::Live {
            tx,
            wrapper_hash,
            decrypted_hash,
        }
    };

    (to_broadcast, unshielding_epoch)
=======
    // Then sign over the bound wrapper committing to all other sections
    tx.add_section(Section::Signature(Signature::new(tx.sechashes(), keypair)));
    // We use this to determine when the wrapper tx makes it on-chain
    let wrapper_hash = tx.header_hash().to_string();
    // We use this to determine when the decrypted inner tx makes it
    // on-chain
    let decrypted_hash = tx
        .clone()
        .update_header(TxType::Raw)
        .header_hash()
        .to_string();
    TxBroadcastData::Wrapper {
        tx,
        wrapper_hash,
        decrypted_hash,
    }
>>>>>>> b6714b5e
}

#[allow(clippy::result_large_err)]
fn other_err<T>(string: String) -> Result<T, Error> {
    Err(Error::Other(string))
}

/// Represents the transaction data that is displayed on a Ledger device
#[derive(Default, Serialize, Deserialize)]
pub struct LedgerVector {
    blob: String,
    index: u64,
    name: String,
    output: Vec<String>,
    output_expert: Vec<String>,
    valid: bool,
}

/// Adds a Ledger output line describing a given transaction amount and address
fn make_ledger_amount_addr(
    tokens: &HashMap<Address, String>,
    output: &mut Vec<String>,
    amount: DenominatedAmount,
    token: &Address,
    prefix: &str,
) {
    if let Some(token) = tokens.get(token) {
        output.push(format!("{}Amount {}: {}", prefix, token, amount));
    } else {
        output.extend(vec![
            format!("{}Token: {}", prefix, token),
            format!("{}Amount: {}", prefix, amount),
        ]);
    }
}

/// Adds a Ledger output line describing a given transaction amount and asset
/// type
async fn make_ledger_amount_asset<C: crate::ledger::queries::Client + Sync>(
    client: &C,
    tokens: &HashMap<Address, String>,
    output: &mut Vec<String>,
    amount: u64,
    token: &AssetType,
    assets: &HashMap<AssetType, (Address, MaspDenom, Epoch)>,
    prefix: &str,
) {
    if let Some((token, _, _epoch)) = assets.get(token) {
        // If the AssetType can be decoded, then at least display Addressees
        let formatted_amt =
            format_denominated_amount(client, token, amount.into()).await;
        if let Some(token) = tokens.get(token) {
            output
                .push(
                    format!("{}Amount: {} {}", prefix, token, formatted_amt,),
                );
        } else {
            output.extend(vec![
                format!("{}Token: {}", prefix, token),
                format!("{}Amount: {}", prefix, formatted_amt),
            ]);
        }
    } else {
        // Otherwise display the raw AssetTypes
        output.extend(vec![
            format!("{}Token: {}", prefix, token),
            format!("{}Amount: {}", prefix, amount),
        ]);
    }
}

/// Split the lines in the vector that are longer than the Ledger device's
/// character width
fn format_outputs(output: &mut Vec<String>) {
    const LEDGER_WIDTH: usize = 60;

    let mut i = 0;
    let mut pos = 0;
    // Break down each line that is too long one-by-one
    while pos < output.len() {
        let prefix_len = i.to_string().len() + 3;
        let curr_line = output[pos].clone();
        if curr_line.len() + prefix_len < LEDGER_WIDTH {
            // No need to split the line in this case
            output[pos] = format!("{} | {}", i, curr_line);
            pos += 1;
        } else {
            // Line is too long so split it up. Repeat the key on each line
            let (mut key, mut value) =
                curr_line.split_once(':').unwrap_or(("", &curr_line));
            key = key.trim();
            value = value.trim();
            if value.is_empty() {
                value = "(none)"
            }

            // First comput how many lines we will break the current one up into
            let mut digits = 1;
            let mut line_space;
            let mut lines;
            loop {
                let prefix_len = prefix_len + 7 + 2 * digits + key.len();
                line_space = LEDGER_WIDTH - prefix_len;
                lines = (value.len() + line_space - 1) / line_space;
                if lines.to_string().len() <= digits {
                    break;
                } else {
                    digits += 1;
                }
            }

            // Then break up this line according to the above plan
            output.remove(pos);
            for (idx, part) in
                value.chars().chunks(line_space).into_iter().enumerate()
            {
                let line = format!(
                    "{} | {} [{}/{}] : {}",
                    i,
                    key,
                    idx + 1,
                    lines,
                    part.collect::<String>(),
                );
                output.insert(pos, line);
                pos += 1;
            }
        }
        i += 1;
    }
}

/// Adds a Ledger output for the sender and destination for transparent and MASP
/// transactions
pub async fn make_ledger_masp_endpoints<
    C: crate::ledger::queries::Client + Sync,
>(
    client: &C,
    tokens: &HashMap<Address, String>,
    output: &mut Vec<String>,
    transfer: &Transfer,
    builder: Option<&MaspBuilder>,
    assets: &HashMap<AssetType, (Address, MaspDenom, Epoch)>,
) {
    if transfer.source != masp() {
        output.push(format!("Sender : {}", transfer.source));
        if transfer.target == masp() {
            make_ledger_amount_addr(
                tokens,
                output,
                transfer.amount,
                &transfer.token,
                "Sending ",
            );
        }
    } else if let Some(builder) = builder {
        for sapling_input in builder.builder.sapling_inputs() {
            let vk = ExtendedViewingKey::from(*sapling_input.key());
            output.push(format!("Sender : {}", vk));
            make_ledger_amount_asset(
                client,
                tokens,
                output,
                sapling_input.value(),
                &sapling_input.asset_type(),
                assets,
                "Sending ",
            )
            .await;
        }
    }
    if transfer.target != masp() {
        output.push(format!("Destination : {}", transfer.target));
        if transfer.source == masp() {
            make_ledger_amount_addr(
                tokens,
                output,
                transfer.amount,
                &transfer.token,
                "Receiving ",
            );
        }
    } else if let Some(builder) = builder {
        for sapling_output in builder.builder.sapling_outputs() {
            let pa = PaymentAddress::from(sapling_output.address());
            output.push(format!("Destination : {}", pa));
            make_ledger_amount_asset(
                client,
                tokens,
                output,
                sapling_output.value(),
                &sapling_output.asset_type(),
                assets,
                "Receiving ",
            )
            .await;
        }
    }
    if transfer.source != masp() && transfer.target != masp() {
        make_ledger_amount_addr(
            tokens,
            output,
            transfer.amount,
            &transfer.token,
            "",
        );
    }
}

/// Converts the given transaction to the form that is displayed on the Ledger
/// device
pub async fn to_ledger_vector<
    C: crate::ledger::queries::Client + Sync,
    U: WalletUtils,
>(
    client: &C,
    wallet: &mut Wallet<U>,
    tx: &Tx,
) -> Result<LedgerVector, std::io::Error> {
    let init_account_hash = query_wasm_code_hash(client, TX_INIT_ACCOUNT_WASM)
        .await
        .unwrap();
    let init_validator_hash =
        query_wasm_code_hash(client, TX_INIT_VALIDATOR_WASM)
            .await
            .unwrap();
    let init_proposal_hash = query_wasm_code_hash(client, TX_INIT_PROPOSAL)
        .await
        .unwrap();
    let vote_proposal_hash = query_wasm_code_hash(client, TX_VOTE_PROPOSAL)
        .await
        .unwrap();
    let reveal_pk_hash =
        query_wasm_code_hash(client, TX_REVEAL_PK).await.unwrap();
    let update_vp_hash = query_wasm_code_hash(client, TX_UPDATE_VP_WASM)
        .await
        .unwrap();
    let transfer_hash = query_wasm_code_hash(client, TX_TRANSFER_WASM)
        .await
        .unwrap();
    let ibc_hash = query_wasm_code_hash(client, TX_IBC_WASM).await.unwrap();
    let bond_hash = query_wasm_code_hash(client, TX_BOND_WASM).await.unwrap();
    let unbond_hash =
        query_wasm_code_hash(client, TX_UNBOND_WASM).await.unwrap();
    let withdraw_hash = query_wasm_code_hash(client, TX_WITHDRAW_WASM)
        .await
        .unwrap();
    let change_commission_hash =
        query_wasm_code_hash(client, TX_CHANGE_COMMISSION_WASM)
            .await
            .unwrap();
    let user_hash = query_wasm_code_hash(client, VP_USER_WASM).await.unwrap();

    // To facilitate lookups of human-readable token names
    let tokens: HashMap<Address, String> = wallet
        .get_addresses_with_vp_type(AddressVpType::Token)
        .into_iter()
        .map(|addr| {
            let alias = match wallet.find_alias(&addr) {
                Some(alias) => alias.to_string(),
                None => addr.to_string(),
            };
            (addr, alias)
        })
        .collect();

    let mut tv = LedgerVector {
        blob: HEXLOWER
            .encode(&tx.try_to_vec().expect("unable to serialize transaction")),
        index: 0,
        valid: true,
        name: "Custom 0".to_string(),
        ..Default::default()
    };

    let code_hash = tx
        .get_section(tx.code_sechash())
        .expect("expected tx code section to be present")
        .code_sec()
        .expect("expected section to have code tag")
        .code
        .hash();
    tv.output_expert
        .push(format!("Code hash : {}", HEXLOWER.encode(&code_hash.0)));

    if code_hash == init_account_hash {
        let init_account =
            InitAccount::try_from_slice(&tx.data().ok_or_else(|| {
                std::io::Error::from(ErrorKind::InvalidData)
            })?)?;

        tv.name = "Init Account 0".to_string();

        let extra = tx
            .get_section(&init_account.vp_code_hash)
            .and_then(|x| Section::extra_data_sec(x.as_ref()))
            .expect("unable to load vp code")
            .code
            .hash();
        let vp_code = if extra == user_hash {
            "User".to_string()
        } else {
            HEXLOWER.encode(&extra.0)
        };

        tv.output.extend(vec![
            format!("Type : Init Account"),
            format!("Public key : {}", init_account.public_key),
            format!("VP type : {}", vp_code),
        ]);

        tv.output_expert.extend(vec![
            format!("Public key : {}", init_account.public_key),
            format!("VP type : {}", HEXLOWER.encode(&extra.0)),
        ]);
    } else if code_hash == init_validator_hash {
        let init_validator =
            InitValidator::try_from_slice(&tx.data().ok_or_else(|| {
                std::io::Error::from(ErrorKind::InvalidData)
            })?)?;

        tv.name = "Init Validator 0".to_string();

        let extra = tx
            .get_section(&init_validator.validator_vp_code_hash)
            .and_then(|x| Section::extra_data_sec(x.as_ref()))
            .expect("unable to load vp code")
            .code
            .hash();
        let vp_code = if extra == user_hash {
            "User".to_string()
        } else {
            HEXLOWER.encode(&extra.0)
        };

        tv.output.extend(vec![
            format!("Type : Init Validator"),
            format!("Account key : {}", init_validator.account_key),
            format!("Consensus key : {}", init_validator.consensus_key),
            format!("Protocol key : {}", init_validator.protocol_key),
            format!("DKG key : {}", init_validator.dkg_key),
            format!("Commission rate : {}", init_validator.commission_rate),
            format!(
                "Maximum commission rate change : {}",
                init_validator.max_commission_rate_change
            ),
            format!("Validator VP type : {}", vp_code,),
        ]);

        tv.output_expert.extend(vec![
            format!("Account key : {}", init_validator.account_key),
            format!("Consensus key : {}", init_validator.consensus_key),
            format!("Protocol key : {}", init_validator.protocol_key),
            format!("DKG key : {}", init_validator.dkg_key),
            format!("Commission rate : {}", init_validator.commission_rate),
            format!(
                "Maximum commission rate change : {}",
                init_validator.max_commission_rate_change
            ),
            format!("Validator VP type : {}", HEXLOWER.encode(&extra.0)),
        ]);
    } else if code_hash == init_proposal_hash {
        let init_proposal_data =
            InitProposalData::try_from_slice(&tx.data().ok_or_else(|| {
                std::io::Error::from(ErrorKind::InvalidData)
            })?)?;

        tv.name = "Init Proposal 0".to_string();

        let init_proposal_data_id = init_proposal_data
            .id
            .as_ref()
            .map(u64::to_string)
            .unwrap_or_else(|| "(none)".to_string());
        tv.output.extend(vec![
            format!("Type : Init proposal"),
            format!("ID : {}", init_proposal_data_id),
            format!("Author : {}", init_proposal_data.author),
            format!(
                "Voting start epoch : {}",
                init_proposal_data.voting_start_epoch
            ),
            format!(
                "Voting end epoch : {}",
                init_proposal_data.voting_end_epoch
            ),
            format!("Grace epoch : {}", init_proposal_data.grace_epoch),
        ]);
        tv.output
            .push(format!("Content: {}", init_proposal_data.content));

        tv.output_expert.extend(vec![
            format!("ID : {}", init_proposal_data_id),
            format!("Author : {}", init_proposal_data.author),
            format!(
                "Voting start epoch : {}",
                init_proposal_data.voting_start_epoch
            ),
            format!(
                "Voting end epoch : {}",
                init_proposal_data.voting_end_epoch
            ),
            format!("Grace epoch : {}", init_proposal_data.grace_epoch),
        ]);
        tv.output
            .push(format!("Content: {}", init_proposal_data.content));
    } else if code_hash == vote_proposal_hash {
        let vote_proposal =
            VoteProposalData::try_from_slice(&tx.data().ok_or_else(|| {
                std::io::Error::from(ErrorKind::InvalidData)
            })?)?;

        tv.name = "Vote Proposal 0".to_string();

        tv.output.extend(vec![
            format!("Type : Vote Proposal"),
            format!("ID : {}", vote_proposal.id),
            format!("Vote : {}", vote_proposal.vote),
            format!("Voter : {}", vote_proposal.voter),
        ]);
        for delegation in &vote_proposal.delegations {
            tv.output.push(format!("Delegations : {}", delegation));
        }

        tv.output_expert.extend(vec![
            format!("ID : {}", vote_proposal.id),
            format!("Vote : {}", vote_proposal.vote),
            format!("Voter : {}", vote_proposal.voter),
        ]);
        for delegation in vote_proposal.delegations {
            tv.output_expert
                .push(format!("Delegations : {}", delegation));
        }
    } else if code_hash == reveal_pk_hash {
        let public_key = common::PublicKey::try_from_slice(
            &tx.data()
                .ok_or_else(|| std::io::Error::from(ErrorKind::InvalidData))?,
        )?;

        tv.name = "Init Account 0".to_string();

        tv.output.extend(vec![
            format!("Type : Reveal PK"),
            format!("Public key : {}", public_key),
        ]);

        tv.output_expert
            .extend(vec![format!("Public key : {}", public_key)]);
    } else if code_hash == update_vp_hash {
        let transfer =
            UpdateVp::try_from_slice(&tx.data().ok_or_else(|| {
                std::io::Error::from(ErrorKind::InvalidData)
            })?)?;

        tv.name = "Update VP 0".to_string();

        let extra = tx
            .get_section(&transfer.vp_code_hash)
            .and_then(|x| Section::extra_data_sec(x.as_ref()))
            .expect("unable to load vp code")
            .code
            .hash();
        let vp_code = if extra == user_hash {
            "User".to_string()
        } else {
            HEXLOWER.encode(&extra.0)
        };

        tv.output.extend(vec![
            format!("Type : Update VP"),
            format!("Address : {}", transfer.addr),
            format!("VP type : {}", vp_code),
        ]);

        tv.output_expert.extend(vec![
            format!("Address : {}", transfer.addr),
            format!("VP type : {}", HEXLOWER.encode(&extra.0)),
        ]);
    } else if code_hash == transfer_hash {
        let transfer =
            Transfer::try_from_slice(&tx.data().ok_or_else(|| {
                std::io::Error::from(ErrorKind::InvalidData)
            })?)?;
        // To facilitate lookups of MASP AssetTypes
        let mut asset_types = HashMap::new();
        let builder = if let Some(shielded_hash) = transfer.shielded {
            tx.sections.iter().find_map(|x| match x {
                Section::MaspBuilder(builder)
                    if builder.target == shielded_hash =>
                {
                    for (addr, denom, epoch) in &builder.asset_types {
                        asset_types.insert(
                            make_asset_type(Some(*epoch), addr, *denom),
                            (addr.clone(), *denom, *epoch),
                        );
                    }
                    Some(builder)
                }
                _ => None,
            })
        } else {
            None
        };

        tv.name = "Transfer 0".to_string();

        tv.output.push("Type : Transfer".to_string());
        make_ledger_masp_endpoints(
            client,
            &tokens,
            &mut tv.output,
            &transfer,
            builder,
            &asset_types,
        )
        .await;
        make_ledger_masp_endpoints(
            client,
            &tokens,
            &mut tv.output_expert,
            &transfer,
            builder,
            &asset_types,
        )
        .await;
    } else if code_hash == ibc_hash {
        let msg = Any::decode(
            tx.data()
                .ok_or_else(|| std::io::Error::from(ErrorKind::InvalidData))?
                .as_ref(),
        )
        .map_err(|x| std::io::Error::new(ErrorKind::Other, x))?;

        tv.name = "IBC 0".to_string();
        tv.output.push("Type : IBC".to_string());

        match msg.type_url.as_str() {
            MSG_TRANSFER_TYPE_URL => {
                let transfer = MsgTransfer::try_from(msg).map_err(|_| {
                    std::io::Error::from(ErrorKind::InvalidData)
                })?;
                let transfer_token = format!(
                    "{} {}",
                    transfer.token.amount, transfer.token.denom
                );
                tv.output.extend(vec![
                    format!("Source port : {}", transfer.port_id_on_a),
                    format!("Source channel : {}", transfer.chan_id_on_a),
                    format!("Token : {}", transfer_token),
                    format!("Sender : {}", transfer.sender),
                    format!("Receiver : {}", transfer.receiver),
                    format!(
                        "Timeout height : {}",
                        transfer.timeout_height_on_b
                    ),
                    format!(
                        "Timeout timestamp : {}",
                        transfer.timeout_timestamp_on_b
                    ),
                ]);
                tv.output_expert.extend(vec![
                    format!("Source port : {}", transfer.port_id_on_a),
                    format!("Source channel : {}", transfer.chan_id_on_a),
                    format!("Token : {}", transfer_token),
                    format!("Sender : {}", transfer.sender),
                    format!("Receiver : {}", transfer.receiver),
                    format!(
                        "Timeout height : {}",
                        transfer.timeout_height_on_b
                    ),
                    format!(
                        "Timeout timestamp : {}",
                        transfer.timeout_timestamp_on_b
                    ),
                ]);
            }
            _ => {
                for line in format!("{:#?}", msg).split('\n') {
                    let stripped = line.trim_start();
                    tv.output.push(format!("Part : {}", stripped));
                    tv.output_expert.push(format!("Part : {}", stripped));
                }
            }
        }
    } else if code_hash == bond_hash {
        let bond =
            pos::Bond::try_from_slice(&tx.data().ok_or_else(|| {
                std::io::Error::from(ErrorKind::InvalidData)
            })?)?;

        tv.name = "Bond 0".to_string();

        let bond_source = bond
            .source
            .as_ref()
            .map(Address::to_string)
            .unwrap_or_else(|| "(none)".to_string());
        tv.output.extend(vec![
            format!("Type : Bond"),
            format!("Source : {}", bond_source),
            format!("Validator : {}", bond.validator),
            format!("Amount : {}", bond.amount.to_string_native()),
        ]);

        tv.output_expert.extend(vec![
            format!("Source : {}", bond_source),
            format!("Validator : {}", bond.validator),
            format!("Amount : {}", bond.amount.to_string_native()),
        ]);
    } else if code_hash == unbond_hash {
        let unbond =
            pos::Unbond::try_from_slice(&tx.data().ok_or_else(|| {
                std::io::Error::from(ErrorKind::InvalidData)
            })?)?;

        tv.name = "Unbond 0".to_string();

        let unbond_source = unbond
            .source
            .as_ref()
            .map(Address::to_string)
            .unwrap_or_else(|| "(none)".to_string());
        tv.output.extend(vec![
            format!("Code : Unbond"),
            format!("Source : {}", unbond_source),
            format!("Validator : {}", unbond.validator),
            format!("Amount : {}", unbond.amount.to_string_native()),
        ]);

        tv.output_expert.extend(vec![
            format!("Source : {}", unbond_source),
            format!("Validator : {}", unbond.validator),
            format!("Amount : {}", unbond.amount.to_string_native()),
        ]);
    } else if code_hash == withdraw_hash {
        let withdraw =
            pos::Withdraw::try_from_slice(&tx.data().ok_or_else(|| {
                std::io::Error::from(ErrorKind::InvalidData)
            })?)?;

        tv.name = "Withdraw 0".to_string();

        let withdraw_source = withdraw
            .source
            .as_ref()
            .map(Address::to_string)
            .unwrap_or_else(|| "(none)".to_string());
        tv.output.extend(vec![
            format!("Type : Withdraw"),
            format!("Source : {}", withdraw_source),
            format!("Validator : {}", withdraw.validator),
        ]);

        tv.output_expert.extend(vec![
            format!("Source : {}", withdraw_source),
            format!("Validator : {}", withdraw.validator),
        ]);
    } else if code_hash == change_commission_hash {
        let commission_change = pos::CommissionChange::try_from_slice(
            &tx.data()
                .ok_or_else(|| std::io::Error::from(ErrorKind::InvalidData))?,
        )?;

        tv.name = "Change Commission 0".to_string();

        tv.output.extend(vec![
            format!("Type : Change commission"),
            format!("New rate : {}", commission_change.new_rate),
            format!("Validator : {}", commission_change.validator),
        ]);

        tv.output_expert.extend(vec![
            format!("New rate : {}", commission_change.new_rate),
            format!("Validator : {}", commission_change.validator),
        ]);
    }

    if let Some(wrapper) = tx.header.wrapper() {
        let gas_token = wrapper.fee.token.clone();
        let gas_limit = format_denominated_amount(
            client,
            &gas_token,
            Amount::from(wrapper.gas_limit),
        )
        .await;
        let gas_amount =
            format_denominated_amount(client, &gas_token, wrapper.fee.amount)
                .await;
        tv.output_expert.extend(vec![
            format!("Timestamp : {}", tx.header.timestamp.0),
            format!("PK : {}", wrapper.pk),
            format!("Epoch : {}", wrapper.epoch),
<<<<<<< HEAD
            format!("Gas limit : {}", u64::from(wrapper.gas_limit)),
            format!("Fee token : {}", wrapper.fee.token),
        ]);
        if let Some(token) = tokens.get(&wrapper.fee.token) {
            tv.output_expert.push(format!(
                "Fee amount : {} {}",
                token, wrapper.fee.amount_per_gas_unit
            ));
        } else {
            tv.output_expert.push(format!(
                "Fee amount : {}",
                wrapper.fee.amount_per_gas_unit
            ));
=======
            format!("Gas limit : {}", gas_limit),
            format!("Fee token : {}", gas_token),
        ]);
        if let Some(token) = tokens.get(&wrapper.fee.token) {
            tv.output_expert
                .push(format!("Fee amount : {} {}", token, gas_amount));
        } else {
            tv.output_expert
                .push(format!("Fee amount : {}", gas_amount));
>>>>>>> b6714b5e
        }
    }

    // Finally, index each line and break those that are too long
    format_outputs(&mut tv.output);
    format_outputs(&mut tv.output_expert);
    Ok(tv)
}<|MERGE_RESOLUTION|>--- conflicted
+++ resolved
@@ -1,10 +1,6 @@
 //! Functions to sign transactions
-<<<<<<< HEAD
 use std::borrow::Cow;
-use std::collections::{BTreeMap, HashMap};
-=======
 use std::collections::HashMap;
->>>>>>> b6714b5e
 #[cfg(feature = "std")]
 use std::env;
 #[cfg(feature = "std")]
@@ -21,17 +17,11 @@
 use masp_primitives::transaction::components::sapling::fees::{
     InputView, OutputView,
 };
-<<<<<<< HEAD
-use namada_core::types::address::{masp, Address, ImplicitAddress};
-use namada_core::types::token::{self, Amount};
-use namada_core::types::transaction::pos;
-=======
 use namada_core::types::address::{
     masp, masp_tx_key, Address, ImplicitAddress,
 };
 use namada_core::types::token::{self, Amount, DenominatedAmount, MaspDenom};
-use namada_core::types::transaction::{pos, MIN_FEE};
->>>>>>> b6714b5e
+use namada_core::types::transaction::pos;
 use prost::Message;
 use serde::{Deserialize, Serialize};
 use sha2::Digest;
@@ -195,37 +185,13 @@
         default
     };
     // Now actually fetch the signing key and apply it
-<<<<<<< HEAD
-    match default {
-        TxSigningKey::WalletKeypair(signing_key) => Ok(signing_key),
-        TxSigningKey::WalletAddress(signer) => {
-            let signer = signer;
-            let signing_key = find_keypair::<C, U>(
-                client,
-                wallet,
-                &signer,
-                args.password.clone(),
-            )
-            .await?;
-            // Check if the signer is implicit account that needs to reveal its
-            // PK first
-            if matches!(signer, Address::Implicit(_)) {
-                let pk: common::PublicKey = signing_key.ref_to();
-                super::tx::reveal_pk_if_needed::<C, U, V>(
-                    client, wallet, shielded, &pk, args,
-                )
-                .await?;
-            }
-            Ok(signing_key)
-=======
     match signer {
         TxSigningKey::WalletAddress(signer) if signer == masp() => {
             Ok((None, masp_tx_key().ref_to()))
->>>>>>> b6714b5e
         }
         TxSigningKey::WalletAddress(signer) => Ok((
             Some(signer.clone()),
-            find_pk::<C, U>(client, wallet, &signer, args.password.clone())
+            find_pk::<C, U>(client, wallet, &signer, args.password.clone()) //FIXME: need to pass shielded here? Maybe
                 .await?,
         )),
         TxSigningKey::None => other_err(
@@ -244,34 +210,16 @@
 /// hashes needed for monitoring the tx on chain.
 ///
 /// If it is a dry run, it is not put in a wrapper, but returned as is.
-<<<<<<< HEAD
 ///
 /// If the tx fee is to be unshielded, it also returns the unshielding epoch.
-pub async fn sign_tx<
-    C: crate::ledger::queries::Client + Sync,
-    U: WalletUtils,
-    V: ShieldedUtils<C = C>,
->(
-    client: &C,
-    wallet: &mut Wallet<U>,
-    shielded: &mut ShieldedContext<V>,
-    mut tx: Tx,
-    args: &args::Tx,
-    default: TxSigningKey,
-    updated_balance: Option<Amount>,
-    #[cfg(not(feature = "mainnet"))] requires_pow: bool,
-) -> Result<(TxBroadcastData, Option<Epoch>), Error> {
-    let keypair =
-        tx_signer::<C, U, V>(client, wallet, shielded, args, default).await?;
-=======
 pub async fn sign_tx<U: WalletUtils>(
     wallet: &mut Wallet<U>,
     tx: &mut Tx,
     args: &args::Tx,
     keypair: &common::PublicKey,
 ) -> Result<(), Error> {
+    //FIXME: return the unshielding Epoch?
     let keypair = find_key_by_pk(wallet, args, keypair)?;
->>>>>>> b6714b5e
     // Sign over the transacttion data
     tx.add_section(Section::Signature(Signature::new(
         vec![*tx.data_sechash(), *tx.code_sechash()],
@@ -287,32 +235,6 @@
     Ok(())
 }
 
-<<<<<<< HEAD
-    let epoch = rpc::query_epoch(client).await;
-
-    let (broadcast_data, unshielding_epoch) = if args.dry_run {
-        tx.update_header(TxType::Decrypted(DecryptedTx::Decrypted {
-            #[cfg(not(feature = "mainnet"))]
-            // To be able to dry-run testnet faucet withdrawal, pretend 
-            // that we got a valid PoW
-            has_valid_pow: true,
-        }));
-        (TxBroadcastData::DryRun(tx), None)
-    } else {
-        sign_wrapper(
-            client,
-            wallet,
-            shielded,
-            args,
-            epoch,
-            tx,
-            Cow::Borrowed(&keypair),
-            updated_balance,
-            #[cfg(not(feature = "mainnet"))]
-            requires_pow,
-        )
-        .await
-=======
 #[cfg(not(feature = "mainnet"))]
 /// Solve the PoW challenge if balance is insufficient to pay transaction fees
 /// or if solution is explicitly requested.
@@ -352,7 +274,6 @@
     let fee = Fee {
         amount: fee_amount,
         token: fee_token.clone(),
->>>>>>> b6714b5e
     };
     // A PoW solution can be used to allow zero-fee testnet transactions
     // If the address derived from the keypair doesn't have enough balance
@@ -393,15 +314,19 @@
 pub async fn wrap_tx<
     C: crate::ledger::queries::Client + Sync,
     U: WalletUtils,
+    V: ShieldedUtils<C = C>,
 >(
     client: &C,
-    #[allow(unused_variables)] wallet: &mut Wallet<U>,
+    wallet: &mut Wallet<U>,
+    shielded: &mut ShieldedContext<V>,
+    mut tx: Tx,
     args: &args::Tx,
+    updated_balance: Option<Amount>,
     epoch: Epoch,
-    mut tx: Tx,
     keypair: &common::PublicKey,
     #[cfg(not(feature = "mainnet"))] requires_pow: bool,
 ) -> Tx {
+    //FIXME: return the Optionale unshield epoch coming from sign_wrapper?
     #[cfg(not(feature = "mainnet"))]
     let (pow_solution, fee) =
         solve_pow_challenge(client, args, keypair, requires_pow).await;
@@ -453,11 +378,7 @@
         writeln!(f, "{:x?},", tx).expect("unable to write test vector to file");
     }
 
-<<<<<<< HEAD
-    Ok((broadcast_data, unshielding_epoch))
-=======
     tx
->>>>>>> b6714b5e
 }
 
 /// Create a wrapper tx from a normal tx. Get the hash of the
@@ -478,7 +399,6 @@
     mut keypair: Cow<'key, common::SecretKey>,
     mut updated_balance: Option<Amount>,
     #[cfg(not(feature = "mainnet"))] requires_pow: bool,
-<<<<<<< HEAD
 ) -> (TxBroadcastData, Option<Epoch>) {
     if args.disposable_signing_key {
         // Create the alias
@@ -528,23 +448,9 @@
     let fee_amount = match args.fee_amount {
         Some(amount) if amount >= minimum_fee => amount,
         _ => minimum_fee,
-=======
-) -> TxBroadcastData {
-    let fee_amount = if cfg!(feature = "mainnet") {
-        Amount::native_whole(MIN_FEE)
-    } else {
-        let wrapper_tx_fees_key = parameter_storage::get_wrapper_tx_fees_key();
-        rpc::query_storage_value::<C, token::Amount>(
-            client,
-            &wrapper_tx_fees_key,
-        )
-        .await
-        .unwrap_or_default()
->>>>>>> b6714b5e
     };
 
     let source = Address::from(&keypair.ref_to());
-<<<<<<< HEAD
     let mut updated_balance = match updated_balance {
         Some(balance) => balance,
         None => {
@@ -553,25 +459,6 @@
             rpc::query_storage_value::<C, token::Amount>(client, &balance_key)
                 .await
                 .unwrap_or_default()
-=======
-    let balance_key = token::balance_key(fee_token, &source);
-    let balance =
-        rpc::query_storage_value::<C, token::Amount>(client, &balance_key)
-            .await
-            .unwrap_or_default();
-    let is_bal_sufficient = fee_amount <= balance;
-    if !is_bal_sufficient {
-        let token_addr = args.fee_token.clone();
-        let err_msg = format!(
-            "The wrapper transaction source doesn't have enough balance to \
-             pay fee {}, got {}.",
-            format_denominated_amount(client, &token_addr, fee_amount).await,
-            format_denominated_amount(client, &token_addr, balance).await,
-        );
-        eprintln!("{}", err_msg);
-        if !args.force && cfg!(feature = "mainnet") {
-            panic!("{}", err_msg);
->>>>>>> b6714b5e
         }
     };
 
@@ -698,13 +585,16 @@
                     }
                 }
             } else {
-                eprintln!(
-                    "The wrapper transaction source doesn't have enough \
-                     balance to pay fee. Fee: {total_fee}, balance: \
-                     {updated_balance}."
-                );
+                let token_addr = args.fee_token.clone();
+                let err_msg = format!(
+            "The wrapper transaction source doesn't have enough balance to \
+             pay fee {}, balance: {}.",
+            format_denominated_amount(client, &token_addr, fee_amount).await,
+            format_denominated_amount(client, &token_addr, balance).await,
+        );
+                eprintln!("{}", err_msg);
                 if !args.force && cfg!(feature = "mainnet") {
-                    panic!()
+                    panic!("{}", err_msg);
                 }
 
                 (None, None)
@@ -753,11 +643,7 @@
             amount_per_gas_unit: fee_amount,
             token: args.fee_token.clone(),
         },
-<<<<<<< HEAD
-        keypair.as_ref(),
-=======
         keypair.ref_to(),
->>>>>>> b6714b5e
         epoch,
         //TODO: partially validate the gas limit in client
         args.gas_limit.clone(),
@@ -767,18 +653,6 @@
     ))));
     tx.header.chain_id = args.chain_id.clone().unwrap();
     tx.header.expiration = args.expiration;
-<<<<<<< HEAD
-    // Then sign over the bound wrapper
-    tx.add_section(Section::Signature(Signature::new(
-        &tx.header_hash(),
-        keypair.as_ref(),
-    )));
-    if let Some(unshield) = unshield_section {
-        // NOTE: no need to sign this section
-        tx.add_section(unshield);
-    }
-=======
->>>>>>> b6714b5e
 
     #[cfg(feature = "std")]
     // Attempt to decode the construction
@@ -818,31 +692,6 @@
 
     // Remove all the sensitive sections
     tx.protocol_filter();
-<<<<<<< HEAD
-    // Encrypt all sections not relating to the header
-    tx.encrypt(&Default::default());
-
-    let to_broadcast = if args.dry_run_wrapper {
-        TxBroadcastData::DryRun(tx)
-    } else {
-        // We use this to determine when the wrapper tx makes it on-chain
-        let wrapper_hash = tx.header_hash().to_string();
-        // We use this to determine when the decrypted inner tx makes it
-        // on-chain
-        let decrypted_hash = tx
-            .clone()
-            .update_header(TxType::Raw)
-            .header_hash()
-            .to_string();
-        TxBroadcastData::Live {
-            tx,
-            wrapper_hash,
-            decrypted_hash,
-        }
-    };
-
-    (to_broadcast, unshielding_epoch)
-=======
     // Then sign over the bound wrapper committing to all other sections
     tx.add_section(Section::Signature(Signature::new(tx.sechashes(), keypair)));
     // We use this to determine when the wrapper tx makes it on-chain
@@ -854,12 +703,13 @@
         .update_header(TxType::Raw)
         .header_hash()
         .to_string();
-    TxBroadcastData::Wrapper {
+    let to_broadcast = TxBroadcastData::Wrapper {
         tx,
         wrapper_hash,
         decrypted_hash,
-    }
->>>>>>> b6714b5e
+    };
+
+    (to_broadcast, unshielding_epoch)
 }
 
 #[allow(clippy::result_large_err)]
@@ -1545,38 +1395,29 @@
             Amount::from(wrapper.gas_limit),
         )
         .await;
-        let gas_amount =
-            format_denominated_amount(client, &gas_token, wrapper.fee.amount)
-                .await;
+        let fee_amount_per_unit = format_denominated_amount(
+            client,
+            &gas_token,
+            wrapper.fee.amount_per_gas_unit,
+        )
+        .await;
         tv.output_expert.extend(vec![
             format!("Timestamp : {}", tx.header.timestamp.0),
             format!("PK : {}", wrapper.pk),
             format!("Epoch : {}", wrapper.epoch),
-<<<<<<< HEAD
-            format!("Gas limit : {}", u64::from(wrapper.gas_limit)),
-            format!("Fee token : {}", wrapper.fee.token),
+            format!("Gas limit : {}", gas_limit),
+            format!("Fee token : {}", gas_token),
         ]);
         if let Some(token) = tokens.get(&wrapper.fee.token) {
             tv.output_expert.push(format!(
-                "Fee amount : {} {}",
-                token, wrapper.fee.amount_per_gas_unit
+                "Fee amount per gas unit : {} {}",
+                token, fee_amount_per_gas_unit
             ));
         } else {
             tv.output_expert.push(format!(
-                "Fee amount : {}",
-                wrapper.fee.amount_per_gas_unit
+                "Fee amount per gas unit : {}",
+                fee_amount_per_gas_unit
             ));
-=======
-            format!("Gas limit : {}", gas_limit),
-            format!("Fee token : {}", gas_token),
-        ]);
-        if let Some(token) = tokens.get(&wrapper.fee.token) {
-            tv.output_expert
-                .push(format!("Fee amount : {} {}", token, gas_amount));
-        } else {
-            tv.output_expert
-                .push(format!("Fee amount : {}", gas_amount));
->>>>>>> b6714b5e
         }
     }
 
