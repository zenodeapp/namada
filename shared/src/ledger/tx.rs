//! SDK functions to construct different types of transactions
use std::borrow::Cow;
use std::collections::{BTreeMap, HashSet};
use std::str::FromStr;

use borsh::BorshSerialize;
use itertools::Either::*;
use masp_primitives::asset_type::AssetType;
use masp_primitives::transaction::builder;
use masp_primitives::transaction::builder::Builder;
use masp_primitives::transaction::components::sapling::fees::{
    ConvertView, InputView as SaplingInputView, OutputView as SaplingOutputView,
};
use masp_primitives::transaction::components::transparent::fees::{
    InputView as TransparentInputView, OutputView as TransparentOutputView,
};
use masp_primitives::transaction::components::Amount;
use namada_core::types::address::{masp, masp_tx_key, Address};
use namada_proof_of_stake::parameters::PosParams;
use namada_proof_of_stake::types::CommissionPair;
use prost::EncodeError;
use rust_decimal::Decimal;
use sha2::{Digest as Sha2Digest, Sha256};
use thiserror::Error;
use tokio::time::Duration;

use super::rpc::query_wasm_code_hash;
use crate::ibc::applications::transfer::msgs::transfer::MsgTransfer;
use crate::ibc::core::ics04_channel::timeout::TimeoutHeight;
use crate::ibc::signer::Signer;
use crate::ibc::timestamp::Timestamp as IbcTimestamp;
use crate::ibc::tx_msg::Msg;
use crate::ibc::Height as IbcHeight;
use crate::ibc_proto::cosmos::base::v1beta1::Coin;
use crate::ledger::args;
use crate::ledger::governance::storage as gov_storage;
use crate::ledger::masp::{ShieldedContext, ShieldedUtils};
use crate::ledger::rpc::{self, TxBroadcastData, TxResponse};
use crate::ledger::signing::{find_keypair, sign_tx, tx_signer, TxSigningKey};
use crate::ledger::wallet::{Wallet, WalletUtils};
use crate::proto::{Code, Data, MaspBuilder, Section, Signature, Tx};
use crate::tendermint_rpc::endpoint::broadcast::tx_sync::Response;
use crate::tendermint_rpc::error::Error as RpcError;
use crate::types::hash::Hash;
use crate::types::key::*;
use crate::types::masp::TransferTarget;
use crate::types::storage::{Epoch, RESERVED_ADDRESS_PREFIX};
use crate::types::time::DateTimeUtc;
use crate::types::transaction::{pos, InitAccount, TxType, UpdateVp};
use crate::types::{storage, token};
use crate::vm;
use crate::vm::WasmValidationError;

/// Initialize account transaction WASM
pub const TX_INIT_ACCOUNT_WASM: &str = "tx_init_account.wasm";
/// Initialize validator transaction WASM path
pub const TX_INIT_VALIDATOR_WASM: &str = "tx_init_validator.wasm";
/// Initialize proposal transaction WASM path
pub const TX_INIT_PROPOSAL: &str = "tx_init_proposal.wasm";
/// Vote transaction WASM path
pub const TX_VOTE_PROPOSAL: &str = "tx_vote_proposal.wasm";
/// Reveal public key transaction WASM path
pub const TX_REVEAL_PK: &str = "tx_reveal_pk.wasm";
/// Update validity predicate WASM path
pub const TX_UPDATE_VP_WASM: &str = "tx_update_vp.wasm";
/// Transfer transaction WASM path
pub const TX_TRANSFER_WASM: &str = "tx_transfer.wasm";
/// IBC transaction WASM path
pub const TX_IBC_WASM: &str = "tx_ibc.wasm";
/// User validity predicate WASM path
pub const VP_USER_WASM: &str = "vp_user.wasm";
/// Bond WASM path
pub const TX_BOND_WASM: &str = "tx_bond.wasm";
/// Unbond WASM path
pub const TX_UNBOND_WASM: &str = "tx_unbond.wasm";
/// Withdraw WASM path
pub const TX_WITHDRAW_WASM: &str = "tx_withdraw.wasm";
/// Change commission WASM path
pub const TX_CHANGE_COMMISSION_WASM: &str =
    "tx_change_validator_commission.wasm";

/// Default timeout in seconds for requests to the `/accepted`
/// and `/applied` ABCI query endpoints.
const DEFAULT_NAMADA_EVENTS_MAX_WAIT_TIME_SECONDS: u64 = 60;

/// Errors to do with transaction events.
#[derive(Error, Debug)]
pub enum Error {
    /// Expect a dry running transaction
    #[error(
        "Expected a dry-run transaction, received a wrapper transaction \
         instead: {0:?}"
    )]
    ExpectDryRun(Tx),
    /// Expect a wrapped encrypted running transaction
    #[error("Cannot broadcast a dry-run transaction")]
    ExpectWrappedRun(Tx),
    /// Error during broadcasting a transaction
    #[error("Encountered error while broadcasting transaction: {0}")]
    TxBroadcast(RpcError),
    /// Invalid comission rate set
    #[error("Invalid new commission rate, received {0}")]
    InvalidCommissionRate(Decimal),
    /// Invalid validator address
    #[error("The address {0} doesn't belong to any known validator account.")]
    InvalidValidatorAddress(Address),
    /// Rate of epoch change too large for current epoch
    #[error(
        "New rate, {0}, is too large of a change with respect to the \
         predecessor epoch in which the rate will take effect."
    )]
    TooLargeOfChange(Decimal),
    /// Error retrieving from storage
    #[error("Error retrieving from storage")]
    Retrieval,
    /// No unbonded bonds ready to withdraw in the current epoch
    #[error(
        "There are no unbonded bonds ready to withdraw in the current epoch \
         {0}."
    )]
    NoUnbondReady(Epoch),
    /// No unbonded bonds found
    #[error("No unbonded bonds found")]
    NoUnbondFound,
    /// No bonds found
    #[error("No bonds found")]
    NoBondFound,
    /// Lower bond amount than the unbond
    #[error(
        "The total bonds of the source {0} is lower than the amount to be \
         unbonded. Amount to unbond is {1} and the total bonds is {2}."
    )]
    LowerBondThanUnbond(Address, token::Amount, token::Amount),
    /// Balance is too low
    #[error(
        "The balance of the source {0} of token {1} is lower than the amount \
         to be transferred. Amount to transfer is {2} and the balance is {3}."
    )]
    BalanceTooLow(Address, Address, token::Amount, token::Amount),
    /// Token Address does not exist on chain
    #[error("The token address {0} doesn't exist on chain.")]
    TokenDoesNotExist(Address),
    /// Source address does not exist on chain
    #[error("The address {0} doesn't exist on chain.")]
    LocationDoesNotExist(Address),
    /// Target Address does not exist on chain
    #[error("The source address {0} doesn't exist on chain.")]
    SourceDoesNotExist(Address),
    /// Source Address does not exist on chain
    #[error("The target address {0} doesn't exist on chain.")]
    TargetLocationDoesNotExist(Address),
    /// No Balance found for token
    #[error("No balance found for the source {0} of token {1}")]
    NoBalanceForToken(Address, Address),
    /// Negative balance after transfer
    #[error(
        "The balance of the source {0} is lower than the amount to be \
         transferred and fees. Amount to transfer is {1} {2} and fees are {3} \
         {4}."
    )]
    NegativeBalanceAfterTransfer(
        Address,
        token::Amount,
        Address,
        token::Amount,
        Address,
    ),
    /// No Balance found for token
    #[error("{0}")]
    MaspError(builder::Error<std::convert::Infallible>),
    /// Wasm validation failed
    #[error("Validity predicate code validation failed with {0}")]
    WasmValidationFailure(WasmValidationError),
    /// Encoding transaction failure
    #[error("Encoding tx data, {0}, shouldn't fail")]
    EncodeTxFailure(std::io::Error),
    /// Like EncodeTxFailure but for the encode error type
    #[error("Encoding tx data, {0}, shouldn't fail")]
    EncodeFailure(EncodeError),
    /// Encoding public key failure
    #[error("Encoding a public key, {0}, shouldn't fail")]
    EncodeKeyFailure(std::io::Error),
    /// Updating an VP of an implicit account
    #[error(
        "A validity predicate of an implicit address cannot be directly \
         updated. You can use an established address for this purpose."
    )]
    ImplicitUpdate,
    // This should be removed? or rather refactored as it communicates
    // the same information as the ImplicitUpdate
    /// Updating a VP of an internal implicit address
    #[error(
        "A validity predicate of an internal address cannot be directly \
         updated."
    )]
    ImplicitInternalError,
    /// Unexpected Error
    #[error("Unexpected behavior reading the unbonds data has occurred")]
    UnboundError,
    /// Epoch not in storage
    #[error("Proposal end epoch is not in the storage.")]
    EpochNotInStorage,
    /// Other Errors that may show up when using the interface
    #[error("{0}")]
    Other(String),
}

/// Capture the result of running a transaction
pub enum ProcessTxResponse {
    /// Result of submitting a transaction to the blockchain
    Applied(TxResponse),
    /// Result of submitting a transaction to the mempool
    Broadcast(Response),
    /// Result of dry running transaction
    DryRun,
}

impl ProcessTxResponse {
    /// Get the the accounts that were reported to be initialized
    pub fn initialized_accounts(&self) -> Vec<Address> {
        match self {
            Self::Applied(result) => result.initialized_accounts.clone(),
            _ => vec![],
        }
    }
}

/// Submit transaction and wait for result. Returns a list of addresses
/// initialized in the transaction if any. In dry run, this is always empty.
pub async fn process_tx<
    C: crate::ledger::queries::Client + Sync,
    U: WalletUtils,
>(
    client: &C,
    wallet: &mut Wallet<U>,
    args: &args::Tx,
    tx: Tx,
    default_signer: TxSigningKey,
    #[cfg(not(feature = "mainnet"))] requires_pow: bool,
) -> Result<ProcessTxResponse, Error> {
    let to_broadcast = sign_tx::<C, U>(
        client,
        wallet,
        tx,
        args,
        default_signer,
        #[cfg(not(feature = "mainnet"))]
        requires_pow,
    )
    .await?;
    // NOTE: use this to print the request JSON body:

    // let request =
    // tendermint_rpc::endpoint::broadcast::tx_commit::Request::new(
    //     tx_bytes.clone().into(),
    // );
    // use tendermint_rpc::Request;
    // let request_body = request.into_json();
    // println!("HTTP request body: {}", request_body);

    if args.dry_run {
        expect_dry_broadcast(to_broadcast, client).await
    } else {
        // Either broadcast or submit transaction and collect result into
        // sum type
        let result = if args.broadcast_only {
            Left(broadcast_tx(client, &to_broadcast).await)
        } else {
            Right(submit_tx(client, to_broadcast).await)
        };
        // Return result based on executed operation, otherwise deal with
        // the encountered errors uniformly
        match result {
            Right(Ok(result)) => Ok(ProcessTxResponse::Applied(result)),
            Left(Ok(result)) => Ok(ProcessTxResponse::Broadcast(result)),
            Right(Err(err)) => Err(err),
            Left(Err(err)) => Err(err),
        }
    }
}

/// Submit transaction to reveal public key
pub async fn submit_reveal_pk<
    C: crate::ledger::queries::Client + Sync,
    U: WalletUtils,
>(
    client: &C,
    wallet: &mut Wallet<U>,
    args: args::RevealPk,
) -> Result<(), Error> {
    let args::RevealPk {
        tx: args,
        public_key,
    } = args;
    let public_key = public_key;
    if !reveal_pk_if_needed::<C, U>(client, wallet, &public_key, &args).await? {
        let addr: Address = (&public_key).into();
        println!("PK for {addr} is already revealed, nothing to do.");
        Ok(())
    } else {
        Ok(())
    }
}

/// Submit transaction to rveeal public key if needed
pub async fn reveal_pk_if_needed<
    C: crate::ledger::queries::Client + Sync,
    U: WalletUtils,
>(
    client: &C,
    wallet: &mut Wallet<U>,
    public_key: &common::PublicKey,
    args: &args::Tx,
) -> Result<bool, Error> {
    let addr: Address = public_key.into();
    // Check if PK revealed
    if args.force || !has_revealed_pk(client, &addr).await {
        // If not, submit it
        submit_reveal_pk_aux::<C, U>(client, wallet, public_key, args).await?;
        Ok(true)
    } else {
        Ok(false)
    }
}

/// Check if the public key for the given address has been revealed
pub async fn has_revealed_pk<C: crate::ledger::queries::Client + Sync>(
    client: &C,
    addr: &Address,
) -> bool {
    rpc::get_public_key(client, addr).await.is_some()
}

/// Submit transaction to reveal the given public key
pub async fn submit_reveal_pk_aux<
    C: crate::ledger::queries::Client + Sync,
    U: WalletUtils,
>(
    client: &C,
    wallet: &mut Wallet<U>,
    public_key: &common::PublicKey,
    args: &args::Tx,
) -> Result<ProcessTxResponse, Error> {
    let addr: Address = public_key.into();
    println!("Submitting a tx to reveal the public key for address {addr}...");
    let tx_data = public_key.try_to_vec().map_err(Error::EncodeKeyFailure)?;
<<<<<<< HEAD
    let tx_code = args.tx_reveal_code_path.clone();
    let mut tx = Tx::new(TxType::Raw);
=======

    let tx_code_hash = query_wasm_code_hash(
        client,
        args.tx_reveal_code_path.to_str().unwrap(),
    )
    .await
    .unwrap();

    let mut tx = Tx::new(TxType::Decrypted(DecryptedTx::Decrypted {
        #[cfg(not(feature = "mainnet"))]
        // To be able to dry-run testnet faucet withdrawal, pretend 
        // that we got a valid PoW
        has_valid_pow: true,
    }));
>>>>>>> daa545d4
    tx.header.chain_id = args.chain_id.clone().expect("value should be there");
    tx.header.expiration = args.expiration;
    tx.set_data(Data::new(tx_data));
    tx.set_code(Code::from_hash(tx_code_hash));

    // submit_tx without signing the inner tx
    let keypair = if let Some(signing_key) = &args.signing_key {
        Ok(signing_key.clone())
    } else if let Some(signer) = args.signer.as_ref() {
        find_keypair(client, wallet, signer, args.password.clone()).await
    } else {
        find_keypair(client, wallet, &addr, args.password.clone()).await
    }?;
    tx.add_section(Section::Signature(Signature::new(
        tx.data_sechash(),
        &keypair,
    )));
    tx.add_section(Section::Signature(Signature::new(
        tx.code_sechash(),
        &keypair,
    )));
    let epoch = rpc::query_epoch(client).await;
    let to_broadcast = if args.dry_run {
        TxBroadcastData::DryRun(tx)
    } else {
        super::signing::sign_wrapper(
            client,
            wallet,
            args,
            epoch,
            tx,
            &keypair,
            #[cfg(not(feature = "mainnet"))]
            false,
        )
        .await
    };

    if args.dry_run {
        expect_dry_broadcast(to_broadcast, client).await
    } else {
        // Either broadcast or submit transaction and collect result into
        // sum type
        let result = if args.broadcast_only {
            Left(broadcast_tx(client, &to_broadcast).await)
        } else {
            Right(submit_tx(client, to_broadcast).await)
        };
        // Return result based on executed operation, otherwise deal with
        // the encountered errors uniformly
        match result {
            Right(Err(err)) => Err(err),
            Left(Err(err)) => Err(err),
            Right(Ok(response)) => Ok(ProcessTxResponse::Applied(response)),
            Left(Ok(response)) => Ok(ProcessTxResponse::Broadcast(response)),
        }
    }
}

/// Broadcast a transaction to be included in the blockchain and checks that
/// the tx has been successfully included into the mempool of a validator
///
/// In the case of errors in any of those stages, an error message is returned
pub async fn broadcast_tx<C: crate::ledger::queries::Client + Sync>(
    rpc_cli: &C,
    to_broadcast: &TxBroadcastData,
) -> Result<Response, Error> {
    let (tx, wrapper_tx_hash, decrypted_tx_hash) = match to_broadcast {
        TxBroadcastData::Wrapper {
            tx,
            wrapper_hash,
            decrypted_hash,
        } => Ok((tx, wrapper_hash, decrypted_hash)),
        TxBroadcastData::DryRun(tx) => Err(Error::ExpectWrappedRun(tx.clone())),
    }?;

    tracing::debug!(
        transaction = ?to_broadcast,
        "Broadcasting transaction",
    );

    // TODO: configure an explicit timeout value? we need to hack away at
    // `tendermint-rs` for this, which is currently using a hard-coded 30s
    // timeout.
    let response =
        lift_rpc_error(rpc_cli.broadcast_tx_sync(tx.to_bytes().into()).await)?;

    if response.code == 0.into() {
        println!("Transaction added to mempool: {:?}", response);
        // Print the transaction identifiers to enable the extraction of
        // acceptance/application results later
        {
            println!("Wrapper transaction hash: {:?}", wrapper_tx_hash);
            println!("Inner transaction hash: {:?}", decrypted_tx_hash);
        }
        Ok(response)
    } else {
        Err(Error::TxBroadcast(RpcError::server(
            serde_json::to_string(&response).unwrap(),
        )))
    }
}

/// Broadcast a transaction to be included in the blockchain.
///
/// Checks that
/// 1. The tx has been successfully included into the mempool of a validator
/// 2. The tx with encrypted payload has been included on the blockchain
/// 3. The decrypted payload of the tx has been included on the blockchain.
///
/// In the case of errors in any of those stages, an error message is returned
pub async fn submit_tx<C: crate::ledger::queries::Client + Sync>(
    client: &C,
    to_broadcast: TxBroadcastData,
) -> Result<TxResponse, Error> {
    let (_, wrapper_hash, decrypted_hash) = match &to_broadcast {
        TxBroadcastData::Wrapper {
            tx,
            wrapper_hash,
            decrypted_hash,
        } => Ok((tx, wrapper_hash, decrypted_hash)),
        TxBroadcastData::DryRun(tx) => Err(Error::ExpectWrappedRun(tx.clone())),
    }?;

    // Broadcast the supplied transaction
    broadcast_tx(client, &to_broadcast).await?;

    let deadline =
        Duration::from_secs(DEFAULT_NAMADA_EVENTS_MAX_WAIT_TIME_SECONDS);

    tracing::debug!(
        transaction = ?to_broadcast,
        ?deadline,
        "Awaiting transaction approval",
    );

    let parsed = {
        let wrapper_query =
            crate::ledger::rpc::TxEventQuery::Accepted(wrapper_hash.as_str());
        let event = rpc::query_tx_status(client, wrapper_query, deadline).await;
        let parsed = TxResponse::from_event(event);

        println!(
            "Transaction accepted with result: {}",
            serde_json::to_string_pretty(&parsed).unwrap()
        );
        // The transaction is now on chain. We wait for it to be decrypted
        // and applied
        if parsed.code == 0.to_string() {
            // We also listen to the event emitted when the encrypted
            // payload makes its way onto the blockchain
            let decrypted_query =
                rpc::TxEventQuery::Applied(decrypted_hash.as_str());
            let event =
                rpc::query_tx_status(client, decrypted_query, deadline).await;
            let parsed = TxResponse::from_event(event);
            println!(
                "Transaction applied with result: {}",
                serde_json::to_string_pretty(&parsed).unwrap()
            );
            Ok(parsed)
        } else {
            Ok(parsed)
        }
    };

    tracing::debug!(
        transaction = ?to_broadcast,
        "Transaction approved",
    );

    parsed
}

/// Save accounts initialized from a tx into the wallet, if any.
pub async fn save_initialized_accounts<U: WalletUtils>(
    wallet: &mut Wallet<U>,
    args: &args::Tx,
    initialized_accounts: Vec<Address>,
) {
    let len = initialized_accounts.len();
    if len != 0 {
        // Store newly initialized account addresses in the wallet
        println!(
            "The transaction initialized {} new account{}",
            len,
            if len == 1 { "" } else { "s" }
        );
        // Store newly initialized account addresses in the wallet
        for (ix, address) in initialized_accounts.iter().enumerate() {
            let encoded = address.encode();
            let alias: Cow<str> = match &args.initialized_account_alias {
                Some(initialized_account_alias) => {
                    if len == 1 {
                        // If there's only one account, use the
                        // alias as is
                        initialized_account_alias.into()
                    } else {
                        // If there're multiple accounts, use
                        // the alias as prefix, followed by
                        // index number
                        format!("{}{}", initialized_account_alias, ix).into()
                    }
                }
                None => U::read_alias(&encoded).into(),
            };
            let alias = alias.into_owned();
            let added = wallet.add_address(
                alias.clone(),
                address.clone(),
                args.wallet_alias_force,
            );
            match added {
                Some(new_alias) if new_alias != encoded => {
                    println!(
                        "Added alias {} for address {}.",
                        new_alias, encoded
                    );
                }
                _ => println!("No alias added for address {}.", encoded),
            };
        }
    }
}

/// Submit validator comission rate change
pub async fn submit_validator_commission_change<
    C: crate::ledger::queries::Client + Sync,
    U: WalletUtils,
>(
    client: &C,
    wallet: &mut Wallet<U>,
    args: args::TxCommissionRateChange,
) -> Result<(), Error> {
    let epoch = rpc::query_epoch(client).await;

    let tx_code_hash =
        query_wasm_code_hash(client, args.tx_code_path.to_str().unwrap())
            .await
            .unwrap();

    // TODO: put following two let statements in its own function
    let params_key = crate::ledger::pos::params_key();
    let params = rpc::query_storage_value::<C, PosParams>(client, &params_key)
        .await
        .expect("Parameter should be defined.");

    let validator = args.validator.clone();
    if rpc::is_validator(client, &validator).await {
        if args.rate < Decimal::ZERO || args.rate > Decimal::ONE {
            eprintln!("Invalid new commission rate, received {}", args.rate);
            if !args.tx.force {
                return Err(Error::InvalidCommissionRate(args.rate));
            }
        }

        let pipeline_epoch_minus_one = epoch + params.pipeline_len - 1;

        match rpc::query_commission_rate(
            client,
            &validator,
            Some(pipeline_epoch_minus_one),
        )
        .await
        {
            Some(CommissionPair {
                commission_rate,
                max_commission_change_per_epoch,
            }) => {
                if (args.rate - commission_rate).abs()
                    > max_commission_change_per_epoch
                {
                    eprintln!(
                        "New rate is too large of a change with respect to \
                         the predecessor epoch in which the rate will take \
                         effect."
                    );
                    if !args.tx.force {
                        return Err(Error::InvalidCommissionRate(args.rate));
                    }
                }
            }
            None => {
                eprintln!("Error retrieving from storage");
                if !args.tx.force {
                    return Err(Error::Retrieval);
                }
            }
        }
    } else {
        eprintln!("The given address {validator} is not a validator.");
        if !args.tx.force {
            return Err(Error::InvalidValidatorAddress(validator));
        }
    }

    let data = pos::CommissionChange {
        validator: args.validator.clone(),
        new_rate: args.rate,
    };
    let data = data.try_to_vec().map_err(Error::EncodeTxFailure)?;

    let mut tx = Tx::new(TxType::Raw);
    tx.header.chain_id = args.tx.chain_id.clone().unwrap();
    tx.header.expiration = args.tx.expiration;
    tx.set_data(Data::new(data));
    tx.set_code(Code::from_hash(tx_code_hash));

    let default_signer = args.validator.clone();
    process_tx::<C, U>(
        client,
        wallet,
        &args.tx,
        tx,
        TxSigningKey::WalletAddress(default_signer),
        #[cfg(not(feature = "mainnet"))]
        false,
    )
    .await?;
    Ok(())
}

/// Submit transaction to unjail a jailed validator
pub async fn submit_unjail_validator<
    C: crate::ledger::queries::Client + Sync,
    U: WalletUtils,
>(
    client: &C,
    wallet: &mut Wallet<U>,
    args: args::TxUnjailValidator,
) -> Result<(), Error> {
    if !rpc::is_validator(client, &args.validator).await {
        eprintln!("The given address {} is not a validator.", &args.validator);
        if !args.tx.force {
            return Err(Error::InvalidValidatorAddress(args.validator.clone()));
        }
    }

    let tx_code_path = String::from_utf8(args.tx_code_path).unwrap();
    let tx_code_hash =
        query_wasm_code_hash(client, tx_code_path).await.unwrap();

    let data = args
        .validator
        .clone()
        .try_to_vec()
        .map_err(Error::EncodeTxFailure)?;

    let mut tx = Tx::new(TxType::Raw);
    tx.header.chain_id = args.tx.chain_id.clone().unwrap();
    tx.header.expiration = args.tx.expiration;
    tx.set_data(Data::new(data));
    tx.set_code(Code::from_hash(tx_code_hash));

    let default_signer = args.validator;
    process_tx(
        client,
        wallet,
        &args.tx,
        tx,
        TxSigningKey::WalletAddress(default_signer),
        #[cfg(not(feature = "mainnet"))]
        false,
    )
    .await?;
    Ok(())
}

/// Submit transaction to withdraw an unbond
pub async fn submit_withdraw<
    C: crate::ledger::queries::Client + Sync,
    U: WalletUtils,
>(
    client: &C,
    wallet: &mut Wallet<U>,
    args: args::Withdraw,
) -> Result<(), Error> {
    let epoch = rpc::query_epoch(client).await;

    let validator =
        known_validator_or_err(args.validator.clone(), args.tx.force, client)
            .await?;

    let source = args.source.clone();

    let tx_code_hash =
        query_wasm_code_hash(client, args.tx_code_path.to_str().unwrap())
            .await
            .unwrap();

    // Check the source's current unbond amount
    let bond_source = source.clone().unwrap_or_else(|| validator.clone());
    let tokens = rpc::query_withdrawable_tokens(
        client,
        &bond_source,
        &validator,
        Some(epoch),
    )
    .await;
    if tokens == 0.into() {
        eprintln!(
            "There are no unbonded bonds ready to withdraw in the current \
             epoch {}.",
            epoch
        );
        rpc::query_and_print_unbonds(client, &bond_source, &validator).await;
        if !args.tx.force {
            return Err(Error::NoUnbondReady(epoch));
        }
    } else {
        println!("Found {tokens} tokens that can be withdrawn.");
        println!("Submitting transaction to withdraw them...");
    }

    let data = pos::Withdraw { validator, source };
    let data = data.try_to_vec().map_err(Error::EncodeTxFailure)?;

    let mut tx = Tx::new(TxType::Raw);
    tx.header.chain_id = args.tx.chain_id.clone().unwrap();
    tx.header.expiration = args.tx.expiration;
    tx.set_data(Data::new(data));
    tx.set_code(Code::from_hash(tx_code_hash));

    let default_signer = args.source.unwrap_or(args.validator);
    process_tx::<C, U>(
        client,
        wallet,
        &args.tx,
        tx,
        TxSigningKey::WalletAddress(default_signer),
        #[cfg(not(feature = "mainnet"))]
        false,
    )
    .await?;
    Ok(())
}

/// Submit a transaction to unbond
pub async fn submit_unbond<
    C: crate::ledger::queries::Client + Sync,
    U: WalletUtils,
>(
    client: &C,
    wallet: &mut Wallet<U>,
    args: args::Unbond,
) -> Result<(), Error> {
    let source = args.source.clone();
    // Check the source's current bond amount
    let bond_source = source.clone().unwrap_or_else(|| args.validator.clone());

    let tx_code_hash =
        query_wasm_code_hash(client, args.tx_code_path.to_str().unwrap())
            .await
            .unwrap();

    if !args.tx.force {
        known_validator_or_err(args.validator.clone(), args.tx.force, client)
            .await?;

        let bond_amount =
            rpc::query_bond(client, &bond_source, &args.validator, None).await;
        println!("Bond amount available for unbonding: {} NAM", bond_amount);

        if args.amount > bond_amount {
            eprintln!(
                "The total bonds of the source {} is lower than the amount to \
                 be unbonded. Amount to unbond is {} and the total bonds is \
                 {}.",
                bond_source, args.amount, bond_amount
            );
            if !args.tx.force {
                return Err(Error::LowerBondThanUnbond(
                    bond_source,
                    args.amount,
                    bond_amount,
                ));
            }
        }
    }

    // Query the unbonds before submitting the tx
    let unbonds =
        rpc::query_unbond_with_slashing(client, &bond_source, &args.validator)
            .await;
    let mut withdrawable = BTreeMap::<Epoch, token::Amount>::new();
    for ((_start_epoch, withdraw_epoch), amount) in unbonds.into_iter() {
        let to_withdraw = withdrawable.entry(withdraw_epoch).or_default();
        *to_withdraw += amount;
    }
    let latest_withdrawal_pre = withdrawable.into_iter().last();

    let data = pos::Unbond {
        validator: args.validator.clone(),
        amount: args.amount,
        source,
    };
    let data = data.try_to_vec().map_err(Error::EncodeTxFailure)?;

    let mut tx = Tx::new(TxType::Raw);
    tx.header.chain_id = args.tx.chain_id.clone().unwrap();
    tx.header.expiration = args.tx.expiration;
    tx.set_data(Data::new(data));
    tx.set_code(Code::from_hash(tx_code_hash));

    let default_signer = args.source.unwrap_or_else(|| args.validator.clone());
    process_tx::<C, U>(
        client,
        wallet,
        &args.tx,
        tx,
        TxSigningKey::WalletAddress(default_signer),
        #[cfg(not(feature = "mainnet"))]
        false,
    )
    .await?;

    // Query the unbonds post-tx
    let unbonds =
        rpc::query_unbond_with_slashing(client, &bond_source, &args.validator)
            .await;
    let mut withdrawable = BTreeMap::<Epoch, token::Amount>::new();
    for ((_start_epoch, withdraw_epoch), amount) in unbonds.into_iter() {
        let to_withdraw = withdrawable.entry(withdraw_epoch).or_default();
        *to_withdraw += amount;
    }
    let (latest_withdraw_epoch_post, latest_withdraw_amount_post) =
        withdrawable.into_iter().last().unwrap();

    if let Some((latest_withdraw_epoch_pre, latest_withdraw_amount_pre)) =
        latest_withdrawal_pre
    {
        match latest_withdraw_epoch_post.cmp(&latest_withdraw_epoch_pre) {
            std::cmp::Ordering::Less => {
                if args.tx.force {
                    eprintln!(
                        "Unexpected behavior reading the unbonds data has \
                         occurred"
                    );
                } else {
                    return Err(Error::UnboundError);
                }
            }
            std::cmp::Ordering::Equal => {
                println!(
                    "Amount {} withdrawable starting from epoch {}",
                    latest_withdraw_amount_post - latest_withdraw_amount_pre,
                    latest_withdraw_epoch_post
                );
            }
            std::cmp::Ordering::Greater => {
                println!(
                    "Amount {} withdrawable starting from epoch {}",
                    latest_withdraw_amount_post, latest_withdraw_epoch_post
                );
            }
        }
    } else {
        println!(
            "Amount {} withdrawable starting from epoch {}",
            latest_withdraw_amount_post, latest_withdraw_epoch_post
        );
    }

    Ok(())
}

/// Submit a transaction to bond
pub async fn submit_bond<
    C: crate::ledger::queries::Client + Sync,
    U: WalletUtils,
>(
    client: &C,
    wallet: &mut Wallet<U>,
    args: args::Bond,
) -> Result<(), Error> {
    let validator =
        known_validator_or_err(args.validator.clone(), args.tx.force, client)
            .await?;

    // Check that the source address exists on chain
    let source = args.source.clone();
    let source = match args.source.clone() {
        Some(source) => source_exists_or_err(source, args.tx.force, client)
            .await
            .map(Some),
        None => Ok(source),
    }?;
    // Check bond's source (source for delegation or validator for self-bonds)
    // balance
    let bond_source = source.as_ref().unwrap_or(&validator);
    let balance_key = token::balance_key(&args.native_token, bond_source);

    // TODO Should we state the same error message for the native token?
    check_balance_too_low_err(
        &args.native_token,
        bond_source,
        args.amount,
        balance_key,
        args.tx.force,
        client,
    )
    .await?;

    let tx_code_hash =
        query_wasm_code_hash(client, args.tx_code_path.to_str().unwrap())
            .await
            .unwrap();

    let bond = pos::Bond {
        validator,
        amount: args.amount,
        source,
    };
    let data = bond.try_to_vec().map_err(Error::EncodeTxFailure)?;

    let mut tx = Tx::new(TxType::Raw);
    tx.header.chain_id = args.tx.chain_id.clone().unwrap();
    tx.header.expiration = args.tx.expiration;
    tx.set_data(Data::new(data));
    tx.set_code(Code::from_hash(tx_code_hash));

    let default_signer = args.source.unwrap_or(args.validator);
    process_tx::<C, U>(
        client,
        wallet,
        &args.tx,
        tx,
        TxSigningKey::WalletAddress(default_signer),
        #[cfg(not(feature = "mainnet"))]
        false,
    )
    .await?;
    Ok(())
}

/// Check if current epoch is in the last third of the voting period of the
/// proposal. This ensures that it is safe to optimize the vote writing to
/// storage.
pub async fn is_safe_voting_window<C: crate::ledger::queries::Client + Sync>(
    client: &C,
    proposal_id: u64,
    proposal_start_epoch: Epoch,
) -> Result<bool, Error> {
    let current_epoch = rpc::query_epoch(client).await;

    let proposal_end_epoch_key =
        gov_storage::get_voting_end_epoch_key(proposal_id);
    let proposal_end_epoch =
        rpc::query_storage_value::<C, Epoch>(client, &proposal_end_epoch_key)
            .await;

    match proposal_end_epoch {
        Some(proposal_end_epoch) => {
            Ok(!crate::ledger::native_vp::governance::utils::is_valid_validator_voting_period(
                current_epoch,
                proposal_start_epoch,
                proposal_end_epoch,
            ))
        }
        None => {
            Err(Error::EpochNotInStorage)
        }
    }
}

/// Submit an IBC transfer
pub async fn submit_ibc_transfer<
    C: crate::ledger::queries::Client + Sync,
    U: WalletUtils,
>(
    client: &C,
    wallet: &mut Wallet<U>,
    args: args::TxIbcTransfer,
) -> Result<(), Error> {
    // Check that the source address exists on chain
    let source =
        source_exists_or_err(args.source.clone(), args.tx.force, client)
            .await?;
    // We cannot check the receiver

    let token = token_exists_or_err(args.token, args.tx.force, client).await?;

    // Check source balance
    let (sub_prefix, balance_key) = match args.sub_prefix {
        Some(sub_prefix) => {
            let sub_prefix = storage::Key::parse(sub_prefix).unwrap();
            let prefix = token::multitoken_balance_prefix(&token, &sub_prefix);
            (
                Some(sub_prefix),
                token::multitoken_balance_key(&prefix, &source),
            )
        }
        None => (None, token::balance_key(&token, &source)),
    };

    check_balance_too_low_err(
        &token,
        &source,
        args.amount,
        balance_key,
        args.tx.force,
        client,
    )
    .await?;

    let tx_code_hash =
        query_wasm_code_hash(client, args.tx_code_path.to_str().unwrap())
            .await
            .unwrap();

    let denom = match sub_prefix {
        // To parse IbcToken address, remove the address prefix
        Some(sp) => sp.to_string().replace(RESERVED_ADDRESS_PREFIX, ""),
        None => token.to_string(),
    };
    let token = Coin {
        denom,
        amount: args.amount.to_string(),
    };

    // this height should be that of the destination chain, not this chain
    let timeout_height = match args.timeout_height {
        Some(h) => {
            TimeoutHeight::At(IbcHeight::new(0, h).expect("invalid height"))
        }
        None => TimeoutHeight::Never,
    };

    let now: crate::tendermint::Time = DateTimeUtc::now().try_into().unwrap();
    let now: IbcTimestamp = now.into();
    let timeout_timestamp = if let Some(offset) = args.timeout_sec_offset {
        (now + Duration::new(offset, 0)).unwrap()
    } else if timeout_height == TimeoutHeight::Never {
        // we cannot set 0 to both the height and the timestamp
        (now + Duration::new(3600, 0)).unwrap()
    } else {
        IbcTimestamp::none()
    };

    let msg = MsgTransfer {
        port_id_on_a: args.port_id,
        chan_id_on_a: args.channel_id,
        token,
        sender: Signer::from_str(&source.to_string()).expect("invalid signer"),
        receiver: Signer::from_str(&args.receiver).expect("invalid signer"),
        timeout_height_on_b: timeout_height,
        timeout_timestamp_on_b: timeout_timestamp,
    };
    tracing::debug!("IBC transfer message {:?}", msg);
    let any_msg = msg.to_any();
    let mut data = vec![];
    prost::Message::encode(&any_msg, &mut data)
        .map_err(Error::EncodeFailure)?;

    let mut tx = Tx::new(TxType::Raw);
    tx.header.chain_id = args.tx.chain_id.clone().unwrap();
    tx.header.expiration = args.tx.expiration;
    tx.set_data(Data::new(data));
    tx.set_code(Code::from_hash(tx_code_hash));

    process_tx::<C, U>(
        client,
        wallet,
        &args.tx,
        tx,
        TxSigningKey::WalletAddress(args.source),
        #[cfg(not(feature = "mainnet"))]
        false,
    )
    .await?;
    Ok(())
}

/// Try to decode the given asset type and add its decoding to the supplied set.
/// Returns true only if a new decoding has been added to the given set.
async fn add_asset_type<
    C: crate::ledger::queries::Client + Sync,
    U: ShieldedUtils<C = C>,
>(
    asset_types: &mut HashSet<(Address, Epoch)>,
    shielded: &mut ShieldedContext<U>,
    client: &C,
    asset_type: AssetType,
) -> bool {
    if let Some(asset_type) =
        shielded.decode_asset_type(client, asset_type).await
    {
        asset_types.insert(asset_type)
    } else {
        false
    }
}

/// Collect the asset types used in the given Builder and decode them. This
/// function provides the data necessary for offline wallets to present asset
/// type information.
async fn used_asset_types<
    C: crate::ledger::queries::Client + Sync,
    U: ShieldedUtils<C = C>,
    P,
    R,
    K,
    N,
>(
    shielded: &mut ShieldedContext<U>,
    client: &C,
    builder: &Builder<P, R, K, N>,
) -> Result<HashSet<(Address, Epoch)>, RpcError> {
    let mut asset_types = HashSet::new();
    // Collect all the asset types used in the Sapling inputs
    for input in builder.sapling_inputs() {
        add_asset_type(&mut asset_types, shielded, client, input.asset_type())
            .await;
    }
    // Collect all the asset types used in the transparent inputs
    for input in builder.transparent_inputs() {
        add_asset_type(
            &mut asset_types,
            shielded,
            client,
            input.coin().asset_type(),
        )
        .await;
    }
    // Collect all the asset types used in the Sapling outputs
    for output in builder.sapling_outputs() {
        add_asset_type(&mut asset_types, shielded, client, output.asset_type())
            .await;
    }
    // Collect all the asset types used in the transparent outputs
    for output in builder.transparent_outputs() {
        add_asset_type(&mut asset_types, shielded, client, output.asset_type())
            .await;
    }
    // Collect all the asset types used in the Sapling converts
    for output in builder.sapling_converts() {
        for (asset_type, _) in
            Amount::from(output.conversion().clone()).components()
        {
            add_asset_type(&mut asset_types, shielded, client, *asset_type)
                .await;
        }
    }
    Ok(asset_types)
}

/// Submit an ordinary transfer
pub async fn submit_transfer<
    C: crate::ledger::queries::Client + Sync,
    V: WalletUtils,
    U: ShieldedUtils<C = C>,
>(
    client: &C,
    wallet: &mut Wallet<V>,
    shielded: &mut ShieldedContext<U>,
    args: args::TxTransfer,
) -> Result<(), Error> {
    let source = args.source.effective_address();
    let target = args.target.effective_address();
    let token = args.token.clone();

    // Check that the source address exists on chain
    source_exists_or_err(source.clone(), args.tx.force, client).await?;
    // Check that the target address exists on chain
    target_exists_or_err(target.clone(), args.tx.force, client).await?;
    // Check that the token address exists on chain
    token_exists_or_err(token.clone(), args.tx.force, client).await?;
    // Check source balance
    let (sub_prefix, balance_key) = match &args.sub_prefix {
        Some(sub_prefix) => {
            let sub_prefix = storage::Key::parse(sub_prefix).unwrap();
            let prefix = token::multitoken_balance_prefix(&token, &sub_prefix);
            (
                Some(sub_prefix),
                token::multitoken_balance_key(&prefix, &source),
            )
        }
        None => (None, token::balance_key(&token, &source)),
    };
    check_balance_too_low_err::<C>(
        &token,
        &source,
        args.amount,
        balance_key,
        args.tx.force,
        client,
    )
    .await?;

    let masp_addr = masp();
    // For MASP sources, use a special sentinel key recognized by VPs as default
    // signer. Also, if the transaction is shielded, redact the amount and token
    // types by setting the transparent value to 0 and token type to a constant.
    // This has no side-effect because transaction is to self.
    let (default_signer, amount, token) =
        if source == masp_addr && target == masp_addr {
            // TODO Refactor me, we shouldn't rely on any specific token here.
            (
                TxSigningKey::SecretKey(masp_tx_key()),
                0.into(),
                args.native_token.clone(),
            )
        } else if source == masp_addr {
            (
                TxSigningKey::SecretKey(masp_tx_key()),
                args.amount,
                token.clone(),
            )
        } else {
            (
                TxSigningKey::WalletAddress(args.source.effective_address()),
                args.amount,
                token,
            )
        };
    // If our chosen signer is the MASP sentinel key, then our shielded inputs
    // will need to cover the gas fees.
    let chosen_signer =
        tx_signer::<C, V>(client, wallet, &args.tx, default_signer.clone())
            .await?
            .ref_to();
    let shielded_gas = masp_tx_key().ref_to() == chosen_signer;
    // Determine whether to pin this transaction to a storage key
    let key = match &args.target {
        TransferTarget::PaymentAddress(pa) if pa.is_pinned() => Some(pa.hash()),
        _ => None,
    };

    #[cfg(not(feature = "mainnet"))]
    let is_source_faucet = rpc::is_faucet_account(client, &source).await;

    let tx_code_hash =
        query_wasm_code_hash(client, args.tx_code_path.to_str().unwrap())
            .await
            .unwrap();

    // Loop twice in case the first submission attempt fails
    for _ in 0..2 {
        // Construct the shielded part of the transaction, if any
        let stx_result = shielded
            .gen_shielded_transfer(client, args.clone(), shielded_gas)
            .await;

        let shielded_parts = match stx_result {
            Ok(stx) => Ok(stx),
            Err(builder::Error::InsufficientFunds(_)) => {
                Err(Error::NegativeBalanceAfterTransfer(
                    source.clone(),
                    args.amount,
                    token.clone(),
                    args.tx.fee_amount,
                    args.tx.fee_token.clone(),
                ))
            }
            Err(err) => Err(Error::MaspError(err)),
        }?;

        let mut tx = Tx::new(TxType::Raw);
        tx.header.chain_id = args.tx.chain_id.clone().unwrap();
        tx.header.expiration = args.tx.expiration;
        // Add the MASP Transaction and its Builder to facilitate validation
        let (masp_hash, shielded_tx_epoch) = if let Some(shielded_parts) =
            shielded_parts
        {
            // Add a MASP Transaction section to the Tx
            let masp_tx = tx.add_section(Section::MaspTx(shielded_parts.1));
            // Get the hash of the MASP Transaction section
            let masp_hash =
                Hash(masp_tx.hash(&mut Sha256::new()).finalize_reset().into());
            // Get the decoded asset types used in the transaction to give
            // offline wallet users more information
            let asset_types =
                used_asset_types(shielded, client, &shielded_parts.0)
                    .await
                    .unwrap_or_default();
            // Add the MASP Transaction's Builder to the Tx
            tx.add_section(Section::MaspBuilder(MaspBuilder {
                asset_types,
                // Store how the Info objects map to Descriptors/Outputs
                metadata: shielded_parts.2,
                // Store the data that was used to construct the Transaction
                builder: shielded_parts.0,
                // Link the Builder to the Transaction by hash code
                target: masp_hash,
            }));
            // The MASP Transaction section hash will be used in Transfer
            (Some(masp_hash), Some(shielded_parts.3))
        } else {
            (None, None)
        };
        // Construct the corresponding transparent Transfer object
        let transfer = token::Transfer {
            source: source.clone(),
            target: target.clone(),
            token: token.clone(),
            sub_prefix: sub_prefix.clone(),
            amount,
            key: key.clone(),
            // Link the Transfer to the MASP Transaction by hash code
            shielded: masp_hash,
        };
        tracing::debug!("Transfer data {:?}", transfer);
        // Encode the Transfer and store it beside the MASP transaction
        let data = transfer
            .try_to_vec()
            .expect("Encoding tx data shouldn't fail");
        tx.set_data(Data::new(data));
        // Finally store the Traansfer WASM code in the Tx
        tx.set_code(Code::from_hash(tx_code_hash));

        // Dry-run/broadcast/submit the transaction
        let result = process_tx::<C, V>(
            client,
            wallet,
            &args.tx,
            tx,
            default_signer.clone(),
            #[cfg(not(feature = "mainnet"))]
            is_source_faucet,
        )
        .await?;

        // Query the epoch in which the transaction was probably submitted
        let submission_epoch = rpc::query_epoch(client).await;

        match result {
            ProcessTxResponse::Applied(resp) if
            // If a transaction is shielded
                shielded_tx_epoch.is_some() &&
            // And it is rejected by a VP
                resp.code == 1.to_string() &&
            // And the its submission epoch doesn't match construction epoch
                shielded_tx_epoch.unwrap() != submission_epoch =>
            {
                // Then we probably straddled an epoch boundary. Let's retry...
                eprintln!(
                    "MASP transaction rejected and this may be due to the \
                     epoch changing. Attempting to resubmit transaction.",
                );
                continue;
            },
            // Otherwise either the transaction was successful or it will not
            // benefit from resubmission
            _ => break,
        }
    }
    Ok(())
}

/// Submit a transaction to initialize an account
pub async fn submit_init_account<
    C: crate::ledger::queries::Client + Sync,
    U: WalletUtils,
>(
    client: &C,
    wallet: &mut Wallet<U>,
    args: args::TxInitAccount,
) -> Result<(), Error> {
    let public_key = args.public_key;

    let vp_code_hash =
        query_wasm_code_hash(client, args.vp_code_path.to_str().unwrap())
            .await
            .unwrap();

    let tx_code_hash =
        query_wasm_code_hash(client, args.tx_code_path.to_str().unwrap())
            .await
            .unwrap();

    let mut tx = Tx::new(TxType::Raw);
    tx.header.chain_id = args.tx.chain_id.clone().unwrap();
    tx.header.expiration = args.tx.expiration;
    let extra =
        tx.add_section(Section::ExtraData(Code::from_hash(vp_code_hash)));
    let extra_hash =
        Hash(extra.hash(&mut Sha256::new()).finalize_reset().into());
    let data = InitAccount {
        public_key,
        vp_code_hash: extra_hash,
    };
    let data = data.try_to_vec().map_err(Error::EncodeTxFailure)?;
    tx.set_data(Data::new(data));
    tx.set_code(Code::from_hash(tx_code_hash));

    // TODO Move unwrap to an either
    let initialized_accounts = process_tx::<C, U>(
        client,
        wallet,
        &args.tx,
        tx,
        TxSigningKey::WalletAddress(args.source),
        #[cfg(not(feature = "mainnet"))]
        false,
    )
    .await
    .unwrap()
    .initialized_accounts();
    save_initialized_accounts::<U>(wallet, &args.tx, initialized_accounts)
        .await;
    Ok(())
}

/// Submit a transaction to update a VP
pub async fn submit_update_vp<
    C: crate::ledger::queries::Client + Sync,
    U: WalletUtils,
>(
    client: &C,
    wallet: &mut Wallet<U>,
    args: args::TxUpdateVp,
) -> Result<(), Error> {
    let addr = args.addr.clone();

    // Check that the address is established and exists on chain
    match &addr {
        Address::Established(_) => {
            let exists = rpc::known_address::<C>(client, &addr).await;
            if !exists {
                if args.tx.force {
                    eprintln!("The address {} doesn't exist on chain.", addr);
                    Ok(())
                } else {
                    Err(Error::LocationDoesNotExist(addr.clone()))
                }
            } else {
                Ok(())
            }
        }
        Address::Implicit(_) => {
            if args.tx.force {
                eprintln!(
                    "A validity predicate of an implicit address cannot be \
                     directly updated. You can use an established address for \
                     this purpose."
                );
                Ok(())
            } else {
                Err(Error::ImplicitUpdate)
            }
        }
        Address::Internal(_) => {
            if args.tx.force {
                eprintln!(
                    "A validity predicate of an internal address cannot be \
                     directly updated."
                );
                Ok(())
            } else {
                Err(Error::ImplicitInternalError)
            }
        }
    }?;

    let vp_code_hash =
        query_wasm_code_hash(client, args.vp_code_path.to_str().unwrap())
            .await
            .unwrap();

    let tx_code_hash =
        query_wasm_code_hash(client, args.tx_code_path.to_str().unwrap())
            .await
            .unwrap();

    let mut tx = Tx::new(TxType::Raw);
    tx.header.chain_id = args.tx.chain_id.clone().unwrap();
    tx.header.expiration = args.tx.expiration;
    let extra =
        tx.add_section(Section::ExtraData(Code::from_hash(vp_code_hash)));
    let extra_hash =
        Hash(extra.hash(&mut Sha256::new()).finalize_reset().into());
    let data = UpdateVp {
        addr,
        vp_code_hash: extra_hash,
    };
    let data = data.try_to_vec().map_err(Error::EncodeTxFailure)?;
    tx.set_data(Data::new(data));
    tx.set_code(Code::from_hash(tx_code_hash));

    process_tx::<C, U>(
        client,
        wallet,
        &args.tx,
        tx,
        TxSigningKey::WalletAddress(args.addr),
        #[cfg(not(feature = "mainnet"))]
        false,
    )
    .await?;
    Ok(())
}

/// Submit a custom transaction
pub async fn submit_custom<
    C: crate::ledger::queries::Client + Sync,
    U: WalletUtils,
>(
    client: &C,
    wallet: &mut Wallet<U>,
    args: args::TxCustom,
) -> Result<(), Error> {
    let mut tx = Tx::new(TxType::Raw);
    tx.header.chain_id = args.tx.chain_id.clone().unwrap();
    tx.header.expiration = args.tx.expiration;
    args.data_path.map(|data| tx.set_data(Data::new(data)));
    tx.set_code(Code::new(args.code_path));

    let initialized_accounts = process_tx::<C, U>(
        client,
        wallet,
        &args.tx,
        tx,
        TxSigningKey::None,
        #[cfg(not(feature = "mainnet"))]
        false,
    )
    .await?
    .initialized_accounts();
    save_initialized_accounts::<U>(wallet, &args.tx, initialized_accounts)
        .await;
    Ok(())
}

async fn expect_dry_broadcast<C: crate::ledger::queries::Client + Sync>(
    to_broadcast: TxBroadcastData,
    client: &C,
) -> Result<ProcessTxResponse, Error> {
    match to_broadcast {
        TxBroadcastData::DryRun(tx) => {
            rpc::dry_run_tx(client, tx.to_bytes()).await;
            Ok(ProcessTxResponse::DryRun)
        }
        TxBroadcastData::Wrapper {
            tx,
            wrapper_hash: _,
            decrypted_hash: _,
        } => Err(Error::ExpectDryRun(tx)),
    }
}

fn lift_rpc_error<T>(res: Result<T, RpcError>) -> Result<T, Error> {
    res.map_err(Error::TxBroadcast)
}

/// Returns the given validator if the given address is a validator,
/// otherwise returns an error, force forces the address through even
/// if it isn't a validator
async fn known_validator_or_err<C: crate::ledger::queries::Client + Sync>(
    validator: Address,
    force: bool,
    client: &C,
) -> Result<Address, Error> {
    // Check that the validator address exists on chain
    let is_validator = rpc::is_validator(client, &validator).await;
    if !is_validator {
        if force {
            eprintln!(
                "The address {} doesn't belong to any known validator account.",
                validator
            );
            Ok(validator)
        } else {
            Err(Error::InvalidValidatorAddress(validator))
        }
    } else {
        Ok(validator)
    }
}

/// general pattern for checking if an address exists on the chain, or
/// throwing an error if it's not forced. Takes a generic error
/// message and the error type.
async fn address_exists_or_err<C, F>(
    addr: Address,
    force: bool,
    client: &C,
    message: String,
    err: F,
) -> Result<Address, Error>
where
    C: crate::ledger::queries::Client + Sync,
    F: FnOnce(Address) -> Error,
{
    let addr_exists = rpc::known_address::<C>(client, &addr).await;
    if !addr_exists {
        if force {
            eprintln!("{}", message);
            Ok(addr)
        } else {
            Err(err(addr))
        }
    } else {
        Ok(addr)
    }
}

/// Returns the given token if the given address exists on chain
/// otherwise returns an error, force forces the address through even
/// if it isn't on chain
async fn token_exists_or_err<C: crate::ledger::queries::Client + Sync>(
    token: Address,
    force: bool,
    client: &C,
) -> Result<Address, Error> {
    let message =
        format!("The token address {} doesn't exist on chain.", token);
    address_exists_or_err(
        token,
        force,
        client,
        message,
        Error::TokenDoesNotExist,
    )
    .await
}

/// Returns the given source address if the given address exists on chain
/// otherwise returns an error, force forces the address through even
/// if it isn't on chain
async fn source_exists_or_err<C: crate::ledger::queries::Client + Sync>(
    token: Address,
    force: bool,
    client: &C,
) -> Result<Address, Error> {
    let message =
        format!("The source address {} doesn't exist on chain.", token);
    address_exists_or_err(
        token,
        force,
        client,
        message,
        Error::SourceDoesNotExist,
    )
    .await
}

/// Returns the given target address if the given address exists on chain
/// otherwise returns an error, force forces the address through even
/// if it isn't on chain
async fn target_exists_or_err<C: crate::ledger::queries::Client + Sync>(
    token: Address,
    force: bool,
    client: &C,
) -> Result<Address, Error> {
    let message =
        format!("The target address {} doesn't exist on chain.", token);
    address_exists_or_err(
        token,
        force,
        client,
        message,
        Error::TargetLocationDoesNotExist,
    )
    .await
}

/// checks the balance at the given address is enough to transfer the
/// given amount, along with the balance even existing. force
/// overrides this
async fn check_balance_too_low_err<C: crate::ledger::queries::Client + Sync>(
    token: &Address,
    source: &Address,
    amount: token::Amount,
    balance_key: storage::Key,
    force: bool,
    client: &C,
) -> Result<(), Error> {
    match rpc::query_storage_value::<C, token::Amount>(client, &balance_key)
        .await
    {
        Some(balance) => {
            if balance < amount {
                if force {
                    eprintln!(
                        "The balance of the source {} of token {} is lower \
                         than the amount to be transferred. Amount to \
                         transfer is {} and the balance is {}.",
                        source, token, amount, balance
                    );
                    Ok(())
                } else {
                    Err(Error::BalanceTooLow(
                        source.clone(),
                        token.clone(),
                        amount,
                        balance,
                    ))
                }
            } else {
                Ok(())
            }
        }
        None => {
            if force {
                eprintln!(
                    "No balance found for the source {} of token {}",
                    source, token
                );
                Ok(())
            } else {
                Err(Error::NoBalanceForToken(source.clone(), token.clone()))
            }
        }
    }
}

#[allow(dead_code)]
fn validate_untrusted_code_err(
    vp_code: &Vec<u8>,
    force: bool,
) -> Result<(), Error> {
    if let Err(err) = vm::validate_untrusted_wasm(vp_code) {
        if force {
            eprintln!("Validity predicate code validation failed with {}", err);
            Ok(())
        } else {
            Err(Error::WasmValidationFailure(err))
        }
    } else {
        Ok(())
    }
}<|MERGE_RESOLUTION|>--- conflicted
+++ resolved
@@ -344,10 +344,6 @@
     let addr: Address = public_key.into();
     println!("Submitting a tx to reveal the public key for address {addr}...");
     let tx_data = public_key.try_to_vec().map_err(Error::EncodeKeyFailure)?;
-<<<<<<< HEAD
-    let tx_code = args.tx_reveal_code_path.clone();
-    let mut tx = Tx::new(TxType::Raw);
-=======
 
     let tx_code_hash = query_wasm_code_hash(
         client,
@@ -362,7 +358,6 @@
         // that we got a valid PoW
         has_valid_pow: true,
     }));
->>>>>>> daa545d4
     tx.header.chain_id = args.chain_id.clone().expect("value should be there");
     tx.header.expiration = args.expiration;
     tx.set_data(Data::new(tx_data));
