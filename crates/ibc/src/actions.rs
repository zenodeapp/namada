--- conflicted
+++ resolved
@@ -154,13 +154,8 @@
         &mut self,
         shielded: &masp_primitives::transaction::Transaction,
     ) -> Result<(), StorageError> {
-<<<<<<< HEAD
         namada_token::utils::handle_masp_tx(self, shielded)?;
         namada_token::utils::update_note_commitment_tree(self, shielded)
-=======
-        token::utils::handle_masp_tx(self, shielded, pin_key)?;
-        token::utils::update_note_commitment_tree(self, shielded)
->>>>>>> 406f715b
     }
 
     fn mint_token(
