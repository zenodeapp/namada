//! Ledger events

<<<<<<< HEAD
=======
pub mod extend;

use std::collections::HashMap;
>>>>>>> 8e35a398
use std::fmt::{self, Display};
use std::ops::{Index, IndexMut};
use std::str::FromStr;

use namada_macros::BorshDeserializer;
#[cfg(feature = "migrations")]
use namada_migrations::*;
use thiserror::Error;

use crate::borsh::{BorshDeserialize, BorshSerialize};
use crate::collections::HashMap;
use crate::ethereum_structs::{BpTransferStatus, EthBridgeEvent};
use crate::ibc::IbcEvent;

/// Used in sub-systems that may emit events.
pub trait EmitEvents {
    /// Emit a single [event](Event).
    fn emit<E>(&mut self, event: E)
    where
        E: Into<Event>;

    /// Emit a batch of [events](Event).
    fn emit_many<B, E>(&mut self, event_batch: B)
    where
        B: IntoIterator<Item = E>,
        E: Into<Event>;
}

impl EmitEvents for Vec<Event> {
    #[inline]
    fn emit<E>(&mut self, event: E)
    where
        E: Into<Event>,
    {
        self.push(event.into());
    }

    /// Emit a batch of [events](Event).
    fn emit_many<B, E>(&mut self, event_batch: B)
    where
        B: IntoIterator<Item = E>,
        E: Into<Event>,
    {
        self.extend(event_batch.into_iter().map(Into::into));
    }
}

/// Indicates if an event is emitted do to
/// an individual Tx or the nature of a finalized block
#[derive(
    Clone,
    Debug,
    Eq,
    PartialEq,
    BorshSerialize,
    BorshDeserialize,
    BorshDeserializer,
)]
pub enum EventLevel {
    /// Indicates an event is to do with a finalized block.
    Block,
    /// Indicates an event is to do with an individual transaction.
    Tx,
}

impl Display for EventLevel {
    fn fmt(&self, f: &mut fmt::Formatter<'_>) -> fmt::Result {
        write!(
            f,
            "{}",
            match self {
                EventLevel::Block => "block",
                EventLevel::Tx => "tx",
            }
        )
    }
}

/// Custom events that can be queried from Tendermint
/// using a websocket client
#[derive(
    Clone,
    Debug,
    Eq,
    PartialEq,
    BorshSerialize,
    BorshDeserialize,
    BorshDeserializer,
)]
pub struct Event {
    /// The type of event.
    pub event_type: EventType,
    /// The level of the event - whether it relates to a block or an individual
    /// transaction.
    pub level: EventLevel,
    /// Key-value attributes of the event.
    pub attributes: HashMap<String, String>,
}

impl Display for Event {
    fn fmt(&self, f: &mut fmt::Formatter<'_>) -> fmt::Result {
        // TODO: print attributes, too
        write!(f, "{} in {}", self.event_type, self.level)
    }
}

/// The two types of custom events we currently use
#[derive(
    Clone,
    Debug,
    Eq,
    PartialEq,
    BorshSerialize,
    BorshDeserialize,
    BorshDeserializer,
)]
pub enum EventType {
    /// The transaction was applied during block finalization
    Applied,
    /// The IBC transaction was applied during block finalization
    // TODO: create type-safe wrapper for all ibc event kinds
    Ibc(String),
    /// The proposal that has been executed
    Proposal,
    /// The pgf payment
    PgfPayment,
    /// Ethereum Bridge event
    EthereumBridge,
}

impl Display for EventType {
    fn fmt(&self, f: &mut fmt::Formatter<'_>) -> fmt::Result {
        match self {
            EventType::Applied => write!(f, "applied"),
            EventType::Ibc(t) => write!(f, "{}", t),
            EventType::Proposal => write!(f, "proposal"),
            EventType::PgfPayment => write!(f, "pgf_payment"),
            EventType::EthereumBridge => write!(f, "ethereum_bridge"),
        }?;
        Ok(())
    }
}

impl FromStr for EventType {
    type Err = EventError;

    fn from_str(s: &str) -> Result<Self, Self::Err> {
        match s {
            "applied" => Ok(EventType::Applied),
            "proposal" => Ok(EventType::Proposal),
            "pgf_payments" => Ok(EventType::PgfPayment),
            // <IBC>
            "update_client" => Ok(EventType::Ibc("update_client".to_string())),
            "send_packet" => Ok(EventType::Ibc("send_packet".to_string())),
            "write_acknowledgement" => {
                Ok(EventType::Ibc("write_acknowledgement".to_string()))
            }
            // </IBC>
            "ethereum_bridge" => Ok(EventType::EthereumBridge),
            _ => Err(EventError::InvalidEventType),
        }
    }
}

/// Errors to do with emitting events.
#[derive(Error, Debug, Clone)]
pub enum EventError {
    /// Error when parsing an event type
    #[error("Invalid event type")]
    InvalidEventType,
    /// Error when parsing attributes from an event JSON.
    #[error("Json missing `attributes` field")]
    MissingAttributes,
    /// Missing key in attributes.
    #[error("Attributes missing key: {0}")]
    MissingKey(String),
    /// Missing value in attributes.
    #[error("Attributes missing value: {0}")]
    MissingValue(String),
}

impl Event {
    /// Create an accepted tx event with empty attributes.
    pub fn accepted_tx() -> Self {
        Self {
            event_type: EventType::Accepted,
            level: EventLevel::Tx,
            attributes: HashMap::new(),
        }
    }

    /// Create an applied tx event with empty attributes.
    pub fn applied_tx() -> Self {
        Self {
            event_type: EventType::Applied,
            level: EventLevel::Tx,
            attributes: HashMap::new(),
        }
    }

    /// Check if the events keys contains a given string
    pub fn contains_key(&self, key: &str) -> bool {
        self.attributes.contains_key(key)
    }

    /// Get the value corresponding to a given key, if it exists.
    /// Else return None.
    pub fn get(&self, key: &str) -> Option<&String> {
        self.attributes.get(key)
    }

    /// Extend this [`Event`] with additional data.
    #[inline]
    pub fn extend<DATA>(&mut self, data: DATA) -> &mut Self
    where
        DATA: extend::ExtendEvent,
    {
        data.extend_event(self);
        self
    }
}

impl From<EthBridgeEvent> for Event {
    #[inline]
    fn from(event: EthBridgeEvent) -> Event {
        Self::from(&event)
    }
}

impl From<&EthBridgeEvent> for Event {
    fn from(event: &EthBridgeEvent) -> Event {
        match event {
            EthBridgeEvent::BridgePool { tx_hash, status } => Event {
                event_type: EventType::EthereumBridge,
                level: EventLevel::Tx,
                attributes: {
                    let mut attrs = HashMap::new();
                    attrs.insert(
                        "kind".into(),
                        match status {
                            BpTransferStatus::Relayed => "bridge_pool_relayed",
                            BpTransferStatus::Expired => "bridge_pool_expired",
                        }
                        .into(),
                    );
                    attrs.insert("tx_hash".into(), tx_hash.to_string());
                    attrs
                },
            },
        }
    }
}

impl Index<&str> for Event {
    type Output = String;

    fn index(&self, index: &str) -> &Self::Output {
        &self.attributes[index]
    }
}

impl IndexMut<&str> for Event {
    fn index_mut(&mut self, index: &str) -> &mut Self::Output {
        let entry = self.attributes.entry(index.into()).or_default();
        &mut *entry
    }
}

impl From<IbcEvent> for Event {
    fn from(ibc_event: IbcEvent) -> Self {
        Self {
            event_type: EventType::Ibc(ibc_event.event_type),
            level: EventLevel::Tx,
            attributes: ibc_event.attributes,
        }
    }
}

/// Convert our custom event into the necessary tendermint proto type
impl From<Event> for crate::tendermint_proto::v0_37::abci::Event {
    fn from(event: Event) -> Self {
        Self {
            r#type: event.event_type.to_string(),
            attributes: event
                .attributes
                .into_iter()
                .map(|(key, value)| {
                    crate::tendermint_proto::v0_37::abci::EventAttribute {
                        key,
                        value,
                        index: true,
                    }
                })
                .collect(),
        }
    }
}<|MERGE_RESOLUTION|>--- conflicted
+++ resolved
@@ -1,11 +1,7 @@
 //! Ledger events
 
-<<<<<<< HEAD
-=======
 pub mod extend;
 
-use std::collections::HashMap;
->>>>>>> 8e35a398
 use std::fmt::{self, Display};
 use std::ops::{Index, IndexMut};
 use std::str::FromStr;
@@ -188,15 +184,6 @@
 }
 
 impl Event {
-    /// Create an accepted tx event with empty attributes.
-    pub fn accepted_tx() -> Self {
-        Self {
-            event_type: EventType::Accepted,
-            level: EventLevel::Tx,
-            attributes: HashMap::new(),
-        }
-    }
-
     /// Create an applied tx event with empty attributes.
     pub fn applied_tx() -> Self {
         Self {
