//! Contains types necessary for processing Ethereum events
//! in vote extensions.

use std::collections::{BTreeSet, HashMap};
use std::ops::Deref;

use namada_core::address::Address;
use namada_core::borsh::{BorshDeserialize, BorshSchema, BorshSerialize};
use namada_core::ethereum_events::EthereumEvent;
use namada_core::key::common::{self, Signature};
use namada_core::storage::BlockHeight;
use namada_tx::Signed;

/// Type alias for an [`EthereumEventsVext`].
pub type Vext = EthereumEventsVext;

/// Represents a [`Vext`] signed by some validator, with
/// a Namada protocol key.
#[derive(Clone, Debug, BorshSerialize, BorshSchema, BorshDeserialize)]
pub struct SignedVext(pub Signed<Vext>);

impl Deref for SignedVext {
    type Target = Signed<Vext>;

    fn deref(&self) -> &Self::Target {
        &self.0
    }
}

impl From<Signed<Vext>> for SignedVext {
    fn from(value: Signed<Vext>) -> Self {
        Self(value)
    }
}

/// Represents a set of [`EthereumEvent`] instances seen by some validator.
///
/// This struct will be created and signed over by each consensus validator,
/// to be included as a vote extension at the end of a Tendermint PreCommit
/// phase.
#[derive(
    Debug, Clone, PartialEq, Eq, BorshSerialize, BorshDeserialize, BorshSchema,
)]
pub struct EthereumEventsVext {
    /// The block height for which this [`Vext`] was made.
    pub block_height: BlockHeight,
    /// TODO: the validator's address is temporarily being included
    /// until we're able to map a Tendermint address to a validator
    /// address (see <https://github.com/anoma/namada/issues/200>)
    pub validator_addr: Address,
    /// The new ethereum events seen. These should be
    /// deterministically ordered.
    pub ethereum_events: Vec<EthereumEvent>,
}

impl Vext {
    /// Creates a [`Vext`] without any Ethereum events.
    pub fn empty(block_height: BlockHeight, validator_addr: Address) -> Self {
        Self {
            block_height,
            ethereum_events: Vec::new(),
            validator_addr,
        }
    }

    /// Sign a [`Vext`] with a validator's `signing_key`,
    /// and return the signed data.
    pub fn sign(self, signing_key: &common::SecretKey) -> Signed<Self> {
        Signed::new(signing_key, self)
    }
}

/// Aggregates an Ethereum event with the corresponding
/// validators who saw this event.
#[derive(
    Clone, Debug, PartialEq, Eq, BorshSerialize, BorshDeserialize, BorshSchema,
)]
pub struct MultiSignedEthEvent {
    /// The Ethereum event that was signed.
    pub event: EthereumEvent,
    /// List of addresses of validators who signed this event
    /// and block height at which they signed it
    pub signers: BTreeSet<(Address, BlockHeight)>,
}

/// Type alias for an [`EthereumEventsVextDigest`].
pub type VextDigest = EthereumEventsVextDigest;

/// Compresses a set of signed [`Vext`] instances, to save
/// space on a block.
#[derive(
    Debug, Clone, PartialEq, Eq, BorshSerialize, BorshDeserialize, BorshSchema,
)]
pub struct EthereumEventsVextDigest {
    /// The signatures, signing address, and signing block height
    /// of each [`Vext`]
    pub signatures: HashMap<(Address, BlockHeight), Signature>,
    /// The events that were reported
    pub events: Vec<MultiSignedEthEvent>,
}

impl VextDigest {
    /// Build a singleton [`VextDigest`], from the provided [`Vext`].
    #[inline]
    pub fn singleton(ext: Signed<Vext>) -> VextDigest {
        VextDigest {
            signatures: HashMap::from([(
                (ext.data.validator_addr.clone(), ext.data.block_height),
                ext.sig,
            )]),
            events: ext
                .data
                .ethereum_events
                .into_iter()
                .map(|event| MultiSignedEthEvent {
                    event,
                    signers: BTreeSet::from([(
                        ext.data.validator_addr.clone(),
                        ext.data.block_height,
                    )]),
                })
                .collect(),
        }
    }

    /// Decompresses a set of signed [`Vext`] instances.
    pub fn decompress(self, _: BlockHeight) -> Vec<Signed<Vext>> {
        let VextDigest { signatures, events } = self;

        let mut extensions = vec![];

        for (validator, sig) in signatures.into_iter() {
            let mut ext = Vext::empty(validator.1, validator.0.clone());

            for event in events.iter() {
                if event.signers.contains(&validator) {
                    ext.ethereum_events.push(event.event.clone());
                }
            }

            // TODO: we probably need a manual `Ord` impl for
            // `EthereumEvent`, such that this `sort()` is
            // always deterministic, regardless
            // of crate versions changing and such
            ext.ethereum_events.sort();

            let signed = Signed::new_from(ext, sig);
            extensions.push(signed);
        }
        extensions
    }
}

#[cfg(test)]
mod tests {
<<<<<<< HEAD
    use namada_core::address::{self, Address};
    use namada_core::ethereum_events::{EthereumEvent, Uint};
    use namada_core::hash::Hash;
    use namada_core::key;
    use namada_tx::Signed;
=======
    use namada_core::types::ethereum_events::Uint;
    use namada_core::types::hash::Hash;
    use namada_core::types::{address, key};
>>>>>>> 92fc1f67

    use super::*;

    /// Test the hashing of an Ethereum event
    #[test]
    fn test_ethereum_event_hash() {
        let nonce = Uint::from(123u64);
        let event = EthereumEvent::TransfersToNamada {
            nonce,
            transfers: vec![],
        };
        let hash = event.hash().unwrap();

        assert_eq!(
            hash,
            Hash([
                94, 131, 116, 129, 41, 204, 178, 144, 24, 8, 185, 16, 103, 236,
                209, 191, 20, 89, 145, 17, 41, 233, 31, 98, 185, 6, 217, 204,
                80, 38, 224, 23
            ])
        );
    }

    /// Test decompression of a set of Ethereum events
    #[test]
    fn test_decompress_ethereum_events() {
        // we need to construct a `Vec<Signed<Vext>>`
        let sk_1 = key::testing::keypair_1();
        let sk_2 = key::testing::keypair_2();

        let last_block_height = BlockHeight(123);

        let ev_1 = EthereumEvent::TransfersToNamada {
            nonce: 1u64.into(),
            transfers: vec![],
        };
        let ev_2 = EthereumEvent::TransfersToEthereum {
            nonce: 2u64.into(),
            transfers: vec![],
            relayer: address::testing::established_address_1(),
        };

        let validator_1 = address::testing::established_address_1();
        let validator_2 = address::testing::established_address_2();

        let ext = |validator: Address| -> Vext {
            let mut ext = Vext::empty(last_block_height, validator);

            ext.ethereum_events.push(ev_1.clone());
            ext.ethereum_events.push(ev_2.clone());
            ext.ethereum_events.sort();

            ext
        };

        // assume both v1 and v2 saw the same events,
        // so each of them signs `ext` with their respective sk
        let ext_1 = Signed::new(&sk_1, ext(validator_1.clone()));
        let ext_2 = Signed::new(&sk_2, ext(validator_2.clone()));
        let ext_3 = Signed::new(&sk_1, {
            let mut ext = Vext::empty(
                BlockHeight(last_block_height.0 - 1),
                validator_1.clone(),
            );
            ext.ethereum_events.push(ev_1.clone());
            ext.ethereum_events.push(ev_2.clone());
            ext.ethereum_events.sort();
            ext
        });

        let ext = vec![ext_1, ext_2, ext_3];

        // we have the `Signed<Vext>` instances we need,
        // let us now compress them into a single `VextDigest`
        let signatures: HashMap<_, _> = [
            ((validator_1.clone(), last_block_height), ext[0].sig.clone()),
            ((validator_2.clone(), last_block_height), ext[1].sig.clone()),
            (
                (validator_1.clone(), BlockHeight(last_block_height.0 - 1)),
                ext[2].sig.clone(),
            ),
        ]
        .into_iter()
        .collect();

        let signers = {
            let mut s = BTreeSet::new();
            s.insert((validator_1.clone(), last_block_height));
            s.insert((
                validator_1.clone(),
                BlockHeight(last_block_height.0 - 1),
            ));
            s.insert((validator_2, last_block_height));
            s
        };
        let events = vec![
            MultiSignedEthEvent {
                event: ev_1,
                signers: signers.clone(),
            },
            MultiSignedEthEvent {
                event: ev_2,
                signers,
            },
        ];

        let digest = VextDigest { events, signatures };

        // finally, decompress the `VextDigest` back into a
        // `Vec<Signed<Vext>>`
        let decompressed = digest
            .decompress(last_block_height)
            .into_iter()
            .collect::<Vec<Signed<Vext>>>();

        assert_eq!(decompressed.len(), ext.len());
        for vext in decompressed.into_iter() {
            assert!(ext.contains(&vext));
            if vext.data.validator_addr == validator_1 {
                assert!(vext.verify(&sk_1.to_public()).is_ok())
            } else {
                assert!(vext.verify(&sk_2.to_public()).is_ok())
            }
        }
    }
}<|MERGE_RESOLUTION|>--- conflicted
+++ resolved
@@ -153,17 +153,9 @@
 
 #[cfg(test)]
 mod tests {
-<<<<<<< HEAD
-    use namada_core::address::{self, Address};
-    use namada_core::ethereum_events::{EthereumEvent, Uint};
+    use namada_core::ethereum_events::Uint;
     use namada_core::hash::Hash;
-    use namada_core::key;
-    use namada_tx::Signed;
-=======
-    use namada_core::types::ethereum_events::Uint;
-    use namada_core::types::hash::Hash;
-    use namada_core::types::{address, key};
->>>>>>> 92fc1f67
+    use namada_core::{address, key};
 
     use super::*;
 
