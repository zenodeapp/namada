//! Implementation of the ['VerifyHeader`], [`ProcessProposal`],
//! and [`RevertProposal`] ABCI++ methods for the Shell

use data_encoding::HEXUPPER;
use namada::ledger::pos::PosQueries;
use namada::proof_of_stake::storage::find_validator_by_raw_hash;
use namada::tx::data::protocol::ProtocolTxType;
use namada::vote_ext::ethereum_tx_data_variants;

use super::block_alloc::{BlockGas, BlockSpace};
use super::*;
use crate::facade::tendermint_proto::v0_37::abci::RequestProcessProposal;
use crate::node::ledger::shell::block_alloc::{AllocFailure, TxBin};
use crate::node::ledger::shims::abcipp_shim_types::shim::response::ProcessProposal;
use crate::node::ledger::shims::abcipp_shim_types::shim::TxBytes;

/// Validation metadata, to keep track of used resources or
/// transaction numbers, in a block proposal.
#[derive(Default)]
pub struct ValidationMeta {
    /// Gas emitted by users.
    pub user_gas: TxBin<BlockGas>,
    /// Space utilized by all txs.
    pub txs_bin: TxBin<BlockSpace>,
}

impl<D, H> From<&WlState<D, H>> for ValidationMeta
where
    D: 'static + DB + for<'iter> DBIter<'iter>,
    H: 'static + StorageHasher,
{
    fn from(state: &WlState<D, H>) -> Self {
        let max_proposal_bytes =
            state.pos_queries().get_max_proposal_bytes().get();
        let max_block_gas =
            namada::parameters::get_max_block_gas(state).unwrap();

        let user_gas = TxBin::init(max_block_gas);
        let txs_bin = TxBin::init(max_proposal_bytes);
        Self { user_gas, txs_bin }
    }
}

impl<D, H> Shell<D, H>
where
    D: DB + for<'iter> DBIter<'iter> + Sync + 'static,
    H: StorageHasher + Sync + 'static,
{
    /// INVARIANT: This method must be stateless.
    pub fn verify_header(
        &self,
        _req: shim::request::VerifyHeader,
    ) -> shim::response::VerifyHeader {
        Default::default()
    }

    /// Check all the txs in a block. Some txs may be incorrect,
    /// but we only reject the entire block if the order of the
    /// included txs violates the order decided upon in the previous
    /// block.
    pub fn process_proposal(
        &self,
        req: RequestProcessProposal,
    ) -> (ProcessProposal, Vec<TxResult>) {
        tracing::info!(
            proposer = ?HEXUPPER.encode(&req.proposer_address),
            height = req.height,
            hash = ?HEXUPPER.encode(&req.hash),
            n_txs = req.txs.len(),
            "Received block proposal",
        );
        let native_block_proposer_address = {
            let tm_raw_hash_string =
                tm_raw_hash_to_string(&req.proposer_address);
            find_validator_by_raw_hash(&self.state, tm_raw_hash_string)
                .unwrap()
                .expect(
                    "Unable to find native validator address of block \
                     proposer from tendermint raw hash",
                )
        };

        let tx_results = self.process_txs(
            &req.txs,
            req.time
                .expect("Missing timestamp in proposed block")
                .try_into()
                .expect("Failed conversion of Comet timestamp"),
            &native_block_proposer_address,
        );

        // Erroneous transactions were detected when processing
        // the leader's proposal. We allow txs that are invalid at runtime
        // (wasm) to reach FinalizeBlock.
        let invalid_txs = tx_results.iter().any(|res| {
            let error = ResultCode::from_u32(res.code).expect(
                "All error codes returned from process_single_tx are valid",
            );
            !error.is_recoverable()
        });
        if invalid_txs {
            tracing::warn!(
                proposer = ?HEXUPPER.encode(&req.proposer_address),
                height = req.height,
                hash = ?HEXUPPER.encode(&req.hash),
                "Found invalid transactions, proposed block will be rejected"
            );
        }
        (
            if invalid_txs {
                ProcessProposal::Reject
            } else {
                ProcessProposal::Accept
            },
            tx_results,
        )
    }

    /// Evaluates the corresponding [`TxResult`] for each tx in the
    /// proposal. Additionally, counts the number of digest
    /// txs and the bytes used by encrypted txs in the proposal.
    ///
    /// `ProcessProposal` should be able to make a decision on whether a
    /// proposed block is acceptable or not based solely on what this
    /// function returns.
    pub fn process_txs(
        &self,
        txs: &[TxBytes],
        block_time: DateTimeUtc,
        block_proposer: &Address,
    ) -> Vec<TxResult> {
        let mut temp_state = self.state.with_temp_write_log();
        let mut metadata = ValidationMeta::from(self.state.read_only());
        let mut vp_wasm_cache = self.vp_wasm_cache.clone();
        let mut tx_wasm_cache = self.tx_wasm_cache.clone();

        let tx_results: Vec<_> = txs
            .iter()
            .map(|tx_bytes| {
                let result = self.check_proposal_tx(
                    tx_bytes,
                    &mut metadata,
                    &mut temp_state,
                    block_time,
                    &mut vp_wasm_cache,
                    &mut tx_wasm_cache,
                    block_proposer,
                );
                let error_code = ResultCode::from_u32(result.code).unwrap();
                if let ResultCode::Ok = error_code {
                    temp_state.write_log_mut().commit_tx();
                } else {
                    tracing::info!(
                        "Process proposal rejected an invalid tx. Error code: \
                         {:?}, info: {}",
                        error_code,
                        result.info
                    );
                    temp_state.write_log_mut().drop_tx();
                }
                result
            })
            .collect();
        tx_results
    }

    /// Checks if the Tx can be deserialized from bytes. Checks the fees and
    /// signatures of the fee payer for a transaction if it is a wrapper tx.
    ///
    /// Checks validity of a decrypted tx or that a tx marked un-decryptable
    /// is in fact so. Also checks that decrypted txs were submitted in
    /// correct order.
    ///
    /// Error codes:
    ///   0: Ok
    ///   1: Invalid tx
    ///   2: Tx is invalidly signed
    ///   3: Wasm runtime error
    ///   4: Invalid order of decrypted txs
    ///   5. More decrypted txs than expected
    ///   6. A transaction could not be decrypted
    ///   7. An error in the vote extensions included in the proposal
    ///   8. Not enough block space was available for some tx
    ///   9. Replay attack
    ///
    /// INVARIANT: Any changes applied in this method must be reverted if the
    /// proposal is rejected (unless we can simply overwrite them in the
    /// next block).
    #[allow(clippy::too_many_arguments)]
    pub fn check_proposal_tx<CA>(
        &self,
        tx_bytes: &[u8],
        metadata: &mut ValidationMeta,
        temp_state: &mut TempWlState<D, H>,
        block_time: DateTimeUtc,
        vp_wasm_cache: &mut VpCache<CA>,
        tx_wasm_cache: &mut TxCache<CA>,
        block_proposer: &Address,
    ) -> TxResult
    where
        CA: 'static + WasmCacheAccess + Sync,
    {
        // check tx bytes
        //
        // NB: always keep this as the first tx check,
        // as it is a pretty cheap one
        if !validate_tx_bytes(&self.state, tx_bytes.len())
            .expect("Failed to get max tx bytes param from storage")
        {
            return TxResult {
                code: ResultCode::TooLarge.into(),
                info: "Tx too large".into(),
            };
        }

        // try to allocate space for this tx
        if let Err(e) = metadata.txs_bin.try_dump(tx_bytes) {
            return TxResult {
                code: ResultCode::AllocationError.into(),
                info: match e {
                    AllocFailure::Rejected { .. } => {
                        "No more space left in the block"
                    }
                    AllocFailure::OverflowsBin { .. } => {
                        "The given tx is larger than the max configured \
                         proposal size"
                    }
                }
                .into(),
            };
        }

        let maybe_tx = Tx::try_from(tx_bytes).map_or_else(
            |err| {
                tracing::debug!(
                    ?err,
                    "Couldn't deserialize transaction received during \
                     PrepareProposal"
                );
                Err(TxResult {
                    code: ResultCode::InvalidTx.into(),
                    info: "The submitted transaction was not deserializable"
                        .into(),
                })
            },
            |tx| {
                let tx_chain_id = tx.header.chain_id.clone();
                let tx_expiration = tx.header.expiration;
                if let Err(err) = tx.validate_tx() {
                    // This occurs if the wrapper / protocol tx signature is
                    // invalid
                    return Err(TxResult {
                        code: ResultCode::InvalidSig.into(),
                        info: err.to_string(),
                    });
                }
                Ok((tx_chain_id, tx_expiration, tx))
            },
        );
        let (tx_chain_id, tx_expiration, tx) = match maybe_tx {
            Ok(tx) => tx,
            Err(tx_result) => return tx_result,
        };

        if let Err(err) = tx.validate_tx() {
            return TxResult {
                code: ResultCode::InvalidSig.into(),
                info: err.to_string(),
            };
        }
        match tx.header().tx_type {
            // If it is a raw transaction, we do no further validation
            TxType::Raw => TxResult {
                code: ResultCode::InvalidTx.into(),
                info: "Transaction rejected: Non-encrypted transactions are \
                       not supported"
                    .into(),
            },
            TxType::Protocol(protocol_tx) => {
                // Tx chain id
                if tx_chain_id != self.chain_id {
                    return TxResult {
                        code: ResultCode::InvalidChainId.into(),
                        info: format!(
                            "Tx carries a wrong chain id: expected {}, found \
                             {}",
                            self.chain_id, tx_chain_id
                        ),
                    };
                }

                // Tx expiration
                if let Some(exp) = tx_expiration {
                    if block_time > exp {
                        return TxResult {
                            code: ResultCode::ExpiredTx.into(),
                            info: format!(
                                "Tx expired at {:#?}, block time: {:#?}",
                                exp, block_time
                            ),
                        };
                    }
                }
                match protocol_tx.tx {
                    ProtocolTxType::EthEventsVext => {
                        ethereum_tx_data_variants::EthEventsVext::try_from(&tx)
                            .map_err(|err| err.to_string())
                            .and_then(|ext| {
                                validate_eth_events_vext(
                                    &self.state,
                                    &ext.0,
                                    self.state.in_mem().get_last_block_height(),
                                )
                                .map(|_| TxResult {
                                    code: ResultCode::Ok.into(),
                                    info: "Process Proposal accepted this \
                                           transaction"
                                        .into(),
                                })
                                .map_err(|err| err.to_string())
                            })
                            .unwrap_or_else(|err| TxResult {
                                code: ResultCode::InvalidVoteExtension.into(),
                                info: format!(
                                    "Process proposal rejected this proposal \
                                     because one of the included Ethereum \
                                     events vote extensions was invalid: {err}"
                                ),
                            })
                    }
                    ProtocolTxType::BridgePoolVext => {
                        ethereum_tx_data_variants::BridgePoolVext::try_from(&tx)
                            .map_err(|err| err.to_string())
                            .and_then(|ext| {
                                validate_bp_roots_vext(
                                    &self.state,
                                    &ext.0,
                                    self.state.in_mem().get_last_block_height(),
                                )
                                .map(|_| TxResult {
                                    code: ResultCode::Ok.into(),
                                    info: "Process Proposal accepted this \
                                           transaction"
                                        .into(),
                                })
                                .map_err(|err| err.to_string())
                            })
                            .unwrap_or_else(|err| TxResult {
                                code: ResultCode::InvalidVoteExtension.into(),
                                info: format!(
                                    "Process proposal rejected this proposal \
                                     because one of the included Bridge pool \
                                     root's vote extensions was invalid: {err}"
                                ),
                            })
                    }
                    ProtocolTxType::ValSetUpdateVext => {
                        ethereum_tx_data_variants::ValSetUpdateVext::try_from(
                            &tx,
                        )
                        .map_err(|err| err.to_string())
                        .and_then(|ext| {
                            validate_valset_upd_vext(
                                &self.state,
                                &ext,
                                // n.b. only accept validator set updates
                                // issued at
                                // the current epoch (signing off on the
                                // validators
                                // of the next epoch)
                                self.state.in_mem().get_current_epoch().0,
                            )
                            .map(|_| TxResult {
                                code: ResultCode::Ok.into(),
                                info: "Process Proposal accepted this \
                                       transaction"
                                    .into(),
                            })
                            .map_err(|err| err.to_string())
                        })
                        .unwrap_or_else(|err| {
                            TxResult {
                                code: ResultCode::InvalidVoteExtension.into(),
                                info: format!(
                                    "Process proposal rejected this proposal \
                                     because one of the included validator \
                                     set update vote extensions was invalid: \
                                     {err}"
                                ),
                            }
                        })
                    }
                    ProtocolTxType::EthereumEvents
                    | ProtocolTxType::BridgePool
                    | ProtocolTxType::ValidatorSetUpdate => TxResult {
                        code: ResultCode::InvalidVoteExtension.into(),
                        info: "Process proposal rejected this proposal \
                               because one of the included vote extensions \
                               was invalid: ABCI++ code paths are unreachable \
                               in Namada"
                            .to_string(),
                    },
                }
            }
            TxType::Wrapper(wrapper) => {
                // Account for the tx's resources
                let allocated_gas =
                    metadata.user_gas.try_dump(u64::from(wrapper.gas_limit));
                let mut tx_gas_meter = TxGasMeter::new(wrapper.gas_limit);
                if tx_gas_meter.add_wrapper_gas(tx_bytes).is_err()
                    || allocated_gas.is_err()
                {
                    return TxResult {
                        code: ResultCode::TxGasLimit.into(),
                        info: "Wrapper transactions exceeds its gas limit"
                            .to_string(),
                    };
                }

                // Tx allowlist
                if let Err(err) = check_tx_allowed(&tx, &self.state) {
                    return TxResult {
                        code: ResultCode::TxNotAllowlisted.into(),
                        info: format!(
                            "Tx code didn't pass the allowlist check: {}",
                            err
                        ),
                    };
                }

                // ChainId check
                if tx_chain_id != self.chain_id {
                    return TxResult {
                        code: ResultCode::InvalidChainId.into(),
                        info: format!(
                            "Tx carries a wrong chain id: expected {}, found \
                             {}",
                            self.chain_id, tx_chain_id
                        ),
                    };
                }

                // Tx expiration
                if let Some(exp) = tx_expiration {
                    if block_time > exp {
                        return TxResult {
                            code: ResultCode::ExpiredTx.into(),
                            info: format!(
                                "Tx expired at {:#?}, block time: {:#?}",
                                exp, block_time
                            ),
                        };
                    }
                }

                // Replay protection checks
                if let Err(e) = super::replay_protection_checks(&tx, temp_state)
                {
                    return TxResult {
                        code: ResultCode::ReplayTx.into(),
                        info: e.to_string(),
                    };
                }

                // Check that the fee payer has sufficient balance.
                match process_proposal_fee_check(
                    &wrapper,
                    get_fee_unshielding_transaction(&tx, &wrapper),
                    block_proposer,
                    temp_state,
                    vp_wasm_cache,
                    tx_wasm_cache,
                ) {
                    Ok(()) => TxResult {
                        code: ResultCode::Ok.into(),
                        info: "Process proposal accepted this transaction"
                            .into(),
                    },
                    Err(e) => TxResult {
                        code: ResultCode::FeeError.into(),
                        info: e.to_string(),
                    },
                }
            }
        }
    }

    pub fn revert_proposal(
        &mut self,
        _req: shim::request::RevertProposal,
    ) -> shim::response::RevertProposal {
        Default::default()
    }
}

fn process_proposal_fee_check<D, H, CA>(
    wrapper: &WrapperTx,
    masp_transaction: Option<Transaction>,
    proposer: &Address,
    temp_state: &mut TempWlState<D, H>,
    vp_wasm_cache: &mut VpCache<CA>,
    tx_wasm_cache: &mut TxCache<CA>,
) -> Result<()>
where
    D: DB + for<'iter> DBIter<'iter> + Sync + 'static,
    H: StorageHasher + Sync + 'static,
    CA: 'static + WasmCacheAccess + Sync,
{
    let minimum_gas_price = namada::ledger::parameters::read_gas_cost(
        temp_state,
        &wrapper.fee.token,
    )
    .expect("Must be able to read gas cost parameter")
    .ok_or(Error::TxApply(protocol::Error::FeeError(format!(
        "The provided {} token is not allowed for fee payment",
        wrapper.fee.token
    ))))?;

    wrapper_fee_check(
        wrapper,
        masp_transaction,
        minimum_gas_price,
        temp_state,
        vp_wasm_cache,
        tx_wasm_cache,
    )?;

    protocol::transfer_fee(temp_state, proposer, wrapper)
        .map_err(Error::TxApply)
}

/// We test the failure cases of [`process_proposal`]. The happy flows
/// are covered by the e2e tests.
#[cfg(test)]
mod test_process_proposal {
    use namada::core::key::*;
    use namada::core::storage::Epoch;
    use namada::eth_bridge::storage::eth_bridge_queries::{
        is_bridge_comptime_enabled, EthBridgeQueries,
    };
    use namada::replay_protection;
    use namada::state::StorageWrite;
    use namada::token::{read_denom, Amount, DenominatedAmount};
    use namada::tx::data::Fee;
<<<<<<< HEAD
    use namada::tx::{Authorization, Code, Data, Signed};
    use namada::vote_ext::{bridge_pool_roots, ethereum_events};
=======
    use namada::tx::{Code, Data, Signature, Signed};
    use namada::vote_ext::{
        bridge_pool_roots, ethereum_events, validator_set_update,
    };
>>>>>>> c9d0a56e

    use super::*;
    use crate::node::ledger::shell::test_utils::{
        deactivate_bridge, gen_keypair, get_bp_bytes_to_sign, ProcessProposal,
        TestError, TestShell,
    };
    use crate::node::ledger::shims::abcipp_shim_types::shim::request::ProcessedTx;
    use crate::wallet;

    const GAS_LIMIT_MULTIPLIER: u64 = 100_000;

    /// Check that we reject a validator set update protocol tx
    /// if the bridge is not active.
    #[test]
    fn check_rejected_valset_upd_bridge_inactive() {
        if is_bridge_comptime_enabled() {
            // NOTE: validator set updates are always signed
            // when the bridge is enabled at compile time
            return;
        }

        let (shell, _, _, _) = test_utils::setup_at_height(3);
        let ext = {
            let eth_hot_key =
                shell.mode.get_eth_bridge_keypair().expect("Test failed");
            let signing_epoch = shell.state.in_mem().get_current_epoch().0;
            let next_epoch = signing_epoch.next();
            let voting_powers = shell
                .state
                .ethbridge_queries()
                .get_consensus_eth_addresses(Some(next_epoch))
                .iter()
                .map(|(eth_addr_book, _, voting_power)| {
                    (eth_addr_book, voting_power)
                })
                .collect();
            let validator_addr = shell
                .mode
                .get_validator_address()
                .expect("Test failed")
                .clone();
            let ext = validator_set_update::Vext {
                voting_powers,
                validator_addr,
                signing_epoch,
            };
            ext.sign(eth_hot_key)
        };
        let request = {
            let protocol_key =
                shell.mode.get_protocol_key().expect("Test failed");
            let tx = EthereumTxData::ValSetUpdateVext(ext)
                .sign(protocol_key, shell.chain_id.clone())
                .to_bytes();
            ProcessProposal { txs: vec![tx] }
        };

        let response = if let Err(TestError::RejectProposal(resp)) =
            shell.process_proposal(request)
        {
            if let [resp] = resp.as_slice() {
                resp.clone()
            } else {
                panic!("Test failed")
            }
        } else {
            panic!("Test failed")
        };
        assert_eq!(
            response.result.code,
            u32::from(ResultCode::InvalidVoteExtension)
        );
    }

    /// Check that we reject an eth events protocol tx
    /// if the bridge is not active.
    #[test]
    fn check_rejected_eth_events_bridge_inactive() {
        let (mut shell, _, _, _) = test_utils::setup_at_height(3);
        let protocol_key = shell.mode.get_protocol_key().expect("Test failed");
        let addr = shell.mode.get_validator_address().expect("Test failed");
        let event = EthereumEvent::TransfersToNamada {
            nonce: 0u64.into(),
            transfers: vec![],
        };
        let ext = ethereum_events::Vext {
            validator_addr: addr.clone(),
            block_height: shell.state.in_mem().get_last_block_height(),
            ethereum_events: vec![event],
        }
        .sign(protocol_key);
        let tx = EthereumTxData::EthEventsVext(ext.into())
            .sign(protocol_key, shell.chain_id.clone())
            .to_bytes();
        let request = ProcessProposal { txs: vec![tx] };

        if is_bridge_comptime_enabled() {
            let [resp]: [ProcessedTx; 1] = shell
                .process_proposal(request.clone())
                .expect("Test failed")
                .try_into()
                .expect("Test failed");
            assert_eq!(resp.result.code, u32::from(ResultCode::Ok));
            deactivate_bridge(&mut shell);
        }
        let response = if let Err(TestError::RejectProposal(resp)) =
            shell.process_proposal(request)
        {
            if let [resp] = resp.as_slice() {
                resp.clone()
            } else {
                panic!("Test failed")
            }
        } else {
            panic!("Test failed")
        };
        assert_eq!(
            response.result.code,
            u32::from(ResultCode::InvalidVoteExtension)
        );
    }

    /// Check that we reject an bp roots protocol tx
    /// if the bridge is not active.
    #[test]
    fn check_rejected_bp_roots_bridge_inactive() {
        let (mut shell, _a, _b, _c) = test_utils::setup_at_height(1);
        shell.state.in_mem_mut().block.height =
            shell.state.in_mem().get_last_block_height();
        shell.commit();
        let protocol_key = shell.mode.get_protocol_key().expect("Test failed");
        let addr = shell.mode.get_validator_address().expect("Test failed");
        let to_sign = get_bp_bytes_to_sign();
        let sig = Signed::<_, SignableEthMessage>::new(
            shell.mode.get_eth_bridge_keypair().expect("Test failed"),
            to_sign,
        )
        .sig;
        let vote_ext = bridge_pool_roots::Vext {
            block_height: shell.state.in_mem().get_last_block_height(),
            validator_addr: addr.clone(),
            sig,
        }
        .sign(shell.mode.get_protocol_key().expect("Test failed"));
        let tx = EthereumTxData::BridgePoolVext(vote_ext)
            .sign(protocol_key, shell.chain_id.clone())
            .to_bytes();
        let request = ProcessProposal { txs: vec![tx] };

        if is_bridge_comptime_enabled() {
            let [resp]: [ProcessedTx; 1] = shell
                .process_proposal(request.clone())
                .expect("Test failed")
                .try_into()
                .expect("Test failed");

            assert_eq!(resp.result.code, u32::from(ResultCode::Ok));
            deactivate_bridge(&mut shell);
        }
        let response = if let Err(TestError::RejectProposal(resp)) =
            shell.process_proposal(request)
        {
            if let [resp] = resp.as_slice() {
                resp.clone()
            } else {
                panic!("Test failed")
            }
        } else {
            panic!("Test failed")
        };
        assert_eq!(
            response.result.code,
            u32::from(ResultCode::InvalidVoteExtension)
        );
    }

    fn check_rejected_eth_events(
        shell: &mut TestShell,
        vote_extension: ethereum_events::SignedVext,
        protocol_key: common::SecretKey,
    ) {
        let tx = EthereumTxData::EthEventsVext(vote_extension)
            .sign(&protocol_key, shell.chain_id.clone())
            .to_bytes();
        let request = ProcessProposal { txs: vec![tx] };
        let response = if let Err(TestError::RejectProposal(resp)) =
            shell.process_proposal(request)
        {
            if let [resp] = resp.as_slice() {
                resp.clone()
            } else {
                panic!("Test failed")
            }
        } else {
            panic!("Test failed")
        };
        assert_eq!(
            response.result.code,
            u32::from(ResultCode::InvalidVoteExtension)
        );
    }

    /// Test that if a proposal contains Ethereum events with
    /// invalid validator signatures, we reject it.
    #[test]
    fn test_drop_vext_with_invalid_sigs() {
        const LAST_HEIGHT: BlockHeight = BlockHeight(2);
        let (mut shell, _recv, _, _) = test_utils::setup_at_height(LAST_HEIGHT);
        let (protocol_key, _) = wallet::defaults::validator_keys();
        let addr = wallet::defaults::validator_address();
        let event = EthereumEvent::TransfersToNamada {
            nonce: 0u64.into(),
            transfers: vec![],
        };
        let ext = {
            // generate a valid signature
            #[allow(clippy::redundant_clone)]
            let mut ext = ethereum_events::Vext {
                validator_addr: addr.clone(),
                block_height: LAST_HEIGHT,
                ethereum_events: vec![event.clone()],
            }
            .sign(&protocol_key);
            assert!(ext.verify(&protocol_key.ref_to()).is_ok());

            // modify this signature such that it becomes invalid
            ext.sig = test_utils::invalidate_signature(ext.sig);
            ext
        };
        check_rejected_eth_events(&mut shell, ext.into(), protocol_key);
    }

    /// Test that if a proposal contains Ethereum events with
    /// invalid block heights, we reject it.
    #[test]
    fn test_drop_vext_with_invalid_bheights() {
        const LAST_HEIGHT: BlockHeight = BlockHeight(3);
        const INVALID_HEIGHT: BlockHeight = BlockHeight(LAST_HEIGHT.0 + 1);
        let (mut shell, _recv, _, _) = test_utils::setup_at_height(LAST_HEIGHT);
        let (protocol_key, _) = wallet::defaults::validator_keys();
        let addr = wallet::defaults::validator_address();
        let event = EthereumEvent::TransfersToNamada {
            nonce: 0u64.into(),
            transfers: vec![],
        };
        let ext = {
            #[allow(clippy::redundant_clone)]
            let ext = ethereum_events::Vext {
                validator_addr: addr.clone(),
                block_height: INVALID_HEIGHT,
                ethereum_events: vec![event.clone()],
            }
            .sign(&protocol_key);
            assert!(ext.verify(&protocol_key.ref_to()).is_ok());
            ext
        };
        check_rejected_eth_events(&mut shell, ext.into(), protocol_key);
    }

    /// Test that if a proposal contains Ethereum events with
    /// invalid validators, we reject it.
    #[test]
    fn test_drop_vext_with_invalid_validators() {
        const LAST_HEIGHT: BlockHeight = BlockHeight(2);
        let (mut shell, _recv, _, _) = test_utils::setup_at_height(LAST_HEIGHT);
        let (addr, protocol_key) = {
            let bertha_key = wallet::defaults::bertha_keypair();
            let bertha_addr = wallet::defaults::bertha_address();
            (bertha_addr, bertha_key)
        };
        let event = EthereumEvent::TransfersToNamada {
            nonce: 0u64.into(),
            transfers: vec![],
        };
        let ext = {
            #[allow(clippy::redundant_clone)]
            let ext = ethereum_events::Vext {
                validator_addr: addr.clone(),
                block_height: LAST_HEIGHT,
                ethereum_events: vec![event.clone()],
            }
            .sign(&protocol_key);
            assert!(ext.verify(&protocol_key.ref_to()).is_ok());
            ext
        };
        check_rejected_eth_events(&mut shell, ext.into(), protocol_key);
    }

    /// Test that if a wrapper tx is not signed, the block is rejected
    /// by [`process_proposal`].
    #[test]
    fn test_unsigned_wrapper_rejected() {
        let (shell, _recv, _, _) = test_utils::setup_at_height(3u64);
        let keypair = gen_keypair();
        let public_key = keypair.ref_to();
        let mut outer_tx =
            Tx::from_type(TxType::Wrapper(Box::new(WrapperTx::new(
                Fee {
                    amount_per_gas_unit: DenominatedAmount::native(
                        Default::default(),
                    ),
                    token: shell.state.in_mem().native_token.clone(),
                },
                public_key,
                Epoch(0),
                GAS_LIMIT_MULTIPLIER.into(),
                None,
            ))));
        outer_tx.header.chain_id = shell.chain_id.clone();
        outer_tx.set_code(Code::new("wasm_code".as_bytes().to_owned(), None));
        outer_tx.set_data(Data::new("transaction data".as_bytes().to_owned()));

        let tx = outer_tx.to_bytes();

        let response = {
            let request = ProcessProposal { txs: vec![tx] };
            if let Err(TestError::RejectProposal(resp)) =
                shell.process_proposal(request)
            {
                if let [resp] = resp.as_slice() {
                    resp.clone()
                } else {
                    panic!("Test failed")
                }
            } else {
                panic!("Test failed")
            }
        };

        println!("{}", response.result.info);

        assert_eq!(response.result.code, u32::from(ResultCode::InvalidSig));
        assert_eq!(
            response.result.info,
            String::from(
                "WrapperTx signature verification failed: The wrapper \
                 signature is invalid."
            )
        );
    }

    /// Test that a block including a wrapper tx with invalid signature is
    /// rejected
    #[test]
    fn test_wrapper_bad_signature_rejected() {
        let (shell, _recv, _, _) = test_utils::setup_at_height(3u64);
        let keypair = gen_keypair();
        let mut outer_tx =
            Tx::from_type(TxType::Wrapper(Box::new(WrapperTx::new(
                Fee {
                    amount_per_gas_unit: DenominatedAmount::native(
                        Amount::from_uint(100, 0).expect("Test failed"),
                    ),
                    token: shell.state.in_mem().native_token.clone(),
                },
                keypair.ref_to(),
                Epoch(0),
                GAS_LIMIT_MULTIPLIER.into(),
                None,
            ))));
        outer_tx.header.chain_id = shell.chain_id.clone();
        outer_tx.set_code(Code::new("wasm_code".as_bytes().to_owned(), None));
        outer_tx.set_data(Data::new("transaction data".as_bytes().to_owned()));
        outer_tx.add_section(Section::Authorization(Authorization::new(
            outer_tx.sechashes(),
            [(0, keypair)].into_iter().collect(),
            None,
        )));
        let mut new_tx = outer_tx.clone();
        if let TxType::Wrapper(wrapper) = &mut new_tx.header.tx_type {
            // we mount a malleability attack to try and remove the fee
            wrapper.fee.amount_per_gas_unit =
                DenominatedAmount::native(Default::default());
        } else {
            panic!("Test failed")
        };
        let request = ProcessProposal {
            txs: vec![new_tx.to_bytes()],
        };

        match shell.process_proposal(request) {
            Ok(_) => panic!("Test failed"),
            Err(TestError::RejectProposal(response)) => {
                let response = if let [response] = response.as_slice() {
                    response.clone()
                } else {
                    panic!("Test failed")
                };
                let expected_error = "WrapperTx signature verification \
                                      failed: The wrapper signature is \
                                      invalid.";
                assert_eq!(
                    response.result.code,
                    u32::from(ResultCode::InvalidSig)
                );
                assert!(
                    response.result.info.contains(expected_error),
                    "Result info {} doesn't contain the expected error {}",
                    response.result.info,
                    expected_error
                );
            }
        }
    }

    /// Test that if the account submitting the tx is not known and the fee is
    /// non-zero, [`process_proposal`] rejects that block
    #[test]
    fn test_wrapper_unknown_address() {
        let (mut shell, _recv, _, _) = test_utils::setup_at_height(3u64);
        let keypair = gen_keypair();
        // reduce address balance to match the 100 token min fee
        let balance_key = token::storage_key::balance_key(
            &shell.state.in_mem().native_token,
            &Address::from(&keypair.ref_to()),
        );
        shell
            .state
            .write(&balance_key, Amount::native_whole(99))
            .unwrap();
        let keypair = gen_keypair();
        let mut outer_tx =
            Tx::from_type(TxType::Wrapper(Box::new(WrapperTx::new(
                Fee {
                    amount_per_gas_unit: DenominatedAmount::native(
                        Amount::from_uint(1, 0).expect("Test failed"),
                    ),
                    token: shell.state.in_mem().native_token.clone(),
                },
                keypair.ref_to(),
                Epoch(0),
                GAS_LIMIT_MULTIPLIER.into(),
                None,
            ))));
        outer_tx.header.chain_id = shell.chain_id.clone();
        outer_tx.set_code(Code::new("wasm_code".as_bytes().to_owned(), None));
        outer_tx.set_data(Data::new("transaction data".as_bytes().to_owned()));
        outer_tx.add_section(Section::Authorization(Authorization::new(
            outer_tx.sechashes(),
            [(0, keypair)].into_iter().collect(),
            None,
        )));

        let response = {
            let request = ProcessProposal {
                txs: vec![outer_tx.to_bytes()],
            };
            if let Err(TestError::RejectProposal(resp)) =
                shell.process_proposal(request)
            {
                if let [resp] = resp.as_slice() {
                    resp.clone()
                } else {
                    panic!("Test failed")
                }
            } else {
                panic!("Test failed")
            }
        };
        assert_eq!(response.result.code, u32::from(ResultCode::FeeError));
        assert_eq!(
            response.result.info,
            String::from(
                "Error trying to apply a transaction: Error while processing \
                 transaction's fees: Transparent balance of wrapper's signer \
                 was insufficient to pay fee. All the available transparent \
                 funds have been moved to the block proposer"
            )
        );
    }

    /// Test that if the account submitting the tx does
    /// not have sufficient balance to pay the fee,
    /// [`process_proposal`] rejects the entire block
    #[test]
    fn test_wrapper_insufficient_balance_address() {
        let (mut shell, _recv, _, _) = test_utils::setup_at_height(3u64);
        let keypair = crate::wallet::defaults::daewon_keypair();
        // reduce address balance to match the 100 token min fee
        let balance_key = token::storage_key::balance_key(
            &shell.state.in_mem().native_token,
            &Address::from(&keypair.ref_to()),
        );
        shell
            .state
            .write(&balance_key, Amount::native_whole(99))
            .unwrap();
        shell.commit();

        let mut outer_tx =
            Tx::from_type(TxType::Wrapper(Box::new(WrapperTx::new(
                Fee {
                    amount_per_gas_unit: DenominatedAmount::native(
                        Amount::native_whole(1_000_100),
                    ),
                    token: shell.state.in_mem().native_token.clone(),
                },
                keypair.ref_to(),
                Epoch(0),
                GAS_LIMIT_MULTIPLIER.into(),
                None,
            ))));
        outer_tx.header.chain_id = shell.chain_id.clone();
        outer_tx.set_code(Code::new("wasm_code".as_bytes().to_owned(), None));
        outer_tx.set_data(Data::new("transaction data".as_bytes().to_owned()));
        outer_tx.add_section(Section::Authorization(Authorization::new(
            outer_tx.sechashes(),
            [(0, keypair)].into_iter().collect(),
            None,
        )));

        let response = {
            let request = ProcessProposal {
                txs: vec![outer_tx.to_bytes()],
            };
            if let Err(TestError::RejectProposal(resp)) =
                shell.process_proposal(request)
            {
                if let [resp] = resp.as_slice() {
                    resp.clone()
                } else {
                    panic!("Test failed")
                }
            } else {
                panic!("Test failed")
            }
        };
        assert_eq!(response.result.code, u32::from(ResultCode::FeeError));
        assert_eq!(
            response.result.info,
            String::from(
                "Error trying to apply a transaction: Error while processing \
                 transaction's fees: Transparent balance of wrapper's signer \
                 was insufficient to pay fee. All the available transparent \
                 funds have been moved to the block proposer"
            )
        );
    }

    /// Process Proposal should reject a block containing a RawTx, but not panic
    #[test]
    fn test_raw_tx_rejected() {
        let (shell, _recv, _, _) = test_utils::setup_at_height(3u64);

        let keypair = crate::wallet::defaults::daewon_keypair();

        let mut tx = Tx::new(shell.chain_id.clone(), None);
        tx.add_code("wasm_code".as_bytes().to_owned(), None)
            .add_data("transaction data".as_bytes().to_owned())
            .sign_wrapper(keypair);

        let response = {
            let request = ProcessProposal {
                txs: vec![tx.to_bytes()],
            };
            if let Err(TestError::RejectProposal(resp)) =
                shell.process_proposal(request)
            {
                if let [resp] = resp.as_slice() {
                    resp.clone()
                } else {
                    panic!("Test failed")
                }
            } else {
                panic!("Test failed")
            }
        };
        assert_eq!(response.result.code, u32::from(ResultCode::InvalidTx));
        assert_eq!(
            response.result.info,
            String::from(
                "Transaction rejected: Non-encrypted transactions are not \
                 supported"
            ),
        );
    }

    /// Test that if the unsigned wrapper tx hash is known (replay attack), the
    /// block is rejected
    #[test]
    fn test_wrapper_tx_hash() {
        let (mut shell, _recv, _, _) = test_utils::setup();

        let keypair = crate::wallet::defaults::daewon_keypair();

        let mut wrapper =
            Tx::from_type(TxType::Wrapper(Box::new(WrapperTx::new(
                Fee {
                    amount_per_gas_unit: DenominatedAmount::native(
                        Amount::zero(),
                    ),
                    token: shell.state.in_mem().native_token.clone(),
                },
                keypair.ref_to(),
                Epoch(0),
                GAS_LIMIT_MULTIPLIER.into(),
                None,
            ))));
        wrapper.header.chain_id = shell.chain_id.clone();
        wrapper.set_data(Data::new("transaction data".as_bytes().to_owned()));
        wrapper.set_code(Code::new("wasm_code".as_bytes().to_owned(), None));
        wrapper.add_section(Section::Authorization(Authorization::new(
            wrapper.sechashes(),
            [(0, keypair)].into_iter().collect(),
            None,
        )));

        // Write wrapper hash to storage
        let mut batch = namada::state::testing::TestState::batch();
        let wrapper_unsigned_hash = wrapper.header_hash();
        let hash_key = replay_protection::last_key(&wrapper_unsigned_hash);
        shell
            .state
            .write_replay_protection_entry(&mut batch, &hash_key)
            .expect("Test failed");

        // Run validation
        let request = ProcessProposal {
            txs: vec![wrapper.to_bytes()],
        };

        match shell.process_proposal(request) {
            Ok(_) => panic!("Test failed"),
            Err(TestError::RejectProposal(response)) => {
                assert_eq!(
                    response[0].result.code,
                    u32::from(ResultCode::ReplayTx)
                );
                assert_eq!(
                    response[0].result.info,
                    format!(
                        "Transaction replay attempt: Wrapper transaction hash \
                         {} already in storage",
                        wrapper_unsigned_hash
                    )
                );
            }
        }
    }

    /// Test that a block containing two identical wrapper txs is rejected
    #[test]
    fn test_wrapper_tx_hash_same_block() {
        let (mut shell, _recv, _, _) = test_utils::setup();

        let keypair = crate::wallet::defaults::daewon_keypair();

        // Add unshielded balance for fee payment
        let balance_key = token::storage_key::balance_key(
            &shell.state.in_mem().native_token,
            &Address::from(&keypair.ref_to()),
        );
        shell
            .state
            .write(&balance_key, Amount::native_whole(1000))
            .unwrap();

        let mut wrapper =
            Tx::from_type(TxType::Wrapper(Box::new(WrapperTx::new(
                Fee {
                    amount_per_gas_unit: DenominatedAmount::native(1.into()),
                    token: shell.state.in_mem().native_token.clone(),
                },
                keypair.ref_to(),
                Epoch(0),
                GAS_LIMIT_MULTIPLIER.into(),
                None,
            ))));
        wrapper.header.chain_id = shell.chain_id.clone();
        wrapper.set_code(Code::new("wasm_code".as_bytes().to_owned(), None));
        wrapper.set_data(Data::new("transaction data".as_bytes().to_owned()));
        wrapper.add_section(Section::Authorization(Authorization::new(
            wrapper.sechashes(),
            [(0, keypair)].into_iter().collect(),
            None,
        )));

        // Run validation
        let request = ProcessProposal {
            txs: vec![wrapper.to_bytes(); 2],
        };
        match shell.process_proposal(request) {
            Ok(_) => panic!("Test failed"),
            Err(TestError::RejectProposal(response)) => {
                assert_eq!(response[0].result.code, u32::from(ResultCode::Ok));
                assert_eq!(
                    response[1].result.code,
                    u32::from(ResultCode::ReplayTx)
                );
                assert_eq!(
                    response[1].result.info,
                    format!(
                        "Transaction replay attempt: Wrapper transaction hash \
                         {} already in storage",
                        wrapper.header_hash()
                    )
                );
            }
        }
    }

    /// Test that if the unsigned inner tx hash is known (replay attack), the
    /// block is rejected
    #[test]
    fn test_inner_tx_hash() {
        let (mut shell, _recv, _, _) = test_utils::setup();

        let keypair = crate::wallet::defaults::daewon_keypair();

        let mut wrapper =
            Tx::from_type(TxType::Wrapper(Box::new(WrapperTx::new(
                Fee {
                    amount_per_gas_unit: DenominatedAmount::native(
                        Amount::zero(),
                    ),
                    token: shell.state.in_mem().native_token.clone(),
                },
                keypair.ref_to(),
                Epoch(0),
                GAS_LIMIT_MULTIPLIER.into(),
                None,
            ))));
        wrapper.header.chain_id = shell.chain_id.clone();
        wrapper.set_code(Code::new("wasm_code".as_bytes().to_owned(), None));
        wrapper.set_data(Data::new("transaction data".as_bytes().to_owned()));
        wrapper.add_section(Section::Authorization(Authorization::new(
            wrapper.sechashes(),
            [(0, keypair)].into_iter().collect(),
            None,
        )));

        // Write inner hash to storage
        let mut batch = namada::state::testing::TestState::batch();
        let hash_key = replay_protection::last_key(&wrapper.raw_header_hash());
        shell
            .state
            .write_replay_protection_entry(&mut batch, &hash_key)
            .expect("Test failed");

        // Run validation
        let request = ProcessProposal {
            txs: vec![wrapper.to_bytes()],
        };
        match shell.process_proposal(request) {
            Ok(_) => panic!("Test failed"),
            Err(TestError::RejectProposal(response)) => {
                assert_eq!(
                    response[0].result.code,
                    u32::from(ResultCode::ReplayTx)
                );
                assert_eq!(
                    response[0].result.info,
                    format!(
                        "Transaction replay attempt: Inner transaction hash \
                         {} already in storage",
                        wrapper.raw_header_hash()
                    )
                );
            }
        }
    }

    /// Test that a block containing two identical inner transactions is
    /// accepted
    #[test]
    fn test_inner_tx_hash_same_block() {
        let (shell, _recv, _, _) = test_utils::setup();

        let keypair = crate::wallet::defaults::daewon_keypair();
        let keypair_2 = crate::wallet::defaults::albert_keypair();

        let mut wrapper =
            Tx::from_type(TxType::Wrapper(Box::new(WrapperTx::new(
                Fee {
                    amount_per_gas_unit: DenominatedAmount::native(1.into()),
                    token: shell.state.in_mem().native_token.clone(),
                },
                keypair.ref_to(),
                Epoch(0),
                GAS_LIMIT_MULTIPLIER.into(),
                None,
            ))));
        wrapper.header.chain_id = shell.chain_id.clone();
        wrapper.set_code(Code::new("wasm_code".as_bytes().to_owned(), None));
        wrapper.set_data(Data::new("transaction data".as_bytes().to_owned()));
        let mut new_wrapper = wrapper.clone();
        wrapper.add_section(Section::Authorization(Authorization::new(
            wrapper.sechashes(),
            [(0, keypair)].into_iter().collect(),
            None,
        )));

        new_wrapper.update_header(TxType::Wrapper(Box::new(WrapperTx::new(
            Fee {
                amount_per_gas_unit: DenominatedAmount::native(1.into()),
                token: shell.state.in_mem().native_token.clone(),
            },
            keypair_2.ref_to(),
            Epoch(0),
            GAS_LIMIT_MULTIPLIER.into(),
            None,
        ))));
        new_wrapper.add_section(Section::Authorization(Authorization::new(
            new_wrapper.sechashes(),
            [(0, keypair_2)].into_iter().collect(),
            None,
        )));

        // Run validation
        let request = ProcessProposal {
            txs: vec![wrapper.to_bytes(), new_wrapper.to_bytes()],
        };
        match shell.process_proposal(request) {
            Ok(received) => assert_eq!(received.len(), 2),
            Err(_) => panic!("Test failed"),
        }
    }

    /// Test that a wrapper or protocol transaction with a mismatching chain id
    /// causes the entire block to be rejected
    #[test]
    fn test_wrong_chain_id() {
        let (shell, _recv, _, _) = test_utils::setup();
        let keypair = crate::wallet::defaults::daewon_keypair();

        let mut wrapper =
            Tx::from_type(TxType::Wrapper(Box::new(WrapperTx::new(
                Fee {
                    amount_per_gas_unit: DenominatedAmount::native(
                        Amount::zero(),
                    ),
                    token: shell.state.in_mem().native_token.clone(),
                },
                keypair.ref_to(),
                Epoch(0),
                GAS_LIMIT_MULTIPLIER.into(),
                None,
            ))));
        let wrong_chain_id = ChainId("Wrong chain id".to_string());
        wrapper.header.chain_id = wrong_chain_id.clone();
        wrapper.set_code(Code::new("wasm_code".as_bytes().to_owned(), None));
        wrapper.set_data(Data::new("transaction data".as_bytes().to_owned()));
        wrapper.add_section(Section::Authorization(Authorization::new(
            wrapper.sechashes(),
            [(0, keypair)].into_iter().collect(),
            None,
        )));

        let protocol_key = shell.mode.get_protocol_key().expect("Test failed");
        let protocol_tx = EthereumTxData::EthEventsVext({
            let bertha_key = wallet::defaults::bertha_keypair();
            let bertha_addr = wallet::defaults::bertha_address();
            ethereum_events::Vext::empty(1234_u64.into(), bertha_addr)
                .sign(&bertha_key)
                .into()
        })
        .sign(protocol_key, wrong_chain_id.clone());

        // Run validation
        let request = ProcessProposal {
            txs: vec![wrapper.to_bytes(), protocol_tx.to_bytes()],
        };
        match shell.process_proposal(request) {
            Ok(_) => panic!("Test failed"),
            Err(TestError::RejectProposal(response)) => {
                for res in response {
                    assert_eq!(
                        res.result.code,
                        u32::from(ResultCode::InvalidChainId)
                    );
                    assert_eq!(
                        res.result.info,
                        format!(
                            "Tx carries a wrong chain id: expected {}, found \
                             {}",
                            shell.chain_id, wrong_chain_id
                        )
                    );
                }
            }
        }
    }

    /// Test that an expired wrapper transaction causes a block rejection
    #[test]
    fn test_expired_wrapper() {
        let (shell, _recv, _, _) = test_utils::setup();
        let keypair = crate::wallet::defaults::daewon_keypair();

        let mut wrapper =
            Tx::from_type(TxType::Wrapper(Box::new(WrapperTx::new(
                Fee {
                    amount_per_gas_unit: DenominatedAmount::native(1.into()),
                    token: shell.state.in_mem().native_token.clone(),
                },
                keypair.ref_to(),
                Epoch(0),
                GAS_LIMIT_MULTIPLIER.into(),
                None,
            ))));
        wrapper.header.chain_id = shell.chain_id.clone();
        wrapper.header.expiration = Some(DateTimeUtc::default());
        wrapper.set_code(Code::new("wasm_code".as_bytes().to_owned(), None));
        wrapper.set_data(Data::new("transaction data".as_bytes().to_owned()));
        wrapper.add_section(Section::Authorization(Authorization::new(
            wrapper.sechashes(),
            [(0, keypair)].into_iter().collect(),
            None,
        )));

        // Run validation
        let request = ProcessProposal {
            txs: vec![wrapper.to_bytes()],
        };
        match shell.process_proposal(request) {
            Ok(_) => panic!("Test failed"),
            Err(TestError::RejectProposal(response)) => {
                assert_eq!(
                    response[0].result.code,
                    u32::from(ResultCode::ExpiredTx)
                );
            }
        }
    }

    /// Check that a tx requiring more gas than the block limit causes a block
    /// rejection
    #[test]
    fn test_exceeding_max_block_gas_tx() {
        let (shell, _recv, _, _) = test_utils::setup();

        let block_gas_limit =
            namada::parameters::get_max_block_gas(&shell.state).unwrap();
        let keypair = super::test_utils::gen_keypair();

        let mut wrapper =
            Tx::from_type(TxType::Wrapper(Box::new(WrapperTx::new(
                Fee {
                    amount_per_gas_unit: DenominatedAmount::native(100.into()),
                    token: shell.state.in_mem().native_token.clone(),
                },
                keypair.ref_to(),
                Epoch(0),
                (block_gas_limit + 1).into(),
                None,
            ))));
        wrapper.header.chain_id = shell.chain_id.clone();
        wrapper.set_code(Code::new("wasm_code".as_bytes().to_owned(), None));
        wrapper.set_data(Data::new("transaction data".as_bytes().to_owned()));
        wrapper.add_section(Section::Authorization(Authorization::new(
            wrapper.sechashes(),
            [(0, keypair)].into_iter().collect(),
            None,
        )));

        // Run validation
        let request = ProcessProposal {
            txs: vec![wrapper.to_bytes()],
        };
        match shell.process_proposal(request) {
            Ok(_) => panic!("Test failed"),
            Err(TestError::RejectProposal(response)) => {
                assert_eq!(
                    response[0].result.code,
                    u32::from(ResultCode::TxGasLimit)
                );
            }
        }
    }

    // Check that a wrapper requiring more gas than its limit causes a block
    // rejection
    #[test]
    fn test_exceeding_gas_limit_wrapper() {
        let (shell, _recv, _, _) = test_utils::setup();
        let keypair = super::test_utils::gen_keypair();

        let mut wrapper =
            Tx::from_type(TxType::Wrapper(Box::new(WrapperTx::new(
                Fee {
                    amount_per_gas_unit: DenominatedAmount::native(100.into()),
                    token: shell.state.in_mem().native_token.clone(),
                },
                keypair.ref_to(),
                Epoch(0),
                0.into(),
                None,
            ))));
        wrapper.header.chain_id = shell.chain_id.clone();
        wrapper.set_code(Code::new("wasm_code".as_bytes().to_owned(), None));
        wrapper.set_data(Data::new("transaction data".as_bytes().to_owned()));
        wrapper.add_section(Section::Authorization(Authorization::new(
            wrapper.sechashes(),
            [(0, keypair)].into_iter().collect(),
            None,
        )));

        // Run validation
        let request = ProcessProposal {
            txs: vec![wrapper.to_bytes()],
        };
        match shell.process_proposal(request) {
            Ok(_) => panic!("Test failed"),
            Err(TestError::RejectProposal(response)) => {
                assert_eq!(
                    response[0].result.code,
                    u32::from(ResultCode::TxGasLimit)
                );
            }
        }
    }

    // Check that a wrapper using a non-whitelisted token for fee payment causes
    // a block rejection
    #[test]
    fn test_fee_non_whitelisted_token() {
        let (shell, _recv, _, _) = test_utils::setup();

        let apfel_denom = read_denom(&shell.state, &address::testing::apfel())
            .expect("unable to read denomination from storage")
            .expect("unable to find denomination of apfels");

        let mut wrapper =
            Tx::from_type(TxType::Wrapper(Box::new(WrapperTx::new(
                Fee {
                    amount_per_gas_unit: DenominatedAmount::new(
                        100.into(),
                        apfel_denom,
                    ),
                    token: address::testing::apfel(),
                },
                crate::wallet::defaults::albert_keypair().ref_to(),
                Epoch(0),
                GAS_LIMIT_MULTIPLIER.into(),
                None,
            ))));
        wrapper.header.chain_id = shell.chain_id.clone();
        wrapper.set_code(Code::new("wasm_code".as_bytes().to_owned(), None));
        wrapper.set_data(Data::new("transaction data".as_bytes().to_owned()));
        wrapper.add_section(Section::Authorization(Authorization::new(
            wrapper.sechashes(),
            [(0, crate::wallet::defaults::albert_keypair())]
                .into_iter()
                .collect(),
            None,
        )));

        // Run validation
        let request = ProcessProposal {
            txs: vec![wrapper.to_bytes()],
        };
        match shell.process_proposal(request) {
            Ok(_) => panic!("Test failed"),
            Err(TestError::RejectProposal(response)) => {
                assert_eq!(
                    response[0].result.code,
                    u32::from(ResultCode::FeeError)
                );
            }
        }
    }

    // Check that a wrapper setting a fee amount lower than the minimum required
    // causes a block rejection
    #[test]
    fn test_fee_wrong_minimum_amount() {
        let (shell, _recv, _, _) = test_utils::setup();

        let mut wrapper =
            Tx::from_type(TxType::Wrapper(Box::new(WrapperTx::new(
                Fee {
                    amount_per_gas_unit: DenominatedAmount::native(0.into()),
                    token: shell.state.in_mem().native_token.clone(),
                },
                crate::wallet::defaults::albert_keypair().ref_to(),
                Epoch(0),
                GAS_LIMIT_MULTIPLIER.into(),
                None,
            ))));
        wrapper.header.chain_id = shell.chain_id.clone();
        wrapper.set_code(Code::new("wasm code".as_bytes().to_owned(), None));
        wrapper.set_data(Data::new("transaction data".as_bytes().to_owned()));
        wrapper.add_section(Section::Authorization(Authorization::new(
            wrapper.sechashes(),
            [(0, crate::wallet::defaults::albert_keypair())]
                .into_iter()
                .collect(),
            None,
        )));

        // Run validation
        let request = ProcessProposal {
            txs: vec![wrapper.to_bytes()],
        };
        match shell.process_proposal(request) {
            Ok(_) => panic!("Test failed"),
            Err(TestError::RejectProposal(response)) => {
                assert_eq!(
                    response[0].result.code,
                    u32::from(ResultCode::FeeError)
                );
            }
        }
    }

    // Check that a wrapper transactions whose fees cannot be paid causes a
    // block rejection
    #[test]
    fn test_insufficient_balance_for_fee() {
        let (shell, _recv, _, _) = test_utils::setup();

        let mut wrapper =
            Tx::from_type(TxType::Wrapper(Box::new(WrapperTx::new(
                Fee {
                    amount_per_gas_unit: DenominatedAmount::native(
                        1_000_000_000.into(),
                    ),
                    token: shell.state.in_mem().native_token.clone(),
                },
                crate::wallet::defaults::albert_keypair().ref_to(),
                Epoch(0),
                150_000.into(),
                None,
            ))));
        wrapper.header.chain_id = shell.chain_id.clone();
        wrapper.set_code(Code::new("wasm code".as_bytes().to_owned(), None));
        wrapper.set_data(Data::new("transaction data".as_bytes().to_owned()));
        wrapper.add_section(Section::Authorization(Authorization::new(
            wrapper.sechashes(),
            [(0, crate::wallet::defaults::albert_keypair())]
                .into_iter()
                .collect(),
            None,
        )));

        // Run validation
        let request = ProcessProposal {
            txs: vec![wrapper.to_bytes()],
        };
        match shell.process_proposal(request) {
            Ok(_) => panic!("Test failed"),
            Err(TestError::RejectProposal(response)) => {
                assert_eq!(
                    response[0].result.code,
                    u32::from(ResultCode::FeeError)
                );
            }
        }
    }

    // Check that a fee overflow in the wrapper transaction causes a block
    // rejection
    #[test]
    fn test_wrapper_fee_overflow() {
        let (shell, _recv, _, _) = test_utils::setup();

        let mut wrapper =
            Tx::from_type(TxType::Wrapper(Box::new(WrapperTx::new(
                Fee {
                    amount_per_gas_unit: DenominatedAmount::native(
                        token::Amount::max(),
                    ),
                    token: shell.state.in_mem().native_token.clone(),
                },
                crate::wallet::defaults::albert_keypair().ref_to(),
                Epoch(0),
                GAS_LIMIT_MULTIPLIER.into(),
                None,
            ))));
        wrapper.header.chain_id = shell.chain_id.clone();
        wrapper.set_code(Code::new("wasm code".as_bytes().to_owned(), None));
        wrapper.set_data(Data::new("transaction data".as_bytes().to_owned()));
        wrapper.add_section(Section::Authorization(Authorization::new(
            wrapper.sechashes(),
            [(0, crate::wallet::defaults::albert_keypair())]
                .into_iter()
                .collect(),
            None,
        )));

        // Run validation
        let request = ProcessProposal {
            txs: vec![wrapper.to_bytes()],
        };
        match shell.process_proposal(request) {
            Ok(_) => panic!("Test failed"),
            Err(TestError::RejectProposal(response)) => {
                assert_eq!(
                    response[0].result.code,
                    u32::from(ResultCode::FeeError)
                );
            }
        }
    }

    /// Test max tx bytes parameter in ProcessProposal
    #[test]
    fn test_max_tx_bytes_process_proposal() {
        use namada::ledger::parameters::storage::get_max_tx_bytes_key;
        let (shell, _recv, _, _) = test_utils::setup_at_height(3u64);

        let max_tx_bytes: u32 = {
            let key = get_max_tx_bytes_key();
            shell
                .state
                .read(&key)
                .expect("Failed to read from storage")
                .expect("Max tx bytes should have been written to storage")
        };

        let new_tx = |size: u32| {
            let keypair = super::test_utils::gen_keypair();
            let mut wrapper =
                Tx::from_type(TxType::Wrapper(Box::new(WrapperTx::new(
                    Fee {
                        amount_per_gas_unit: DenominatedAmount::native(
                            100.into(),
                        ),
                        token: shell.state.in_mem().native_token.clone(),
                    },
                    keypair.ref_to(),
                    Epoch(0),
                    GAS_LIMIT_MULTIPLIER.into(),
                    None,
                ))));
            wrapper.header.chain_id = shell.chain_id.clone();
            wrapper
                .set_code(Code::new("wasm_code".as_bytes().to_owned(), None));
            wrapper.set_data(Data::new(vec![0; size as usize]));
            wrapper.add_section(Section::Authorization(Authorization::new(
                wrapper.sechashes(),
                [(0, keypair)].into_iter().collect(),
                None,
            )));
            wrapper
        };

        let request = ProcessProposal {
            txs: vec![new_tx(max_tx_bytes + 1).to_bytes()],
        };
        match shell.process_proposal(request) {
            Ok(_) => panic!("Test failed"),
            Err(TestError::RejectProposal(response)) => {
                assert_eq!(
                    response[0].result.code,
                    u32::from(ResultCode::TooLarge)
                );
            }
        }

        let request = ProcessProposal {
            txs: vec![new_tx(0).to_bytes()],
        };
        match shell.process_proposal(request) {
            Ok(_) => panic!("Test failed"),
            Err(TestError::RejectProposal(response)) => {
                assert!(
                    response[0].result.code != u32::from(ResultCode::TooLarge)
                );
            }
        }
    }

    /// Test that Ethereum events with outdated nonces are
    /// not validated by `ProcessProposal`.
    #[test]
    fn test_outdated_nonce_process_proposal() {
        use namada::core::storage::InnerEthEventsQueue;

        const LAST_HEIGHT: BlockHeight = BlockHeight(3);

        if !is_bridge_comptime_enabled() {
            // NOTE: this test doesn't work if the ethereum bridge
            // is disabled at compile time.
            return;
        }

        let (mut shell, _recv, _, _) = test_utils::setup_at_height(LAST_HEIGHT);
        shell
            .state
            .in_mem_mut()
            .eth_events_queue
            // sent transfers to namada nonce to 5
            .transfers_to_namada = InnerEthEventsQueue::new_at(5.into());

        let (protocol_key, _) = wallet::defaults::validator_keys();

        // only bad events
        {
            let ethereum_event = EthereumEvent::TransfersToNamada {
                // outdated nonce (3 < 5)
                nonce: 3u64.into(),
                transfers: vec![],
            };
            let ext = {
                let ext = ethereum_events::Vext {
                    validator_addr: wallet::defaults::validator_address(),
                    block_height: LAST_HEIGHT,
                    ethereum_events: vec![ethereum_event],
                }
                .sign(&protocol_key);
                assert!(ext.verify(&protocol_key.ref_to()).is_ok());
                ext
            };
            let tx = EthereumTxData::EthEventsVext(ext.into())
                .sign(&protocol_key, shell.chain_id.clone())
                .to_bytes();
            let req = ProcessProposal { txs: vec![tx] };
            let rsp = shell.process_proposal(req);
            assert!(rsp.is_err());
        }

        // at least one good event
        {
            let e1 = EthereumEvent::TransfersToNamada {
                nonce: 3u64.into(),
                transfers: vec![],
            };
            let e2 = EthereumEvent::TransfersToNamada {
                nonce: 5u64.into(),
                transfers: vec![],
            };
            let ext = {
                let ext = ethereum_events::Vext {
                    validator_addr: wallet::defaults::validator_address(),
                    block_height: LAST_HEIGHT,
                    ethereum_events: vec![e1, e2],
                }
                .sign(&protocol_key);
                assert!(ext.verify(&protocol_key.ref_to()).is_ok());
                ext
            };
            let tx = EthereumTxData::EthEventsVext(ext.into())
                .sign(&protocol_key, shell.chain_id.clone())
                .to_bytes();
            let req = ProcessProposal { txs: vec![tx] };
            let rsp = shell.process_proposal(req);
            assert!(rsp.is_ok());
        }
    }
}<|MERGE_RESOLUTION|>--- conflicted
+++ resolved
@@ -542,15 +542,10 @@
     use namada::state::StorageWrite;
     use namada::token::{read_denom, Amount, DenominatedAmount};
     use namada::tx::data::Fee;
-<<<<<<< HEAD
     use namada::tx::{Authorization, Code, Data, Signed};
-    use namada::vote_ext::{bridge_pool_roots, ethereum_events};
-=======
-    use namada::tx::{Code, Data, Signature, Signed};
     use namada::vote_ext::{
         bridge_pool_roots, ethereum_events, validator_set_update,
     };
->>>>>>> c9d0a56e
 
     use super::*;
     use crate::node::ledger::shell::test_utils::{
