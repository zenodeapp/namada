--- conflicted
+++ resolved
@@ -20,12 +20,9 @@
 use namada::state::write_log::StorageModification;
 use namada::state::{ResultExt, StorageWrite, EPOCH_SWITCH_BLOCKS_DELAY};
 use namada::tx::data::protocol::ProtocolTxType;
-<<<<<<< HEAD
+use namada::tx::data::VpStatusFlags;
 use namada::tx::event::{Code, InnerTx};
 use namada::tx::new_tx_event;
-=======
-use namada::tx::data::VpStatusFlags;
->>>>>>> 620d3d84
 use namada::vote_ext::ethereum_events::MultiSignedEthEvent;
 use namada::vote_ext::ethereum_tx_data_variants;
 
@@ -417,25 +414,15 @@
                             tx_event.extend(ValidMaspTx(tx_index));
                         }
 
-<<<<<<< HEAD
                         // If an inner tx failed for any reason but invalid
                         // signature, commit its hash to storage, otherwise
                         // allow for a replay
-                        if !result.vps_result.invalid_sig {
+                        if !result
+                            .vps_result
+                            .status_flags
+                            .contains(VpStatusFlags::INVALID_SIGNATURE)
+                        {
                             self.commit_inner_tx_hash(replay_protection_hashes);
-=======
-                        if let Some(wrapper) = embedding_wrapper {
-                            // If decrypted tx failed for any reason but invalid
-                            // signature, commit its hash to storage, otherwise
-                            // allow for a replay
-                            if !result
-                                .vps_result
-                                .status_flags
-                                .contains(VpStatusFlags::INVALID_SIGNATURE)
-                            {
-                                self.commit_inner_tx_hash(wrapper);
-                            }
->>>>>>> 620d3d84
                         }
 
                         stats.increment_rejected_txs();
