--- conflicted
+++ resolved
@@ -40,11 +40,8 @@
 use super::masp::{ShieldedContext, ShieldedTransfer};
 use crate::args::SdkTypes;
 use crate::error::{EncodingError, Error, TxSubmitError};
-<<<<<<< HEAD
 use crate::eth_bridge_pool::PendingTransfer;
-=======
 use crate::governance::storage::proposal::{AddRemove, PGFAction, PGFTarget};
->>>>>>> 9e931a6b
 use crate::ibc::apps::transfer::types::msgs::transfer::MsgTransfer;
 use crate::ibc::primitives::proto::Any;
 use crate::io::*;
@@ -1854,7 +1851,7 @@
         tv.output.push("Type : Custom".to_string());
     }
 
-    if tx.memo_sechash() != &namada_core::types::hash::Hash::default() {
+    if tx.memo_sechash() != &namada_core::hash::Hash::default() {
         match tx
             .get_section(tx.memo_sechash())
             .unwrap()
