//! The ledger's protocol
use std::cell::RefCell;
use std::collections::BTreeSet;
use std::fmt::Debug;

use borsh_ext::BorshSerializeExt;
use eyre::{eyre, WrapErr};
use namada_core::booleans::BoolResultUnitExt;
use namada_core::hash::Hash;
use namada_core::storage::Key;
use namada_events::extend::{
    ComposeEvent, Height as HeightAttr, TxHash as TxHashAttr,
};
use namada_events::EventLevel;
use namada_gas::TxGasMeter;
use namada_sdk::tx::TX_TRANSFER_WASM;
use namada_state::StorageWrite;
use namada_token::event::{TokenEvent, TokenOperation, UserAccount};
use namada_tx::data::protocol::{ProtocolTx, ProtocolTxType};
use namada_tx::data::{
<<<<<<< HEAD
    BatchResults, BatchedTxResult, TxResult, VpStatusFlags, VpsResult,
    WrapperTx,
=======
    BatchResults, BatchedTxResult, ExtendedTxResult, TxResult, TxType,
    VpStatusFlags, VpsResult, WrapperTx,
>>>>>>> ef33d628
};
use namada_tx::{BatchedTxRef, Tx};
use namada_vote_ext::EthereumTxData;
use rayon::iter::{IntoParallelRefIterator, ParallelIterator};
use thiserror::Error;

use crate::address::{Address, InternalAddress};
use crate::ledger::gas::{GasMetering, VpGasMeter};
use crate::ledger::governance::GovernanceVp;
use crate::ledger::native_vp::ethereum_bridge::bridge_pool_vp::BridgePoolVp;
use crate::ledger::native_vp::ethereum_bridge::nut::NonUsableTokens;
use crate::ledger::native_vp::ethereum_bridge::vp::EthBridge;
use crate::ledger::native_vp::ibc::Ibc;
use crate::ledger::native_vp::masp::MaspVp;
use crate::ledger::native_vp::multitoken::MultitokenVp;
use crate::ledger::native_vp::parameters::{self, ParametersVp};
use crate::ledger::native_vp::{self, NativeVp};
use crate::ledger::pgf::PgfVp;
use crate::ledger::pos::{self, PosVP};
use crate::state::{DBIter, State, StorageHasher, StorageRead, WlState, DB};
use crate::storage;
use crate::storage::TxIndex;
use crate::token::Amount;
use crate::vm::wasm::{TxCache, VpCache};
use crate::vm::{self, wasm, WasmCacheAccess};

#[allow(missing_docs)]
#[derive(Error, Debug)]
pub enum Error {
    #[error("No inner transactions were found")]
    MissingInnerTxs,
    #[error("Missing tx section: {0}")]
    MissingSection(String),
    #[error("State error: {0}")]
    StateError(namada_state::Error),
    #[error("Storage error: {0}")]
    StorageError(namada_state::StorageError),
    #[error("Wrapper tx runner error: {0}")]
    WrapperRunnerError(String),
    #[error("Transaction runner error: {0}")]
    TxRunnerError(vm::wasm::run::Error),
    #[error("{0:?}")]
    ProtocolTxError(#[from] eyre::Error),
    #[error("The atomic batch failed at inner transaction {0}")]
    FailingAtomicBatch(Hash),
    #[error("Gas error: {0}")]
    GasError(String),
    #[error("Error while processing transaction's fees: {0}")]
    FeeError(String),
    #[error("Invalid transaction section signature: {0}")]
    InvalidSectionSignature(String),
    #[error(
        "The decrypted transaction {0} has already been applied in this block"
    )]
    ReplayAttempt(Hash),
    #[error("Error executing VP for addresses: {0:?}")]
    VpRunnerError(vm::wasm::run::Error),
    #[error("The address {0} doesn't exist")]
    MissingAddress(Address),
    #[error("IBC native VP: {0}")]
    IbcNativeVpError(crate::ledger::native_vp::ibc::Error),
    #[error("PoS native VP: {0}")]
    PosNativeVpError(pos::vp::Error),
    #[error("PoS native VP panicked")]
    PosNativeVpRuntime,
    #[error("Parameters native VP: {0}")]
    ParametersNativeVpError(parameters::Error),
    #[error("Multitoken native VP: {0}")]
    MultitokenNativeVpError(crate::ledger::native_vp::multitoken::Error),
    #[error("Governance native VP error: {0}")]
    GovernanceNativeVpError(crate::ledger::governance::Error),
    #[error("Pgf native VP error: {0}")]
    PgfNativeVpError(crate::ledger::pgf::Error),
    #[error("Ethereum bridge native VP error: {0:?}")]
    EthBridgeNativeVpError(native_vp::ethereum_bridge::vp::Error),
    #[error("Ethereum bridge pool native VP error: {0:?}")]
    BridgePoolNativeVpError(native_vp::ethereum_bridge::bridge_pool_vp::Error),
    #[error("Non usable tokens native VP error: {0:?}")]
    NutNativeVpError(native_vp::ethereum_bridge::nut::Error),
    #[error("MASP native VP error: {0}")]
    MaspNativeVpError(native_vp::masp::Error),
    #[error("Access to an internal address {0:?} is forbidden")]
    AccessForbidden(InternalAddress),
}

impl Error {
    /// Determine if the error originates from an invalid transaction
    /// section signature. This is required for replay protection.
    const fn invalid_section_signature_flag(&self) -> VpStatusFlags {
        if matches!(self, Self::InvalidSectionSignature(_)) {
            VpStatusFlags::INVALID_SIGNATURE
        } else {
            VpStatusFlags::empty()
        }
    }
}

/// Shell parameters for running wasm transactions.
#[allow(missing_docs)]
#[derive(Debug)]
pub struct ShellParams<'a, S, D, H, CA>
where
    S: State<D = D, H = H> + Sync,
    D: 'static + DB + for<'iter> DBIter<'iter> + Sync,
    H: 'static + StorageHasher + Sync,
    CA: 'static + WasmCacheAccess + Sync,
{
    pub tx_gas_meter: &'a RefCell<TxGasMeter>,
    pub state: &'a mut S,
    pub vp_wasm_cache: &'a mut VpCache<CA>,
    pub tx_wasm_cache: &'a mut TxCache<CA>,
}

impl<'a, S, D, H, CA> ShellParams<'a, S, D, H, CA>
where
    S: State<D = D, H = H> + Sync,
    D: 'static + DB + for<'iter> DBIter<'iter> + Sync,
    H: 'static + StorageHasher + Sync,
    CA: 'static + WasmCacheAccess + Sync,
{
    /// Create a new instance of `ShellParams`
    pub fn new(
        tx_gas_meter: &'a RefCell<TxGasMeter>,
        state: &'a mut S,
        vp_wasm_cache: &'a mut VpCache<CA>,
        tx_wasm_cache: &'a mut TxCache<CA>,
    ) -> Self {
        Self {
            tx_gas_meter,
            state,
            vp_wasm_cache,
            tx_wasm_cache,
        }
    }
}

/// Result of applying a transaction
pub type Result<T> = std::result::Result<T, Error>;

/// The result of a call to [`dispatch_tx`]
pub struct DispatchError {
    /// The result of the function call
    pub error: Error,
    /// The extended tx result produced. It could be produced even in case of
    /// an error
    pub tx_result: Option<ExtendedTxResult<Error>>,
}

impl From<Error> for DispatchError {
    fn from(error: Error) -> Self {
        Self {
            error,
            tx_result: None,
        }
    }
}

/// Arguments for transactions' execution
pub enum DispatchArgs<'a, CA: 'static + WasmCacheAccess + Sync> {
    /// Protocol tx data
    Protocol(&'a ProtocolTx),
    /// Raw tx data
    Raw {
        /// The tx index
        tx_index: TxIndex,
        /// The result of the corresponding wrapper tx (missing if governance
        /// transaction)
        wrapper_tx_result: Option<TxResult<Error>>,
        /// Vp cache
        vp_wasm_cache: &'a mut VpCache<CA>,
        /// Tx cache
        tx_wasm_cache: &'a mut TxCache<CA>,
    },
    /// Wrapper tx data
    Wrapper {
        /// The wrapper header
        wrapper: &'a WrapperTx,
        /// The transaction bytes for gas accounting
        tx_bytes: &'a [u8],
        /// The block proposer
        block_proposer: &'a Address,
    },
}

/// Dispatch a given transaction to be applied based on its type. Some storage
/// updates may be derived and applied natively rather than via the wasm
/// environment, in which case validity predicates will be bypassed.
pub fn dispatch_tx<'a, D, H, CA>(
    tx: &Tx,
    dispatch_args: DispatchArgs<'a, CA>,
    tx_gas_meter: &'a RefCell<TxGasMeter>,
    state: &'a mut WlState<D, H>,
<<<<<<< HEAD
) -> std::result::Result<TxResult<Error>, DispatchError>
=======
    vp_wasm_cache: &'a mut VpCache<CA>,
    tx_wasm_cache: &'a mut TxCache<CA>,
    block_proposer: Option<&Address>,
) -> std::result::Result<ExtendedTxResult<Error>, DispatchError>
>>>>>>> ef33d628
where
    D: 'static + DB + for<'iter> DBIter<'iter> + Sync,
    H: 'static + StorageHasher + Sync,
    CA: 'static + WasmCacheAccess + Sync,
{
    match dispatch_args {
        DispatchArgs::Raw {
            tx_index,
            wrapper_tx_result,
            vp_wasm_cache,
            tx_wasm_cache,
        } => {
            if let Some(mut tx_result) = wrapper_tx_result {
                // Replay protection check on the batch
                let tx_hash = tx.raw_header_hash();
                if state.write_log().has_replay_protection_entry(&tx_hash) {
                    // If the same batch has already been committed in
                    // this block, skip execution and return
                    return Err(DispatchError {
                        error: Error::ReplayAttempt(tx_hash),
                        tx_result: None,
                    });
                }

<<<<<<< HEAD
                // TODO(namada#2597): handle masp fee payment in the first inner
                // tx if necessary
                for cmt in tx.commitments() {
                    match apply_wasm_tx(
                        tx.batch_ref_tx(cmt),
                        &tx_index,
                        ShellParams {
                            tx_gas_meter,
                            state,
                            vp_wasm_cache,
                            tx_wasm_cache,
                        },
                    ) {
                        Err(Error::GasError(ref msg)) => {
                            // Gas error aborts the execution of the entire
                            // batch
                            tx_result.gas_used =
                                tx_gas_meter.borrow().get_tx_consumed_gas();
                            tx_result.batch_results.0.insert(
                                cmt.get_hash(),
                                Err(Error::GasError(msg.to_owned())),
                            );
                            state.write_log_mut().drop_tx();
                            return Err(DispatchError {
                                error: Error::GasError(msg.to_owned()),
                                tx_result: Some(tx_result),
                            });
                        }
                        res => {
                            let is_accepted = matches!(&res, Ok(result) if result.is_accepted());

                            tx_result
                                .batch_results
                                .0
                                .insert(cmt.get_hash(), res);
                            tx_result.gas_used =
                                tx_gas_meter.borrow().get_tx_consumed_gas();
                            if is_accepted {
                                state.write_log_mut().commit_tx_to_batch();
                            } else {
                                state.write_log_mut().drop_tx();

                                if tx.header.atomic {
                                    // Stop the execution of an atomic batch at
                                    // the first failed transaction
                                    return Err(DispatchError {
                                        error: Error::FailingAtomicBatch(
                                            cmt.get_hash(),
                                        ),
                                        tx_result: Some(tx_result),
                                    });
                                }
                            }
                        }
                    };
                }

                Ok(tx_result)
            } else {
                // Governance proposal. We don't allow tx batches in this case,
                // just take the first one
                let cmt =
                    tx.first_commitments().ok_or(Error::MissingInnerTxs)?;
                let batched_tx_result = apply_wasm_tx(
                    tx.batch_ref_tx(cmt),
                    &tx_index,
                    ShellParams {
                        tx_gas_meter,
                        state,
                        vp_wasm_cache,
                        tx_wasm_cache,
                    },
                )?;
                Ok(TxResult {
                    gas_used: tx_gas_meter.borrow().get_tx_consumed_gas(),
                    batch_results: BatchResults(
                        [(cmt.get_hash(), Ok(batched_tx_result))]
                            .into_iter()
                            .collect(),
                    ),
                })
            }
=======
            Ok(TxResult {
                gas_used: tx_gas_meter.borrow().get_tx_consumed_gas(),
                batch_results: BatchResults(
                    [(cmt.get_hash(), Ok(batched_tx_result))]
                        .into_iter()
                        .collect(),
                ),
            }
            .to_extended_result(None))
>>>>>>> ef33d628
        }
        DispatchArgs::Protocol(protocol_tx) => {
            // No bundles of protocol transactions, only take the first one
            let cmt = tx.first_commitments().ok_or(Error::MissingInnerTxs)?;
            let batched_tx_result =
                apply_protocol_tx(protocol_tx.tx, tx.data(cmt), state)?;

            Ok(TxResult {
                batch_results: BatchResults(
                    [(cmt.get_hash(), Ok(batched_tx_result))]
                        .into_iter()
                        .collect(),
                ),
                ..Default::default()
            }
            .to_extended_result(None))
        }
<<<<<<< HEAD
        DispatchArgs::Wrapper {
            wrapper,
            tx_bytes,
            block_proposer,
        } => {
            let tx_result = apply_wrapper_tx(
                tx,
=======
        TxType::Wrapper(ref wrapper) => {
            let tx_result = apply_wrapper_tx(
                tx.clone(),
>>>>>>> ef33d628
                wrapper,
                tx_bytes,
                tx_gas_meter,
                state,
                Some(block_proposer),
            )
            .map_err(|e| Error::WrapperRunnerError(e.to_string()))?;

<<<<<<< HEAD
            Ok(tx_result)
        }
=======
            // Replay protection check on the batch
            let tx_hash = tx.raw_header_hash();
            if state.write_log().has_replay_protection_entry(&tx_hash) {
                // If the same batch has already been committed in
                // this block, skip execution and return
                return Err(DispatchError {
                    error: Error::ReplayAttempt(tx_hash),
                    tx_result: None,
                });
            }

            dispatch_inner_txs(
                tx,
                tx_result,
                tx_index,
                tx_gas_meter,
                state,
                vp_wasm_cache,
                tx_wasm_cache,
            )
        }
    }
}

fn dispatch_inner_txs<'a, D, H, CA>(
    tx: Tx,
    tx_result: TxResult<Error>,
    tx_index: TxIndex,
    tx_gas_meter: &'a RefCell<TxGasMeter>,
    state: &'a mut WlState<D, H>,
    vp_wasm_cache: &'a mut VpCache<CA>,
    tx_wasm_cache: &'a mut TxCache<CA>,
) -> std::result::Result<ExtendedTxResult<Error>, DispatchError>
where
    D: 'static + DB + for<'iter> DBIter<'iter> + Sync,
    H: 'static + StorageHasher + Sync,
    CA: 'static + WasmCacheAccess + Sync,
{
    let mut extended_tx_result = tx_result.to_extended_result(None);

    // TODO(namada#2597): handle masp fee payment in the first inner tx
    // if necessary
    for cmt in tx.commitments() {
        match apply_wasm_tx(
            tx.batch_ref_tx(cmt),
            &tx_index,
            ShellParams {
                tx_gas_meter,
                state,
                vp_wasm_cache,
                tx_wasm_cache,
            },
        ) {
            Err(Error::GasError(ref msg)) => {
                // Gas error aborts the execution of the entire batch
                extended_tx_result.tx_result.gas_used =
                    tx_gas_meter.borrow().get_tx_consumed_gas();
                extended_tx_result.tx_result.batch_results.0.insert(
                    cmt.get_hash(),
                    Err(Error::GasError(msg.to_owned())),
                );
                state.write_log_mut().drop_tx();
                return Err(DispatchError {
                    error: Error::GasError(msg.to_owned()),
                    tx_result: Some(extended_tx_result),
                });
            }
            res => {
                let is_accepted =
                    matches!(&res, Ok(result) if result.is_accepted());

                extended_tx_result
                    .tx_result
                    .batch_results
                    .0
                    .insert(cmt.get_hash(), res);
                extended_tx_result.tx_result.gas_used =
                    tx_gas_meter.borrow().get_tx_consumed_gas();
                if is_accepted {
                    // If the transaction was a masp one append the
                    // transaction refs for the events
                    if let Some(masp_section_ref) =
                        namada_tx::action::get_masp_section_ref(state)
                            .map_err(Error::StateError)?
                    {
                        extended_tx_result
                            .masp_tx_refs
                            .0
                            .push(masp_section_ref);
                    }
                    state.write_log_mut().commit_tx_to_batch();
                } else {
                    state.write_log_mut().drop_tx();

                    if tx.header.atomic {
                        // Stop the execution of an atomic batch at the
                        // first failed transaction
                        return Err(DispatchError {
                            error: Error::FailingAtomicBatch(cmt.get_hash()),
                            tx_result: Some(extended_tx_result),
                        });
                    }
                }
            }
        };
>>>>>>> ef33d628
    }

    Ok(extended_tx_result)
}

/// Load the wasm hash for a transfer from storage.
///
/// # Panics
/// If the transaction hash is not found in storage
pub fn get_transfer_hash_from_storage<S>(storage: &S) -> Hash
where
    S: StorageRead,
{
    let transfer_code_name_key =
        Key::wasm_code_name(TX_TRANSFER_WASM.to_string());
    storage
        .read(&transfer_code_name_key)
        .expect("Could not read the storage")
        .expect("Expected tx transfer hash in storage")
}

/// Performs the required operation on a wrapper transaction:
///  - replay protection
///  - fee payment
///  - gas accounting
// TODO(namada#2597): this must signal to the caller if we need masp fee payment
// in the first inner tx of the batch
pub(crate) fn apply_wrapper_tx<S, D, H>(
    tx: &Tx,
    wrapper: &WrapperTx,
    tx_bytes: &[u8],
    tx_gas_meter: &RefCell<TxGasMeter>,
    state: &mut S,
    block_proposer: Option<&Address>,
) -> Result<TxResult<Error>>
where
    S: State<D = D, H = H> + Sync,
    D: 'static + DB + for<'iter> DBIter<'iter> + Sync,
    H: 'static + StorageHasher + Sync,
{
    let wrapper_tx_hash = tx.header_hash();

    // Write wrapper tx hash to storage
    state
        .write_log_mut()
        .write_tx_hash(wrapper_tx_hash)
        .expect("Error while writing tx hash to storage");

    // Charge fee before performing any fallible operations
    charge_fee(wrapper, wrapper_tx_hash, state, block_proposer)?;

    // Account for gas
    tx_gas_meter
        .borrow_mut()
        .add_wrapper_gas(tx_bytes)
        .map_err(|err| Error::GasError(err.to_string()))?;

    Ok(TxResult {
        gas_used: tx_gas_meter.borrow().get_tx_consumed_gas(),
        batch_results: BatchResults::default(),
    })
}

/// Charge fee for the provided wrapper transaction. Returns error if:
/// - Fee amount overflows
/// - Not enough funds are available to pay the entire amount of the fee
/// - The accumulated fee amount to be credited to the block proposer overflows
fn charge_fee<S, D, H>(
    wrapper: &WrapperTx,
    wrapper_tx_hash: Hash,
    state: &mut S,
    block_proposer: Option<&Address>,
) -> Result<()>
where
    S: State<D = D, H = H> + Sync,
    D: 'static + DB + for<'iter> DBIter<'iter> + Sync,
    H: 'static + StorageHasher + Sync,
{
    // Charge or check fees before propagating any possible error
    let payment_result = match block_proposer {
        Some(block_proposer) => {
            transfer_fee(state, block_proposer, wrapper, wrapper_tx_hash)
        }
        None => {
            check_fees(state, wrapper)?;
            Ok(())
        }
    };

    // Commit tx write log even in case of subsequent errors
    state.write_log_mut().commit_tx();

    payment_result
}

/// Perform the actual transfer of fees from the fee payer to the block
/// proposer.
pub fn transfer_fee<S>(
    state: &mut S,
    block_proposer: &Address,
    wrapper: &WrapperTx,
    wrapper_tx_hash: Hash,
) -> Result<()>
where
    S: State + StorageRead + StorageWrite,
{
    let balance = crate::token::read_balance(
        state,
        &wrapper.fee.token,
        &wrapper.fee_payer(),
    )
    .unwrap();

    const FEE_PAYMENT_DESCRIPTOR: std::borrow::Cow<'static, str> =
        std::borrow::Cow::Borrowed("wrapper-fee-payment");

    match wrapper.get_tx_fee() {
        Ok(fees) => {
            let fees =
                crate::token::denom_to_amount(fees, &wrapper.fee.token, state)
                    .map_err(|e| Error::FeeError(e.to_string()))?;

            let current_block_height =
                state.in_mem().get_last_block_height().next_height();

            if let Some(post_bal) = balance.checked_sub(fees) {
                token_transfer(
                    state,
                    &wrapper.fee.token,
                    &wrapper.fee_payer(),
                    block_proposer,
                    fees,
                )
                .map_err(|e| Error::FeeError(e.to_string()))?;

                let target_post_balance = Some(
                    namada_token::read_balance(
                        state,
                        &wrapper.fee.token,
                        block_proposer,
                    )
                    .map_err(Error::StorageError)?
                    .into(),
                );

                state.write_log_mut().emit_event(
                    TokenEvent {
                        descriptor: FEE_PAYMENT_DESCRIPTOR,
                        level: EventLevel::Tx,
                        token: wrapper.fee.token.clone(),
                        operation: TokenOperation::Transfer {
                            amount: fees.into(),
                            source: UserAccount::Internal(wrapper.fee_payer()),
                            target: UserAccount::Internal(
                                block_proposer.clone(),
                            ),
                            source_post_balance: post_bal.into(),
                            target_post_balance,
                        },
                    }
                    .with(HeightAttr(current_block_height))
                    .with(TxHashAttr(wrapper_tx_hash)),
                );

                Ok(())
            } else {
                // Balance was insufficient for fee payment, move all the
                // available funds in the transparent balance of
                // the fee payer.
                tracing::error!(
                    "Transfer of tx fee cannot be applied to due to \
                     insufficient funds. Falling back to transferring the \
                     available balance which is less than the fee."
                );
                token_transfer(
                    state,
                    &wrapper.fee.token,
                    &wrapper.fee_payer(),
                    block_proposer,
                    balance,
                )
                .map_err(|e| Error::FeeError(e.to_string()))?;

                let target_post_balance = Some(
                    namada_token::read_balance(
                        state,
                        &wrapper.fee.token,
                        block_proposer,
                    )
                    .map_err(Error::StorageError)?
                    .into(),
                );

                state.write_log_mut().emit_event(
                    TokenEvent {
                        descriptor: FEE_PAYMENT_DESCRIPTOR,
                        level: EventLevel::Tx,
                        token: wrapper.fee.token.clone(),
                        operation: TokenOperation::Transfer {
                            amount: balance.into(),
                            source: UserAccount::Internal(wrapper.fee_payer()),
                            target: UserAccount::Internal(
                                block_proposer.clone(),
                            ),
                            source_post_balance: namada_core::uint::ZERO,
                            target_post_balance,
                        },
                    }
                    .with(HeightAttr(current_block_height))
                    .with(TxHashAttr(wrapper_tx_hash)),
                );

                Err(Error::FeeError(
                    "Transparent balance of wrapper's signer was insufficient \
                     to pay fee. All the available transparent funds have \
                     been moved to the block proposer"
                        .to_string(),
                ))
            }
        }
        Err(e) => {
            // Fee overflow. This shouldn't happen as it should be prevented
            // from mempool/process_proposal.
            tracing::error!(
                "Transfer of tx fee cannot be applied to due to fee overflow. \
                 This shouldn't happen."
            );

            Err(Error::FeeError(format!("{}", e)))
        }
    }
}

/// Transfer `token` from `src` to `dest`. Returns an `Err` if `src` has
/// insufficient balance or if the transfer the `dest` would overflow (This can
/// only happen if the total supply doesn't fit in `token::Amount`). Contrary to
/// `crate::token::transfer` this function updates the tx write log and
/// not the block write log.
fn token_transfer<WLS>(
    state: &mut WLS,
    token: &Address,
    src: &Address,
    dest: &Address,
    amount: Amount,
) -> Result<()>
where
    WLS: State + StorageRead,
{
    let src_key = crate::token::storage_key::balance_key(token, src);
    let src_balance = crate::token::read_balance(state, token, src)
        .expect("Token balance read in protocol must not fail");
    match src_balance.checked_sub(amount) {
        Some(new_src_balance) => {
            if src == dest {
                return Ok(());
            }
            let dest_key = crate::token::storage_key::balance_key(token, dest);
            let dest_balance = crate::token::read_balance(state, token, dest)
                .expect("Token balance read in protocol must not fail");
            match dest_balance.checked_add(amount) {
                Some(new_dest_balance) => {
                    state
                        .write_log_mut()
                        .write(&src_key, new_src_balance.serialize_to_vec())
                        .map_err(|e| Error::FeeError(e.to_string()))?;
                    match state
                        .write_log_mut()
                        .write(&dest_key, new_dest_balance.serialize_to_vec())
                    {
                        Ok(_) => Ok(()),
                        Err(e) => Err(Error::FeeError(e.to_string())),
                    }
                }
                None => Err(Error::FeeError(
                    "The transfer would overflow destination balance"
                        .to_string(),
                )),
            }
        }
        None => Err(Error::FeeError("Insufficient source balance".to_string())),
    }
}

/// Check if the fee payer has enough transparent balance to pay fees
pub fn check_fees<S>(state: &S, wrapper: &WrapperTx) -> Result<()>
where
    S: State + StorageRead,
{
    let balance = crate::token::read_balance(
        state,
        &wrapper.fee.token,
        &wrapper.fee_payer(),
    )
    .unwrap();

    let fees = wrapper
        .get_tx_fee()
        .map_err(|e| Error::FeeError(e.to_string()))?;

    let fees = crate::token::denom_to_amount(fees, &wrapper.fee.token, state)
        .map_err(|e| Error::FeeError(e.to_string()))?;
    if balance.checked_sub(fees).is_some() {
        Ok(())
    } else {
        Err(Error::FeeError(
            "Insufficient transparent balance to pay fees".to_string(),
        ))
    }
}

/// Apply a transaction going via the wasm environment. Gas will be metered and
/// validity predicates will be triggered in the normal way.
pub fn apply_wasm_tx<'a, S, D, H, CA>(
    batched_tx: BatchedTxRef<'_>,
    tx_index: &TxIndex,
    shell_params: ShellParams<'a, S, D, H, CA>,
) -> Result<BatchedTxResult>
where
    S: State<D = D, H = H> + Sync,
    D: 'static + DB + for<'iter> DBIter<'iter> + Sync,
    H: 'static + StorageHasher + Sync,
    CA: 'static + WasmCacheAccess + Sync,
{
    let ShellParams {
        tx_gas_meter,
        state,
        vp_wasm_cache,
        tx_wasm_cache,
    } = shell_params;

    let verifiers = execute_tx(
        &batched_tx,
        tx_index,
        state,
        tx_gas_meter,
        vp_wasm_cache,
        tx_wasm_cache,
    )?;

    let vps_result = check_vps(CheckVps {
        batched_tx: &batched_tx,
        tx_index,
        state,
        tx_gas_meter: &mut tx_gas_meter.borrow_mut(),
        verifiers_from_tx: &verifiers,
        vp_wasm_cache,
    })?;

    let initialized_accounts = state.write_log().get_initialized_accounts();
    let changed_keys = state.write_log().get_keys();
    let events = state.write_log_mut().take_events();

    Ok(BatchedTxResult {
        changed_keys,
        vps_result,
        initialized_accounts,
        events,
    })
}

/// Apply a derived transaction to storage based on some protocol transaction.
/// The logic here must be completely deterministic and will be executed by all
/// full nodes every time a protocol transaction is included in a block. Storage
/// is updated natively rather than via the wasm environment, so gas does not
/// need to be metered and validity predicates are bypassed. A [`TxResult`]
/// containing changed keys and the like should be returned in the normal way.
pub(crate) fn apply_protocol_tx<D, H>(
    tx: ProtocolTxType,
    data: Option<Vec<u8>>,
    state: &mut WlState<D, H>,
) -> Result<BatchedTxResult>
where
    D: 'static + DB + for<'iter> DBIter<'iter> + Sync,
    H: 'static + StorageHasher + Sync,
{
    use namada_ethereum_bridge::protocol::transactions;
    use namada_vote_ext::{ethereum_events, validator_set_update};

    let Some(data) = data else {
        return Err(Error::ProtocolTxError(eyre!(
            "Protocol tx data must be present"
        )));
    };
    let ethereum_tx_data = EthereumTxData::deserialize(&tx, &data)
        .wrap_err_with(|| {
            format!(
                "Attempt made to apply an unsupported protocol transaction! - \
                 {tx:?}",
            )
        })
        .map_err(Error::ProtocolTxError)?;

    match ethereum_tx_data {
        EthereumTxData::EthEventsVext(
            namada_vote_ext::ethereum_events::SignedVext(ext),
        ) => {
            let ethereum_events::VextDigest { events, .. } =
                ethereum_events::VextDigest::singleton(ext);
            transactions::ethereum_events::apply_derived_tx(state, events)
                .map_err(Error::ProtocolTxError)
        }
        EthereumTxData::BridgePoolVext(ext) => {
            transactions::bridge_pool_roots::apply_derived_tx(state, ext.into())
                .map_err(Error::ProtocolTxError)
        }
        EthereumTxData::ValSetUpdateVext(ext) => {
            // NOTE(feature = "abcipp"): with ABCI++, we can write the
            // complete proof to storage in one go. the decided vote extension
            // digest must already have >2/3 of the voting power behind it.
            // with ABCI+, multiple vote extension protocol txs may be needed
            // to reach a complete proof.
            let signing_epoch = ext.data.signing_epoch;
            transactions::validator_set_update::aggregate_votes(
                state,
                validator_set_update::VextDigest::singleton(ext),
                signing_epoch,
            )
            .map_err(Error::ProtocolTxError)
        }
        EthereumTxData::EthereumEvents(_)
        | EthereumTxData::BridgePool(_)
        | EthereumTxData::ValidatorSetUpdate(_) => {
            // TODO(namada#198): implement this
            tracing::warn!(
                "Attempt made to apply an unimplemented protocol transaction, \
                 no actions will be taken"
            );
            Ok(BatchedTxResult::default())
        }
    }
}

/// Execute a transaction code. Returns verifiers requested by the transaction.
#[allow(clippy::too_many_arguments)]
fn execute_tx<S, D, H, CA>(
    batched_tx: &BatchedTxRef<'_>,
    tx_index: &TxIndex,
    state: &mut S,
    tx_gas_meter: &RefCell<TxGasMeter>,
    vp_wasm_cache: &mut VpCache<CA>,
    tx_wasm_cache: &mut TxCache<CA>,
) -> Result<BTreeSet<Address>>
where
    S: State<D = D, H = H>,
    D: 'static + DB + for<'iter> DBIter<'iter> + Sync,
    H: 'static + StorageHasher + Sync,
    CA: 'static + WasmCacheAccess + Sync,
{
    wasm::run::tx(
        state,
        tx_gas_meter,
        tx_index,
        batched_tx.tx,
        batched_tx.cmt,
        vp_wasm_cache,
        tx_wasm_cache,
    )
    .map_err(|err| match err {
        wasm::run::Error::GasError(msg) => Error::GasError(msg),
        wasm::run::Error::MissingSection(msg) => Error::MissingSection(msg),
        _ => Error::TxRunnerError(err),
    })
}

/// Arguments to [`check_vps`].
struct CheckVps<'a, S, CA>
where
    S: State,
    CA: 'static + WasmCacheAccess + Sync,
{
    batched_tx: &'a BatchedTxRef<'a>,
    tx_index: &'a TxIndex,
    state: &'a S,
    tx_gas_meter: &'a mut TxGasMeter,
    verifiers_from_tx: &'a BTreeSet<Address>,
    vp_wasm_cache: &'a mut VpCache<CA>,
}

/// Check the acceptance of a transaction by validity predicates
fn check_vps<S, CA>(
    CheckVps {
        batched_tx: tx,
        tx_index,
        state,
        tx_gas_meter,
        verifiers_from_tx,
        vp_wasm_cache,
    }: CheckVps<'_, S, CA>,
) -> Result<VpsResult>
where
    S: State + Sync,
    CA: 'static + WasmCacheAccess + Sync,
{
    let (verifiers, keys_changed) = state
        .write_log()
        .verifiers_and_changed_keys(verifiers_from_tx);

    let vps_result = execute_vps(
        verifiers,
        keys_changed,
        tx,
        tx_index,
        state,
        tx_gas_meter,
        vp_wasm_cache,
    )?;
    tracing::debug!("Total VPs gas cost {:?}", vps_result.gas_used);

    tx_gas_meter
        .add_vps_gas(&vps_result.gas_used)
        .map_err(|err| Error::GasError(err.to_string()))?;

    Ok(vps_result)
}

/// Execute verifiers' validity predicates
#[allow(clippy::too_many_arguments)]
fn execute_vps<S, CA>(
    verifiers: BTreeSet<Address>,
    keys_changed: BTreeSet<storage::Key>,
    batched_tx: &BatchedTxRef<'_>,
    tx_index: &TxIndex,
    state: &S,
    tx_gas_meter: &TxGasMeter,
    vp_wasm_cache: &mut VpCache<CA>,
) -> Result<VpsResult>
where
    S: State + Sync,
    CA: 'static + WasmCacheAccess + Sync,
{
    let vps_result = verifiers
        .par_iter()
        .try_fold(VpsResult::default, |mut result, addr| {
            let gas_meter =
                RefCell::new(VpGasMeter::new_from_tx_meter(tx_gas_meter));
            let tx_accepted = match &addr {
                Address::Implicit(_) | Address::Established(_) => {
                    let (vp_hash, gas) = state
                        .validity_predicate(addr)
                        .map_err(Error::StateError)?;
                    gas_meter
                        .borrow_mut()
                        .consume(gas)
                        .map_err(|err| Error::GasError(err.to_string()))?;
                    let Some(vp_code_hash) = vp_hash else {
                        return Err(Error::MissingAddress(addr.clone()));
                    };

                    wasm::run::vp(
                        vp_code_hash,
                        batched_tx,
                        tx_index,
                        addr,
                        state,
                        &gas_meter,
                        &keys_changed,
                        &verifiers,
                        vp_wasm_cache.clone(),
                    )
                    .map_err(|err| match err {
                        wasm::run::Error::GasError(msg) => Error::GasError(msg),
                        wasm::run::Error::InvalidSectionSignature(msg) => {
                            Error::InvalidSectionSignature(msg)
                        }
                        _ => Error::VpRunnerError(err),
                    })
                }
                Address::Internal(internal_addr) => {
                    let ctx = native_vp::Ctx::new(
                        addr,
                        state,
                        batched_tx.tx,
                        batched_tx.cmt,
                        tx_index,
                        &gas_meter,
                        &keys_changed,
                        &verifiers,
                        vp_wasm_cache.clone(),
                    );

                    match internal_addr {
                        InternalAddress::PoS => {
                            let pos = PosVP { ctx };
                            pos.validate_tx(
                                batched_tx,
                                &keys_changed,
                                &verifiers,
                            )
                            .map_err(Error::PosNativeVpError)
                        }
                        InternalAddress::Ibc => {
                            let ibc = Ibc { ctx };
                            ibc.validate_tx(
                                batched_tx,
                                &keys_changed,
                                &verifiers,
                            )
                            .map_err(Error::IbcNativeVpError)
                        }
                        InternalAddress::Parameters => {
                            let parameters = ParametersVp { ctx };
                            parameters
                                .validate_tx(
                                    batched_tx,
                                    &keys_changed,
                                    &verifiers,
                                )
                                .map_err(Error::ParametersNativeVpError)
                        }
                        InternalAddress::PosSlashPool => Err(
                            Error::AccessForbidden((*internal_addr).clone()),
                        ),
                        InternalAddress::Governance => {
                            let governance = GovernanceVp { ctx };
                            governance
                                .validate_tx(
                                    batched_tx,
                                    &keys_changed,
                                    &verifiers,
                                )
                                .map_err(Error::GovernanceNativeVpError)
                        }
                        InternalAddress::Multitoken => {
                            let multitoken = MultitokenVp { ctx };
                            multitoken
                                .validate_tx(
                                    batched_tx,
                                    &keys_changed,
                                    &verifiers,
                                )
                                .map_err(Error::MultitokenNativeVpError)
                        }
                        InternalAddress::EthBridge => {
                            let bridge = EthBridge { ctx };
                            bridge
                                .validate_tx(
                                    batched_tx,
                                    &keys_changed,
                                    &verifiers,
                                )
                                .map_err(Error::EthBridgeNativeVpError)
                        }
                        InternalAddress::EthBridgePool => {
                            let bridge_pool = BridgePoolVp { ctx };
                            bridge_pool
                                .validate_tx(
                                    batched_tx,
                                    &keys_changed,
                                    &verifiers,
                                )
                                .map_err(Error::BridgePoolNativeVpError)
                        }
                        InternalAddress::Pgf => {
                            let pgf_vp = PgfVp { ctx };
                            pgf_vp
                                .validate_tx(
                                    batched_tx,
                                    &keys_changed,
                                    &verifiers,
                                )
                                .map_err(Error::PgfNativeVpError)
                        }
                        InternalAddress::Nut(_) => {
                            let non_usable_tokens = NonUsableTokens { ctx };
                            non_usable_tokens
                                .validate_tx(
                                    batched_tx,
                                    &keys_changed,
                                    &verifiers,
                                )
                                .map_err(Error::NutNativeVpError)
                        }
                        internal_addr @ (InternalAddress::IbcToken(_)
                        | InternalAddress::Erc20(_)) => {
                            // The address should be a part of a multitoken
                            // key
                            verifiers
                                .contains(&Address::Internal(
                                    InternalAddress::Multitoken,
                                ))
                                .ok_or_else(|| {
                                    Error::AccessForbidden(
                                        internal_addr.clone(),
                                    )
                                })
                        }
                        InternalAddress::Masp => {
                            let masp = MaspVp { ctx };
                            masp.validate_tx(
                                batched_tx,
                                &keys_changed,
                                &verifiers,
                            )
                            .map_err(Error::MaspNativeVpError)
                        }
                        InternalAddress::TempStorage => Err(
                            // Temp storage changes must never be committed
                            Error::AccessForbidden((*internal_addr).clone()),
                        ),
                        InternalAddress::ReplayProtection => Err(
                            // Replay protection entries should never be
                            // written to
                            // via transactions
                            Error::AccessForbidden((*internal_addr).clone()),
                        ),
                    }
                }
            };

            tx_accepted.map_or_else(
                |err| {
                    result
                        .status_flags
                        .insert(err.invalid_section_signature_flag());
                    result.rejected_vps.insert(addr.clone());
                    result.errors.push((addr.clone(), err.to_string()));
                },
                |()| {
                    result.accepted_vps.insert(addr.clone());
                },
            );

            // Execution of VPs can (and must) be short-circuited
            // only in case of a gas overflow to prevent the
            // transaction from consuming resources that have not
            // been acquired in the corresponding wrapper tx. For
            // all the other errors we keep evaluating the vps. This
            // allows to display a consistent VpsResult across all
            // nodes and find any invalid signatures
            result
                .gas_used
                .set(gas_meter.into_inner())
                .map_err(|err| Error::GasError(err.to_string()))?;

            Ok(result)
        })
        .try_reduce(VpsResult::default, |a, b| {
            merge_vp_results(a, b, tx_gas_meter)
        })?;

    Ok(vps_result)
}

/// Merge VP results from parallel runs
fn merge_vp_results(
    a: VpsResult,
    mut b: VpsResult,
    tx_gas_meter: &TxGasMeter,
) -> Result<VpsResult> {
    let mut accepted_vps = a.accepted_vps;
    let mut rejected_vps = a.rejected_vps;
    accepted_vps.extend(b.accepted_vps);
    rejected_vps.extend(b.rejected_vps);
    let mut errors = a.errors;
    errors.append(&mut b.errors);
    let status_flags = a.status_flags | b.status_flags;
    let mut gas_used = a.gas_used;

    gas_used
        .merge(b.gas_used, tx_gas_meter)
        .map_err(|err| Error::GasError(err.to_string()))?;

    Ok(VpsResult {
        accepted_vps,
        rejected_vps,
        gas_used,
        errors,
        status_flags,
    })
}

#[cfg(test)]
mod tests {
    use eyre::Result;
    use namada_core::collections::HashMap;
    use namada_core::ethereum_events::testing::DAI_ERC20_ETH_ADDRESS;
    use namada_core::ethereum_events::{EthereumEvent, TransferToNamada};
    use namada_core::keccak::keccak_hash;
    use namada_core::storage::BlockHeight;
    use namada_core::voting_power::FractionalVotingPower;
    use namada_core::{address, key};
    use namada_ethereum_bridge::protocol::transactions::votes::{
        EpochedVotingPower, Votes,
    };
    use namada_ethereum_bridge::storage::eth_bridge_queries::EthBridgeQueries;
    use namada_ethereum_bridge::storage::proof::EthereumProof;
    use namada_ethereum_bridge::storage::{vote_tallies, vp};
    use namada_ethereum_bridge::test_utils;
    use namada_tx::{SignableEthMessage, Signed};
    use namada_vote_ext::bridge_pool_roots::BridgePoolRootVext;
    use namada_vote_ext::ethereum_events::EthereumEventsVext;

    use super::*;

    fn apply_eth_tx<D, H>(
        tx: EthereumTxData,
        state: &mut WlState<D, H>,
    ) -> Result<BatchedTxResult>
    where
        D: 'static + DB + for<'iter> DBIter<'iter> + Sync,
        H: 'static + StorageHasher + Sync,
    {
        let (data, tx) = tx.serialize();
        let tx_result = apply_protocol_tx(tx, Some(data), state)?;
        Ok(tx_result)
    }

    #[test]
    /// Tests that if the same [`ProtocolTxType::EthEventsVext`] is applied
    /// twice within the same block, it doesn't result in voting power being
    /// double counted.
    fn test_apply_protocol_tx_duplicate_eth_events_vext() -> Result<()> {
        let validator_a = address::testing::established_address_2();
        let validator_b = address::testing::established_address_3();
        let validator_a_stake = Amount::native_whole(100);
        let validator_b_stake = Amount::native_whole(100);
        let total_stake = validator_a_stake + validator_b_stake;
        let (mut state, _) = test_utils::setup_storage_with_validators(
            HashMap::from_iter(vec![
                (validator_a.clone(), validator_a_stake),
                (validator_b, validator_b_stake),
            ]),
        );
        let event = EthereumEvent::TransfersToNamada {
            nonce: 0.into(),
            transfers: vec![TransferToNamada {
                amount: Amount::from(100),
                asset: DAI_ERC20_ETH_ADDRESS,
                receiver: address::testing::established_address_4(),
            }],
        };
        let vext = EthereumEventsVext {
            block_height: BlockHeight(100),
            validator_addr: address::testing::established_address_2(),
            ethereum_events: vec![event.clone()],
        };
        let signing_key = key::testing::keypair_1();
        let signed = vext.sign(&signing_key);
        let tx = EthereumTxData::EthEventsVext(
            namada_vote_ext::ethereum_events::SignedVext(signed),
        );

        apply_eth_tx(tx.clone(), &mut state)?;
        apply_eth_tx(tx, &mut state)?;

        let eth_msg_keys = vote_tallies::Keys::from(&event);
        let seen_by: Votes = state.read(&eth_msg_keys.seen_by())?.unwrap();
        assert_eq!(seen_by, Votes::from([(validator_a, BlockHeight(100))]));

        // the vote should have only be applied once
        let voting_power: EpochedVotingPower =
            state.read(&eth_msg_keys.voting_power())?.unwrap();
        let expected = EpochedVotingPower::from([(
            0.into(),
            FractionalVotingPower::HALF * total_stake,
        )]);
        assert_eq!(voting_power, expected);

        Ok(())
    }

    #[test]
    /// Tests that if the same [`ProtocolTxType::BridgePoolVext`] is applied
    /// twice within the same block, it doesn't result in voting power being
    /// double counted.
    fn test_apply_protocol_tx_duplicate_bp_roots_vext() -> Result<()> {
        let validator_a = address::testing::established_address_2();
        let validator_b = address::testing::established_address_3();
        let validator_a_stake = Amount::native_whole(100);
        let validator_b_stake = Amount::native_whole(100);
        let total_stake = validator_a_stake + validator_b_stake;
        let (mut state, keys) = test_utils::setup_storage_with_validators(
            HashMap::from_iter(vec![
                (validator_a.clone(), validator_a_stake),
                (validator_b, validator_b_stake),
            ]),
        );
        vp::bridge_pool::init_storage(&mut state);

        let root = state.ethbridge_queries().get_bridge_pool_root();
        let nonce = state.ethbridge_queries().get_bridge_pool_nonce();
        test_utils::commit_bridge_pool_root_at_height(
            &mut state,
            &root,
            100.into(),
        );
        let to_sign = keccak_hash([root.0, nonce.to_bytes()].concat());
        let signing_key = key::testing::keypair_1();
        let hot_key =
            &keys[&address::testing::established_address_2()].eth_bridge;
        let sig = Signed::<_, SignableEthMessage>::new(hot_key, to_sign).sig;
        let vext = BridgePoolRootVext {
            block_height: BlockHeight(100),
            validator_addr: address::testing::established_address_2(),
            sig,
        }
        .sign(&signing_key);
        let tx = EthereumTxData::BridgePoolVext(vext);
        apply_eth_tx(tx.clone(), &mut state)?;
        apply_eth_tx(tx, &mut state)?;

        let bp_root_keys = vote_tallies::Keys::from((
            &vote_tallies::BridgePoolRoot(EthereumProof::new((root, nonce))),
            100.into(),
        ));
        let root_seen_by: Votes = state.read(&bp_root_keys.seen_by())?.unwrap();
        assert_eq!(
            root_seen_by,
            Votes::from([(validator_a, BlockHeight(100))])
        );
        // the vote should have only be applied once
        let voting_power: EpochedVotingPower =
            state.read(&bp_root_keys.voting_power())?.unwrap();
        let expected = EpochedVotingPower::from([(
            0.into(),
            FractionalVotingPower::HALF * total_stake,
        )]);
        assert_eq!(voting_power, expected);

        Ok(())
    }

    #[test]
    fn test_native_vp_out_of_gas() {
        let (mut state, _validators) = test_utils::setup_default_storage();

        // some random token address
        let token_address = Address::Established([0xff; 20].into());

        let src_address = Address::Established([0xab; 20].into());
        let dst_address = Address::Established([0xba; 20].into());

        // supply an address with 1000 of said token
        namada_token::credit_tokens(
            &mut state,
            &token_address,
            &src_address,
            1000.into(),
        )
        .unwrap();

        // commit storage changes. this will act as the
        // initial state of the chain
        state.commit_tx();
        state.commit_block().unwrap();

        // "execute" a dummy tx, by manually performing its state changes
        let (dummy_tx, changed_keys, verifiers) = {
            let mut tx = Tx::from_type(namada_tx::data::TxType::Raw);
            tx.set_code(namada_tx::Code::new(vec![], None));
            tx.set_data(namada_tx::Data::new(vec![]));

            // transfer half of the supply of src to dst
            namada_token::transfer(
                &mut state,
                &token_address,
                &src_address,
                &dst_address,
                500.into(),
            )
            .unwrap();

            let changed_keys = {
                let mut set = BTreeSet::new();
                set.insert(namada_token::storage_key::balance_key(
                    &token_address,
                    &src_address,
                ));
                set.insert(namada_token::storage_key::balance_key(
                    &token_address,
                    &dst_address,
                ));
                set
            };

            let verifiers = {
                let mut set = BTreeSet::new();
                set.insert(Address::Internal(InternalAddress::Multitoken));
                set
            };

            (tx, changed_keys, verifiers)
        };

        // temp vp cache
        let (mut vp_cache, _) =
            wasm::compilation_cache::common::testing::cache();

        // gas meter with no gas left
        let gas_meter = TxGasMeter::new(0);

        let batched_tx = dummy_tx.batch_ref_first_tx();
        let result = execute_vps(
            verifiers,
            changed_keys,
            &batched_tx,
            &TxIndex::default(),
            &state,
            &gas_meter,
            &mut vp_cache,
        );
        assert!(matches!(result.unwrap_err(), Error::GasError(_)));
    }
}<|MERGE_RESOLUTION|>--- conflicted
+++ resolved
@@ -18,13 +18,8 @@
 use namada_token::event::{TokenEvent, TokenOperation, UserAccount};
 use namada_tx::data::protocol::{ProtocolTx, ProtocolTxType};
 use namada_tx::data::{
-<<<<<<< HEAD
-    BatchResults, BatchedTxResult, TxResult, VpStatusFlags, VpsResult,
-    WrapperTx,
-=======
-    BatchResults, BatchedTxResult, ExtendedTxResult, TxResult, TxType,
-    VpStatusFlags, VpsResult, WrapperTx,
->>>>>>> ef33d628
+    BatchResults, BatchedTxResult, ExtendedTxResult, TxResult, VpStatusFlags,
+    VpsResult, WrapperTx,
 };
 use namada_tx::{BatchedTxRef, Tx};
 use namada_vote_ext::EthereumTxData;
@@ -217,14 +212,7 @@
     dispatch_args: DispatchArgs<'a, CA>,
     tx_gas_meter: &'a RefCell<TxGasMeter>,
     state: &'a mut WlState<D, H>,
-<<<<<<< HEAD
-) -> std::result::Result<TxResult<Error>, DispatchError>
-=======
-    vp_wasm_cache: &'a mut VpCache<CA>,
-    tx_wasm_cache: &'a mut TxCache<CA>,
-    block_proposer: Option<&Address>,
 ) -> std::result::Result<ExtendedTxResult<Error>, DispatchError>
->>>>>>> ef33d628
 where
     D: 'static + DB + for<'iter> DBIter<'iter> + Sync,
     H: 'static + StorageHasher + Sync,
@@ -237,7 +225,9 @@
             vp_wasm_cache,
             tx_wasm_cache,
         } => {
-            if let Some(mut tx_result) = wrapper_tx_result {
+            if let Some(tx_result) = wrapper_tx_result {
+                // TODO(namada#2597): handle masp fee payment in the first inner
+                // tx if necessary
                 // Replay protection check on the batch
                 let tx_hash = tx.raw_header_hash();
                 if state.write_log().has_replay_protection_entry(&tx_hash) {
@@ -249,65 +239,15 @@
                     });
                 }
 
-<<<<<<< HEAD
-                // TODO(namada#2597): handle masp fee payment in the first inner
-                // tx if necessary
-                for cmt in tx.commitments() {
-                    match apply_wasm_tx(
-                        tx.batch_ref_tx(cmt),
-                        &tx_index,
-                        ShellParams {
-                            tx_gas_meter,
-                            state,
-                            vp_wasm_cache,
-                            tx_wasm_cache,
-                        },
-                    ) {
-                        Err(Error::GasError(ref msg)) => {
-                            // Gas error aborts the execution of the entire
-                            // batch
-                            tx_result.gas_used =
-                                tx_gas_meter.borrow().get_tx_consumed_gas();
-                            tx_result.batch_results.0.insert(
-                                cmt.get_hash(),
-                                Err(Error::GasError(msg.to_owned())),
-                            );
-                            state.write_log_mut().drop_tx();
-                            return Err(DispatchError {
-                                error: Error::GasError(msg.to_owned()),
-                                tx_result: Some(tx_result),
-                            });
-                        }
-                        res => {
-                            let is_accepted = matches!(&res, Ok(result) if result.is_accepted());
-
-                            tx_result
-                                .batch_results
-                                .0
-                                .insert(cmt.get_hash(), res);
-                            tx_result.gas_used =
-                                tx_gas_meter.borrow().get_tx_consumed_gas();
-                            if is_accepted {
-                                state.write_log_mut().commit_tx_to_batch();
-                            } else {
-                                state.write_log_mut().drop_tx();
-
-                                if tx.header.atomic {
-                                    // Stop the execution of an atomic batch at
-                                    // the first failed transaction
-                                    return Err(DispatchError {
-                                        error: Error::FailingAtomicBatch(
-                                            cmt.get_hash(),
-                                        ),
-                                        tx_result: Some(tx_result),
-                                    });
-                                }
-                            }
-                        }
-                    };
-                }
-
-                Ok(tx_result)
+                dispatch_inner_txs(
+                    tx,
+                    tx_result,
+                    tx_index,
+                    tx_gas_meter,
+                    state,
+                    vp_wasm_cache,
+                    tx_wasm_cache,
+                )
             } else {
                 // Governance proposal. We don't allow tx batches in this case,
                 // just take the first one
@@ -330,19 +270,9 @@
                             .into_iter()
                             .collect(),
                     ),
-                })
+                }
+                .to_extended_result(None))
             }
-=======
-            Ok(TxResult {
-                gas_used: tx_gas_meter.borrow().get_tx_consumed_gas(),
-                batch_results: BatchResults(
-                    [(cmt.get_hash(), Ok(batched_tx_result))]
-                        .into_iter()
-                        .collect(),
-                ),
-            }
-            .to_extended_result(None))
->>>>>>> ef33d628
         }
         DispatchArgs::Protocol(protocol_tx) => {
             // No bundles of protocol transactions, only take the first one
@@ -360,7 +290,6 @@
             }
             .to_extended_result(None))
         }
-<<<<<<< HEAD
         DispatchArgs::Wrapper {
             wrapper,
             tx_bytes,
@@ -368,11 +297,6 @@
         } => {
             let tx_result = apply_wrapper_tx(
                 tx,
-=======
-        TxType::Wrapper(ref wrapper) => {
-            let tx_result = apply_wrapper_tx(
-                tx.clone(),
->>>>>>> ef33d628
                 wrapper,
                 tx_bytes,
                 tx_gas_meter,
@@ -381,36 +305,13 @@
             )
             .map_err(|e| Error::WrapperRunnerError(e.to_string()))?;
 
-<<<<<<< HEAD
-            Ok(tx_result)
-        }
-=======
-            // Replay protection check on the batch
-            let tx_hash = tx.raw_header_hash();
-            if state.write_log().has_replay_protection_entry(&tx_hash) {
-                // If the same batch has already been committed in
-                // this block, skip execution and return
-                return Err(DispatchError {
-                    error: Error::ReplayAttempt(tx_hash),
-                    tx_result: None,
-                });
-            }
-
-            dispatch_inner_txs(
-                tx,
-                tx_result,
-                tx_index,
-                tx_gas_meter,
-                state,
-                vp_wasm_cache,
-                tx_wasm_cache,
-            )
+            Ok(tx_result.to_extended_result(None))
         }
     }
 }
 
 fn dispatch_inner_txs<'a, D, H, CA>(
-    tx: Tx,
+    tx: &Tx,
     tx_result: TxResult<Error>,
     tx_index: TxIndex,
     tx_gas_meter: &'a RefCell<TxGasMeter>,
@@ -490,7 +391,6 @@
                 }
             }
         };
->>>>>>> ef33d628
     }
 
     Ok(extended_tx_result)
