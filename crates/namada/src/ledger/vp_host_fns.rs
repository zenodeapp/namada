--- conflicted
+++ resolved
@@ -108,13 +108,8 @@
     S: StateRead + Debug,
 {
     // Try to read from the write log first
-<<<<<<< HEAD
     let (log_val, gas) = state.write_log().read_persistent(key);
-    add_gas(gas_meter, gas, sentinel)?;
-=======
-    let (log_val, gas) = state.write_log().read(key);
-    add_gas(gas_meter, gas)?;
->>>>>>> 620d3d84
+    add_gas(gas_meter, gas)?;
     match log_val {
         Some(write_log::PersistentStorageModification::Write { value }) => {
             Ok(Some(value.clone()))
@@ -202,13 +197,8 @@
     S: StateRead + Debug,
 {
     // Try to read from the write log first
-<<<<<<< HEAD
     let (log_val, gas) = state.write_log().read_persistent(key);
-    add_gas(gas_meter, gas, sentinel)?;
-=======
-    let (log_val, gas) = state.write_log().read(key);
-    add_gas(gas_meter, gas)?;
->>>>>>> 620d3d84
+    add_gas(gas_meter, gas)?;
     match log_val {
         Some(write_log::PersistentStorageModification::Write { .. }) => {
             Ok(true)
