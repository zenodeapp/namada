--- conflicted
+++ resolved
@@ -54,21 +54,6 @@
 namada_macros = {path = "../macros"}
 ark-bls12-381.workspace = true
 ark-ec = {version = "0.3", optional = true}
-<<<<<<< HEAD
-ark-serialize = {version = "0.3"}
-# We switch off "blake2b" because it cannot be compiled to wasm
-# branch = "bat/arse-merkle-tree"
-arse-merkle-tree = {package = "sparse-merkle-tree", git = "https://github.com/heliaxdev/sparse-merkle-tree", rev = "e086b235ed6e68929bf73f617dd61cd17b000a56", default-features = false, features = ["std", "borsh"]}
-bech32 = "0.8.0"
-bellman = { version = "0.11.2", default-features = false, features = ["groth16"] }
-borsh = "0.9.0"
-chrono = {version = "0.4.22", default-features = false, features = ["clock", "std"]}
-data-encoding = "2.3.2"
-derivative = "2.2.0"
-ed25519-consensus = "1.2.0"
-eyre = "0.6.8"
-ethabi = "18.0.0"
-=======
 ark-serialize.workspace = true
 arse-merkle-tree.workspace = true
 bech32.workspace = true
@@ -77,61 +62,26 @@
 data-encoding.workspace = true
 derivative.workspace = true
 ed25519-consensus.workspace = true
->>>>>>> ce6abb08
+eyre.workspace = true
 ferveo = {optional = true, git = "https://github.com/anoma/ferveo", rev = "e5abd0acc938da90140351a65a26472eb495ce4d"}
 ferveo-common = {git = "https://github.com/anoma/ferveo", rev = "e5abd0acc938da90140351a65a26472eb495ce4d"}
 tpke = {package = "group-threshold-cryptography", optional = true, git = "https://github.com/anoma/ferveo", rev = "e5abd0acc938da90140351a65a26472eb495ce4d"}
 # TODO using the same version of tendermint-rs as we do here.
-<<<<<<< HEAD
-ibc = {version = "0.36.0", default-features = false, features = ["serde"], optional = true}
-ibc-proto = {version = "0.26.0", default-features = false, optional = true}
-ics23 = "0.9.0"
-impl-num-traits = "0.1.2"
-index-set = {git = "https://github.com/heliaxdev/index-set", tag = "v0.7.1", features = ["serialize-borsh", "serialize-serde"]}
-itertools = "0.10.0"
-libsecp256k1 = {git = "https://github.com/heliaxdev/libsecp256k1", rev = "bbb3bd44a49db361f21d9db80f9a087c194c0ae9", default-features = false, features = ["std", "static-context"]}
-# branch = "murisi/namada-integration"
-masp_primitives = { git = "https://github.com/anoma/masp", rev = "9320c6b69b5d2e97134866871e960f0a31703813" }
-=======
 ibc = {git = "https://github.com/heliaxdev/cosmos-ibc-rs.git", rev = "e71bc2cc79f8c2b32e970d95312f251398c93d9e", default-features = false, features = ["serde"], optional = true}
 ibc-proto = {git = "https://github.com/heliaxdev/ibc-proto-rs.git", rev = "6f4038fcf4981f1ed70771d1cd89931267f917af", default-features = false, optional = true}
 ics23.workspace = true
+impl-num-traits = "0.1.2"
 index-set.workspace = true
 itertools.workspace = true
 libsecp256k1.workspace = true
+num-traits.workspace = true
 masp_primitives.workspace = true
->>>>>>> ce6abb08
 proptest = {version = "1.2.0", optional = true}
 prost.workspace = true
 prost-types.workspace = true
 rand = {version = "0.8", optional = true}
 rand_core = {version = "0.6", optional = true}
 rayon = {version = "=1.5.3", optional = true}
-<<<<<<< HEAD
-serde = {version = "1.0.125", features = ["derive"]}
-serde_json = "1.0.62"
-sha2 = "0.9.3"
-tendermint = {version = "0.23.6", optional = true}
-tendermint-proto = {version = "0.23.6", optional = true}
-thiserror = "1.0.38"
-tracing = "0.1.30"
-zeroize = {version = "1.5.5", features = ["zeroize_derive"]}
-uint = "0.9.5"
-
-[dev-dependencies]
-assert_matches = "1.5.0"
-libsecp256k1 = {git = "https://github.com/heliaxdev/libsecp256k1", rev = "bbb3bd44a49db361f21d9db80f9a087c194c0ae9"}
-pretty_assertions = "0.7.2"
-proptest = "1.2.0"
-rand = {version = "0.8"}
-rand_core = {version = "0.6"}
-test-log = {version = "0.2.7", default-features = false, features = ["trace"]}
-tracing-subscriber = {version = "0.3.7", default-features = false, features = ["env-filter", "fmt"]}
-toml = {version = "=0.5.9"}
-
-=======
-rust_decimal.workspace = true
-rust_decimal_macros.workspace = true
 serde.workspace = true
 serde_json.workspace = true
 sha2.workspace = true
@@ -140,6 +90,7 @@
 thiserror.workspace = true
 tracing.workspace = true
 zeroize.workspace = true
+uint = "0.9.5"
 
 [dev-dependencies]
 assert_matches.workspace = true
@@ -150,7 +101,7 @@
 rand_core.workspace = true
 test-log.workspace = true
 tracing-subscriber.workspace = true
->>>>>>> ce6abb08
+toml.workspace = true
 
 [build-dependencies]
 tonic-build.workspace = true