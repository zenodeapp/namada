--- conflicted
+++ resolved
@@ -18,13 +18,10 @@
     use crate::types::storage::Epoch;
     use crate::types::time::DateTimeUtc;
     use crate::types::token::Amount;
-<<<<<<< HEAD
     use crate::types::transaction::{Hash, TxType};
     use sha2::{Digest, Sha256};
-=======
-    use crate::types::transaction::encrypted::EncryptedTx;
-    use crate::types::transaction::{EncryptionKey, Hash, TxError, TxType};
->>>>>>> 9236840f
+    #[cfg(feature = "ferveo-tpke")]
+    use crate::types::transaction::{EncryptionKey};
 
     /// Minimum fee amount in micro NAMs
     pub const MIN_FEE: u64 = 100;
@@ -210,13 +207,8 @@
                 pk: keypair.ref_to(),
                 epoch,
                 gas_limit,
-<<<<<<< HEAD
                 data_hash: Hash::default(),
                 code_hash: Hash::default(),
-=======
-                inner_tx,
-                tx_hash: Hash(tx.unsigned_hash()),
->>>>>>> 9236840f
                 #[cfg(not(feature = "mainnet"))]
                 pow_solution,
             }
@@ -228,78 +220,10 @@
             Address::from(&self.pk)
         }
 
-<<<<<<< HEAD
         /// Produce a SHA-256 hash of this section
         pub fn hash<'a>(&self, hasher: &'a mut Sha256) -> &'a mut Sha256 {
             hasher.update(self.try_to_vec().expect("unable to serialize wrapper"));
             hasher
-=======
-        /// A validity check on the ciphertext.
-        pub fn validate_ciphertext(&self) -> bool {
-            self.inner_tx.0.check(&<EllipticCurve as PairingEngine>::G1Prepared::from(
-                -<EllipticCurve as PairingEngine>::G1Affine::prime_subgroup_generator(),
-            ))
-        }
-
-        /// Decrypt the wrapped transaction.
-        ///
-        /// Will fail if the inner transaction doesn't match the
-        /// hash commitment or we are unable to recover a
-        /// valid Tx from the decoded byte stream.
-        pub fn decrypt(
-            &self,
-            privkey: <EllipticCurve as PairingEngine>::G2Affine,
-        ) -> Result<Tx, WrapperTxErr> {
-            // decrypt the inner tx
-            let decrypted = self.inner_tx.decrypt(privkey);
-            let decrypted_tx = Tx::try_from(decrypted.as_ref())
-                .map_err(|_| WrapperTxErr::InvalidTx)?;
-
-            // check that the hash equals commitment
-            if decrypted_tx.unsigned_hash() != self.tx_hash.0 {
-                return Err(WrapperTxErr::DecryptedHash);
-            }
-
-            Ok(decrypted_tx)
-        }
-
-        /// Sign the wrapper transaction and convert to a normal Tx type
-        pub fn sign(
-            &self,
-            keypair: &common::SecretKey,
-            chain_id: ChainId,
-            expiration: Option<DateTimeUtc>,
-        ) -> Result<Tx, WrapperTxErr> {
-            if self.pk != keypair.ref_to() {
-                return Err(WrapperTxErr::InvalidKeyPair);
-            }
-            Ok(Tx::new(
-                vec![],
-                Some(
-                    TxType::Wrapper(self.clone())
-                        .try_to_vec()
-                        .expect("Could not serialize WrapperTx"),
-                ),
-                chain_id,
-                expiration,
-            )
-            .sign(keypair))
-        }
-
-        /// Validate the signature of a wrapper tx
-        pub fn validate_sig(
-            &self,
-            signed_data: [u8; 32],
-            sig: &common::Signature,
-        ) -> Result<(), TxError> {
-            common::SigScheme::verify_signature(&self.pk, &signed_data, sig)
-                .map_err(|err| {
-                    TxError::SigError(format!(
-                        "WrapperTx signature verification failed: {}",
-                        err
-                    ))
-                })
->>>>>>> 9236840f
         }
     }
 
@@ -384,18 +308,7 @@
         #[test]
         fn test_encryption_round_trip() {
             let keypair = gen_keypair();
-<<<<<<< HEAD
             let mut wrapper = Tx::new(TxType::Wrapper(WrapperTx::new(
-=======
-            let tx = Tx::new(
-                "wasm code".as_bytes().to_owned(),
-                Some("transaction data".as_bytes().to_owned()),
-                ChainId::default(),
-                Some(DateTimeUtc::now()),
-            );
-
-            let wrapper = WrapperTx::new(
->>>>>>> 9236840f
                 Fee {
                     amount: 10.into(),
                     token: nam(),
@@ -422,19 +335,8 @@
         /// does not match the commitment, an error is returned
         #[test]
         fn test_decryption_invalid_hash() {
-<<<<<<< HEAD
             let keypair = gen_keypair();
             let mut wrapper = Tx::new(TxType::Wrapper(WrapperTx::new(
-=======
-            let tx = Tx::new(
-                "wasm code".as_bytes().to_owned(),
-                Some("transaction data".as_bytes().to_owned()),
-                ChainId::default(),
-                Some(DateTimeUtc::now()),
-            );
-
-            let mut wrapper = WrapperTx::new(
->>>>>>> 9236840f
                 Fee {
                     amount: 10.into(),
                     token: nam(),
@@ -467,16 +369,6 @@
         fn test_malleability_attack_detection() {
             let pubkey = <EllipticCurve as PairingEngine>::G1Affine::prime_subgroup_generator();
             let keypair = gen_keypair();
-<<<<<<< HEAD
-=======
-            // The intended tx
-            let tx = Tx::new(
-                "wasm code".as_bytes().to_owned(),
-                Some("transaction data".as_bytes().to_owned()),
-                ChainId::default(),
-                Some(DateTimeUtc::now()),
-            );
->>>>>>> 9236840f
             // the signed tx
             let mut tx = Tx::new(TxType::Wrapper(WrapperTx::new(
                 Fee {
@@ -488,13 +380,7 @@
                 0.into(),
                 #[cfg(not(feature = "mainnet"))]
                 None,
-<<<<<<< HEAD
             )));
-=======
-            )
-            .sign(&keypair, ChainId::default(), None)
-            .expect("Test failed");
->>>>>>> 9236840f
 
             tx.set_code(Code::new("wasm code".as_bytes().to_owned()));
             tx.set_data(Data::new("transaction data".as_bytes().to_owned()));
@@ -502,25 +388,11 @@
 
             // we now try to alter the inner tx maliciously
             // malicious transaction
-<<<<<<< HEAD
-=======
-            let malicious = Tx::new(
-                "Give me all the money".as_bytes().to_owned(),
-                None,
-                ChainId::default(),
-                None,
-            );
-
->>>>>>> 9236840f
             // We replace the inner tx with a malicious one
             // We change the commitment appropriately
-<<<<<<< HEAD
             let malicious = "Give me all the money".as_bytes().to_owned();
             tx.set_data(Data::new(malicious.clone()));
             tx.encrypt(&Default::default());
-=======
-            wrapper.tx_hash = Hash(malicious.unsigned_hash());
->>>>>>> 9236840f
 
             // we check ciphertext validity still passes
             assert!(tx.validate_ciphertext());
