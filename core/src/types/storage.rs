//! Storage types
use std::convert::{TryFrom, TryInto};
use std::fmt::Display;
use std::io::Write;
use std::num::ParseIntError;
use std::ops::{Add, AddAssign, Deref, Div, Mul, Rem, Sub};
use std::str::FromStr;

use arse_merkle_tree::InternalKey;
use borsh::{BorshDeserialize, BorshSchema, BorshSerialize};
use data_encoding::BASE32HEX_NOPAD;
use ics23::CommitmentProof;
use index_set::vec::VecIndexSet;
use serde::{Deserialize, Serialize};
use thiserror::Error;

use super::key::common;
use crate::bytes::ByteBuf;
use crate::ledger::eth_bridge::storage::bridge_pool::BridgePoolProof;
use crate::types::address::{self, Address};
use crate::types::hash::Hash;
use crate::types::keccak::{KeccakHash, TryFromError};
use crate::types::time::DateTimeUtc;

/// The maximum size of an IBC key (in bytes) allowed in merkle-ized storage
pub const IBC_KEY_LIMIT: usize = 120;

#[allow(missing_docs)]
#[derive(Error, Debug)]
pub enum Error {
    #[error("Error parsing address: {0}")]
    ParseAddress(address::DecodeError),
    #[error("Error parsing address from a storage key")]
    ParseAddressFromKey,
    #[error("Reserved prefix or string is specified: {0}")]
    InvalidKeySeg(String),
    #[error("Error parsing key segment: {0}")]
    ParseKeySeg(String),
    #[error("Error parsing block hash: {0}")]
    ParseBlockHash(String),
    #[error("The key is empty")]
    EmptyKey,
    #[error("They key is missing sub-key segments: {0}")]
    MissingSegments(String),
}

/// Result for functions that may fail
pub type Result<T> = std::result::Result<T, Error>;

/// The length of the block's hash string
pub const BLOCK_HASH_LENGTH: usize = 32;

/// The separator of storage key segments
pub const KEY_SEGMENT_SEPARATOR: char = '/';
/// The reserved storage key prefix for addresses
pub const RESERVED_ADDRESS_PREFIX: char = '#';
/// The reserved storage key prefix for validity predicates
pub const VP_KEY_PREFIX: char = '?';
/// The reserved storage key for validity predicates
pub const RESERVED_VP_KEY: &str = "?";
/// The reserved storage key prefix for wasm codes
pub const WASM_KEY_PREFIX: &str = "wasm";
/// The reserved storage key prefix for wasm codes
pub const WASM_CODE_PREFIX: &str = "code";
/// The reserved storage key prefix for wasm code hashes
pub const WASM_HASH_PREFIX: &str = "hash";

/// Transaction index within block.
#[derive(
    Default,
    Clone,
    Copy,
    BorshSerialize,
    BorshDeserialize,
    PartialEq,
    Eq,
    PartialOrd,
    Ord,
    Hash,
    Debug,
    Serialize,
    Deserialize,
)]
pub struct TxIndex(pub u32);

impl Display for TxIndex {
    fn fmt(&self, f: &mut std::fmt::Formatter<'_>) -> std::fmt::Result {
        write!(f, "{}", self.0)
    }
}

impl Add<u32> for TxIndex {
    type Output = TxIndex;

    fn add(self, rhs: u32) -> Self::Output {
        Self(self.0 + rhs)
    }
}

impl From<TxIndex> for u32 {
    fn from(index: TxIndex) -> Self {
        index.0
    }
}

/// Represents the indices of the accepted transactions
/// in a block.
#[derive(
    Clone,
    PartialEq,
    Eq,
    PartialOrd,
    Ord,
    Hash,
    Debug,
    Serialize,
    Deserialize,
    BorshSerialize,
    BorshDeserialize,
    Default,
)]
pub struct BlockResults(VecIndexSet<u128>);

impl BlockResults {
    /// Accept the tx at the given position.
    #[inline]
    pub fn accept(&mut self, index: usize) {
        self.0.remove(index)
    }

    /// Reject the tx at the given position.
    #[inline]
    pub fn reject(&mut self, index: usize) {
        self.0.insert(index)
    }

    /// Check if the tx at the given position is accepted.
    #[inline]
    pub fn is_accepted(&self, index: usize) -> bool {
        !self.0.contains(index)
    }

    /// Return an iterator over the removed txs
    /// in this [`BlockResults`] instance.
    #[inline]
    pub fn iter_removed(&self) -> impl Iterator<Item = usize> + '_ {
        self.0.iter()
    }
}

/// Height of a block, i.e. the level.
#[derive(
    Default,
    Clone,
    Copy,
    BorshSerialize,
    BorshDeserialize,
    BorshSchema,
    PartialEq,
    Eq,
    PartialOrd,
    Ord,
    Hash,
    Debug,
    Serialize,
    Deserialize,
)]
pub struct BlockHeight(pub u64);

impl Display for BlockHeight {
    fn fmt(&self, f: &mut std::fmt::Formatter<'_>) -> std::fmt::Result {
        write!(f, "{}", self.0)
    }
}

impl Add<u64> for BlockHeight {
    type Output = BlockHeight;

    fn add(self, rhs: u64) -> Self::Output {
        Self(self.0 + rhs)
    }
}

impl Sub<u64> for BlockHeight {
    type Output = Self;

    fn sub(self, rhs: u64) -> Self::Output {
        Self(self.0 - rhs)
    }
}

impl AddAssign for BlockHeight {
    fn add_assign(&mut self, other: Self) {
        self.0 += other.0;
    }
}

impl AddAssign<u64> for BlockHeight {
    fn add_assign(&mut self, other: u64) {
        self.0 += other;
    }
}

impl From<BlockHeight> for u64 {
    fn from(height: BlockHeight) -> Self {
        height.0
    }
}

impl FromStr for BlockHeight {
    type Err = ParseIntError;

    fn from_str(s: &str) -> std::result::Result<Self, Self::Err> {
        Ok(Self(s.parse::<u64>()?))
    }
}

/// Hash of a block as fixed-size byte array
#[derive(
    Clone,
    Default,
    BorshSerialize,
    BorshDeserialize,
    PartialEq,
    Eq,
    PartialOrd,
    Ord,
    Hash,
    Serialize,
    Deserialize,
)]
pub struct BlockHash(pub [u8; BLOCK_HASH_LENGTH]);

impl From<Hash> for BlockHash {
    fn from(hash: Hash) -> Self {
        BlockHash(hash.0)
    }
}

impl From<u64> for BlockHeight {
    fn from(height: u64) -> Self {
        BlockHeight(height)
    }
}

impl TryFrom<i64> for BlockHeight {
    type Error = String;

    fn try_from(value: i64) -> std::result::Result<Self, Self::Error> {
        value
            .try_into()
            .map(BlockHeight)
            .map_err(|e| format!("Unexpected height value {}, {}", value, e))
    }
}
impl BlockHeight {
    /// Get the height of the next block
    pub fn next_height(&self) -> BlockHeight {
        BlockHeight(self.0 + 1)
    }
}

impl TryFrom<&[u8]> for BlockHash {
    type Error = self::Error;

    fn try_from(value: &[u8]) -> Result<Self> {
        if value.len() != BLOCK_HASH_LENGTH {
            return Err(Error::ParseBlockHash(format!(
                "Unexpected block hash length {}, expected {}",
                value.len(),
                BLOCK_HASH_LENGTH
            )));
        }
        let mut hash = [0; 32];
        hash.copy_from_slice(value);
        Ok(BlockHash(hash))
    }
}

impl TryFrom<Vec<u8>> for BlockHash {
    type Error = self::Error;

    fn try_from(value: Vec<u8>) -> Result<Self> {
        value.as_slice().try_into()
    }
}

impl core::fmt::Debug for BlockHash {
    fn fmt(&self, f: &mut std::fmt::Formatter<'_>) -> std::fmt::Result {
        let hash = format!("{}", ByteBuf(&self.0));
        f.debug_tuple("BlockHash").field(&hash).finish()
    }
}

/// The data from Tendermint header
/// relevant for Namada storage
#[derive(Clone, Debug, BorshSerialize, BorshDeserialize)]
pub struct Header {
    /// Merkle root hash of block
    pub hash: Hash,
    /// Timestamp associated to block
    pub time: DateTimeUtc,
    /// Hash of the addresses of the next validator set
    pub next_validators_hash: Hash,
}

impl Header {
    /// The number of bytes when this header is encoded
    pub fn encoded_len(&self) -> usize {
        self.try_to_vec().unwrap().len()
    }
}

/// A storage key is made of storage key segments [`DbKeySeg`], separated by
/// [`KEY_SEGMENT_SEPARATOR`].
#[derive(
    Clone,
    BorshSerialize,
    BorshDeserialize,
    BorshSchema,
    Debug,
    Default,
    Eq,
    PartialEq,
    Ord,
    PartialOrd,
    Hash,
    Serialize,
    Deserialize,
)]
pub struct Key {
    /// The segments of the key in the original (left-to-right) order.
    pub segments: Vec<DbKeySeg>,
}

/// A [`Key`] made of borrowed key segments [`DbKeySeg`].
#[derive(Clone, Debug, Eq, PartialEq, Ord, PartialOrd, Hash)]
pub struct KeyRef<'a> {
    /// Reference of key segments
    pub segments: &'a [DbKeySeg],
}

impl From<DbKeySeg> for Key {
    fn from(seg: DbKeySeg) -> Self {
        Self {
            segments: vec![seg],
        }
    }
}

impl FromStr for Key {
    type Err = Error;

    fn from_str(s: &str) -> Result<Self> {
        Key::parse(s)
    }
}

/// Storage keys that are utf8 encoded strings
#[derive(Eq, PartialEq, Copy, Clone, Hash)]
pub struct StringKey {
    /// The original key string, in bytes
    pub original: [u8; IBC_KEY_LIMIT],
    /// The utf8 bytes representation of the key to be
    /// used internally in the merkle tree
    pub tree_key: InternalKey<IBC_KEY_LIMIT>,
    /// The length of the input (without the padding)
    pub length: usize,
}

#[allow(missing_docs)]
#[derive(Error, Debug)]
pub enum TreeKeyError {
    #[error("Invalid key for merkle tree: {0}")]
    InvalidMerkleKey(String),
}

impl Deref for StringKey {
    type Target = InternalKey<IBC_KEY_LIMIT>;

    fn deref(&self) -> &Self::Target {
        &self.tree_key
    }
}

impl BorshSerialize for StringKey {
    fn serialize<W: Write>(&self, writer: &mut W) -> std::io::Result<()> {
        let to_serialize = (self.original.to_vec(), self.tree_key, self.length);
        BorshSerialize::serialize(&to_serialize, writer)
    }
}

impl BorshDeserialize for StringKey {
    fn deserialize(buf: &mut &[u8]) -> std::io::Result<Self> {
        use std::io::ErrorKind;
        let (original, tree_key, length): (
            Vec<u8>,
            InternalKey<IBC_KEY_LIMIT>,
            usize,
        ) = BorshDeserialize::deserialize(buf)?;
        let original: [u8; IBC_KEY_LIMIT] =
            original.try_into().map_err(|_| {
                std::io::Error::new(
                    ErrorKind::InvalidData,
                    "Input byte vector is too large",
                )
            })?;
        Ok(Self {
            original,
            tree_key,
            length,
        })
    }
}

/// A wrapper around raw bytes to be stored as values
/// in a merkle tree
#[derive(Clone, Debug, PartialEq, Eq, BorshSerialize, BorshDeserialize)]
pub struct TreeBytes(pub Vec<u8>);

impl TreeBytes {
    /// The value indicating that a leaf should be deleted
    pub fn zero() -> Self {
        Self(vec![])
    }

    /// Check if an instance is the zero value
    pub fn is_zero(&self) -> bool {
        self.0.is_empty()
    }
}

impl From<Vec<u8>> for TreeBytes {
    fn from(bytes: Vec<u8>) -> Self {
        Self(bytes)
    }
}

impl From<TreeBytes> for Vec<u8> {
    fn from(bytes: TreeBytes) -> Self {
        bytes.0
    }
}

/// Type of membership proof from a merkle tree
pub enum MembershipProof {
    /// ICS23 compliant membership proof
    ICS23(CommitmentProof),
    /// Bespoke membership proof for the Ethereum bridge pool
    BridgePool(BridgePoolProof),
}

impl From<CommitmentProof> for MembershipProof {
    fn from(proof: CommitmentProof) -> Self {
        Self::ICS23(proof)
    }
}

impl From<BridgePoolProof> for MembershipProof {
    fn from(proof: BridgePoolProof) -> Self {
        Self::BridgePool(proof)
    }
}

impl Key {
    /// Parses string and returns a key
    pub fn parse(string: impl AsRef<str>) -> Result<Self> {
        let mut segments = Vec::new();
        for s in string.as_ref().split(KEY_SEGMENT_SEPARATOR) {
            segments.push(DbKeySeg::parse(s.to_owned())?);
        }
        Ok(Key { segments })
    }

    /// Returns a new key with segments of `Self` and the given segment
    pub fn push<T: KeySeg>(&self, other: &T) -> Result<Self> {
        let mut segments = self.segments.clone();
        segments.push(DbKeySeg::parse(other.raw())?);
        Ok(Key { segments })
    }

    /// Returns a new key with segments of `Self` and the given key
    pub fn join(&self, other: &Key) -> Self {
        let mut segments = self.segments.clone();
        let mut added = other.segments.clone();
        segments.append(&mut added);
        Key { segments }
    }

    /// Returns the addresses from the key segments
    pub fn find_addresses(&self) -> Vec<Address> {
        let mut addresses = Vec::new();
        for s in &self.segments {
            match s {
                DbKeySeg::AddressSeg(addr) => addresses.push(addr.clone()),
                _ => continue,
            }
        }
        addresses
    }

    /// Return the segment at the index parameter
    pub fn get_at(&self, index: usize) -> Option<&DbKeySeg> {
        self.segments.get(index)
    }

    /// Returns the length
    pub fn len(&self) -> usize {
        self.to_string().len()
    }

    /// Returns `true` if the key is empty
    pub fn is_empty(&self) -> bool {
        self.len() == 0
    }

    /// Returns the first segment of the key, or `None` if it is empty.
    pub fn first(&self) -> Option<&DbKeySeg> {
        self.segments.first()
    }

    /// Returns the last segment of the key, or `None` if it is empty.
    pub fn last(&self) -> Option<&DbKeySeg> {
        self.segments.last()
    }

    /// Returns the prefix before the last segment and last segment of the key,
    /// or `None` if it is empty.
    pub fn split_last(&self) -> Option<(KeyRef<'_>, &DbKeySeg)> {
        let (last, prefix) = self.segments.split_last()?;
        Some((KeyRef { segments: prefix }, last))
    }

    /// Returns a key of the wasm code of the given hash
    pub fn wasm_code(code_hash: &Hash) -> Self {
        let mut segments =
            Self::from(WASM_KEY_PREFIX.to_owned().to_db_key()).segments;
        segments.push(DbKeySeg::StringSeg(WASM_CODE_PREFIX.to_owned()));
        segments.push(DbKeySeg::StringSeg(code_hash.to_string()));
        Key { segments }
    }

    /// Returns a key of the wasm code hash of the given code path
    pub fn wasm_hash(code_path: impl AsRef<str>) -> Self {
        let mut segments =
            Self::from(WASM_KEY_PREFIX.to_owned().to_db_key()).segments;
        segments.push(DbKeySeg::StringSeg(WASM_HASH_PREFIX.to_owned()));
        segments.push(DbKeySeg::StringSeg(code_path.as_ref().to_string()));
        Key { segments }
    }

    /// Returns a key of the validity predicate of the given address
    /// Only this function can push "?" segment for validity predicate
    pub fn validity_predicate(addr: &Address) -> Self {
        let mut segments = Self::from(addr.to_db_key()).segments;
        segments.push(DbKeySeg::StringSeg(RESERVED_VP_KEY.to_owned()));
        Key { segments }
    }

    /// Check if the given key is a key to a validity predicate. If it is,
    /// returns the address of the account.
    pub fn is_validity_predicate(&self) -> Option<&Address> {
        match &self.segments[..] {
            [DbKeySeg::AddressSeg(address), DbKeySeg::StringSeg(sub_key)]
                if sub_key == RESERVED_VP_KEY =>
            {
                Some(address)
            }
            _ => None,
        }
    }

    /// Returns a key from the given DB key path that has the height and
    /// the space type
    pub fn parse_db_key(db_key: &str) -> Result<Self> {
        let mut segments: Vec<&str> =
            db_key.split(KEY_SEGMENT_SEPARATOR).collect();
        let key = match segments.get(3) {
            Some(seg) if *seg == RESERVED_VP_KEY => {
                // the path of a validity predicate should be
                // height/subspace/{address}/?
                let mut addr_str =
                    (*segments.get(2).expect("the address not found"))
                        .to_owned();
                let _ = addr_str.remove(0);
                let addr = Address::decode(&addr_str)
                    .expect("cannot decode the address");
                Self::validity_predicate(&addr)
            }
            _ => Self::parse(
                segments
                    .split_off(2)
                    .join(&KEY_SEGMENT_SEPARATOR.to_string()),
            )
            .map_err(|e| {
                Error::ParseKeySeg(format!(
                    "Cannot parse key segments {}: {}",
                    db_key, e
                ))
            })?,
        };
        Ok(key)
    }

    /// Returns a sub key without the first segment
    pub fn sub_key(&self) -> Result<Self> {
        match self.segments.split_first() {
            Some((_, rest)) => {
                if rest.is_empty() {
                    Err(Error::MissingSegments(format!("{self}")))
                } else {
                    Ok(Self {
                        segments: rest.to_vec(),
                    })
                }
            }
            None => Err(Error::EmptyKey),
        }
    }

    /// Check if the key begins with the given prefix and returns:
    ///   - `Some(Some(suffix))` the suffix after the match with, if any, or
    ///   - `Some(None)` if the prefix is matched, but it has no suffix, or
    ///   - `None` if it doesn't match
    pub fn split_prefix(&self, prefix: &Self) -> Option<Option<Self>> {
        if self.segments.len() < prefix.segments.len() {
            return None;
        } else if self == prefix {
            return Some(None);
        }
        // This is safe, because we check that the length of segments in self >=
        // in prefix above
        let (self_prefix, rest) = self.segments.split_at(prefix.segments.len());
        if self_prefix == prefix.segments {
            Some(Some(Key {
                segments: rest.to_vec(),
            }))
        } else {
            None
        }
    }
}

impl Display for Key {
    fn fmt(&self, f: &mut std::fmt::Formatter<'_>) -> std::fmt::Result {
        let key = self
            .segments
            .iter()
            .map(DbKeySeg::raw)
            .collect::<Vec<String>>()
            .join(&KEY_SEGMENT_SEPARATOR.to_string());
        f.write_str(&key)
    }
}

impl KeyRef<'_> {
    /// Check if [`KeyRef`] is equal to a [`Key`].
    pub fn eq_owned(&self, other: &Key) -> bool {
        self.segments == other.segments
    }

    /// Returns the prefix before the last segment and last segment of the key,
    /// or `None` if it is empty.
    pub fn split_last(&self) -> Option<(KeyRef<'_>, &DbKeySeg)> {
        let (last, prefix) = self.segments.split_last()?;
        Some((KeyRef { segments: prefix }, last))
    }
}

// TODO use std::convert::{TryFrom, Into}?
/// Represents a segment in a path that may be used as a database key
pub trait KeySeg {
    /// Reverse of `into_string`. Convert key segment to `Self`.
    fn parse(string: String) -> Result<Self>
    where
        Self: Sized;

    /// Convert `Self` to a string.
    fn raw(&self) -> String;

    /// Convert `Self` to a key segment. This mapping should preserve the
    /// ordering of `Self`
    fn to_db_key(&self) -> DbKeySeg;
}

/// A storage key segment
#[derive(
    Clone,
    BorshSerialize,
    BorshDeserialize,
    BorshSchema,
    Debug,
    Eq,
    PartialEq,
    Ord,
    PartialOrd,
    Hash,
    Serialize,
    Deserialize,
)]
pub enum DbKeySeg {
    /// A segment made of an address
    AddressSeg(Address),
    /// Any other key segment
    StringSeg(String),
}

impl KeySeg for DbKeySeg {
    fn parse(mut string: String) -> Result<Self> {
        // a separator should not be included
        if string.contains(KEY_SEGMENT_SEPARATOR) {
            return Err(Error::InvalidKeySeg(string));
        }
        match string.chars().next() {
            // address hashes are prefixed with `'#'`
            Some(c) if c == RESERVED_ADDRESS_PREFIX => {
                let _ = string.remove(0);
                Address::decode(&string)
                    .map_err(Error::ParseAddress)
                    .map(DbKeySeg::AddressSeg)
            }
            _ => Ok(DbKeySeg::StringSeg(string)),
        }
    }

    fn raw(&self) -> String {
        match self {
            DbKeySeg::AddressSeg(addr) => {
                format!("{}{}", RESERVED_ADDRESS_PREFIX, addr.encode())
            }
            DbKeySeg::StringSeg(seg) => seg.to_owned(),
        }
    }

    fn to_db_key(&self) -> DbKeySeg {
        self.clone()
    }
}

impl KeySeg for String {
    fn parse(string: String) -> Result<Self> {
        Ok(string)
    }

    fn raw(&self) -> String {
        self.to_owned()
    }

    fn to_db_key(&self) -> DbKeySeg {
        DbKeySeg::StringSeg(self.clone())
    }
}

impl KeySeg for BlockHeight {
    fn parse(string: String) -> Result<Self> {
        let h = string.parse::<u64>().map_err(|e| {
            Error::ParseKeySeg(format!(
                "Unexpected height value {}, {}",
                string, e
            ))
        })?;
        Ok(BlockHeight(h))
    }

    fn raw(&self) -> String {
        self.0.raw()
    }

    fn to_db_key(&self) -> DbKeySeg {
        DbKeySeg::StringSeg(self.raw())
    }
}

impl KeySeg for Epoch {
    fn parse(string: String) -> Result<Self> {
        string
            .split_once('=')
            .and_then(|(prefix, epoch)| (prefix == "E").then_some(epoch))
            .ok_or_else(|| {
                Error::ParseKeySeg(format!(
                    "Invalid epoch prefix on key: {string}"
                ))
            })
            .and_then(|epoch| {
                epoch.parse::<u64>().map_err(|e| {
                    Error::ParseKeySeg(format!(
                        "Unexpected epoch value {epoch}, {e}"
                    ))
                })
            })
            .map(Epoch)
    }

    fn raw(&self) -> String {
        let &Epoch(epoch) = self;
        format!("E={epoch}")
    }

    fn to_db_key(&self) -> DbKeySeg {
        DbKeySeg::StringSeg(self.raw())
    }
}

impl KeySeg for Address {
    fn parse(mut seg: String) -> Result<Self> {
        match seg.chars().next() {
            Some(c) if c == RESERVED_ADDRESS_PREFIX => {
                let _ = seg.remove(0);
                Address::decode(seg).map_err(Error::ParseAddress)
            }
            _ => Err(Error::ParseAddressFromKey),
        }
    }

    fn raw(&self) -> String {
        format!("{}{}", RESERVED_ADDRESS_PREFIX, self.encode())
    }

    fn to_db_key(&self) -> DbKeySeg {
        DbKeySeg::AddressSeg(self.clone())
    }
}

impl KeySeg for Hash {
    fn parse(seg: String) -> Result<Self> {
        seg.try_into().map_err(|e: crate::types::hash::Error| {
            Error::ParseKeySeg(e.to_string())
        })
    }

    fn raw(&self) -> String {
        self.to_string()
    }

    fn to_db_key(&self) -> DbKeySeg {
        DbKeySeg::StringSeg(self.raw())
    }
}

impl KeySeg for KeccakHash {
    fn parse(seg: String) -> Result<Self> {
        seg.try_into()
            .map_err(|e: TryFromError| Error::ParseKeySeg(e.to_string()))
    }

    fn raw(&self) -> String {
        self.to_string()
    }

    fn to_db_key(&self) -> DbKeySeg {
        DbKeySeg::StringSeg(self.raw())
    }
}

/// Implement [`KeySeg`] for a type via base32hex of its BE bytes (using
/// `to_le_bytes()` and `from_le_bytes` methods) that maintains sort order of
/// the original data.
// TODO this could be a bit more efficient without the string conversion (atm
// with base32hex), if we can use bytes for storage key directly (which we can
// with rockDB, but atm, we're calling `to_string()` using the custom `Display`
// impl from here)
macro_rules! impl_int_key_seg {
    ($unsigned:ty, $signed:ty, $len:literal) => {
        impl KeySeg for $unsigned {
            fn parse(string: String) -> Result<Self> {
                let bytes =
                    BASE32HEX_NOPAD.decode(string.as_ref()).map_err(|err| {
                        Error::ParseKeySeg(format!(
                            "Failed parsing {} with {}",
                            string, err
                        ))
                    })?;
                let mut fixed_bytes = [0; $len];
                fixed_bytes.copy_from_slice(&bytes);
                Ok(<$unsigned>::from_be_bytes(fixed_bytes))
            }

            fn raw(&self) -> String {
                BASE32HEX_NOPAD.encode(&self.to_be_bytes())
            }

            fn to_db_key(&self) -> DbKeySeg {
                DbKeySeg::StringSeg(self.raw())
            }
        }

        impl KeySeg for $signed {
            fn parse(string: String) -> Result<Self> {
                // get signed int from a unsigned int complemented with a min
                // value
                let complemented = <$unsigned>::parse(string)?;
                let signed = (complemented as $signed) ^ <$signed>::MIN;
                Ok(signed)
            }

            fn raw(&self) -> String {
                // signed int is converted to unsigned int that preserves the
                // order by complementing it with a min value
                let complemented = (*self ^ <$signed>::MIN) as $unsigned;
                complemented.raw()
            }

            fn to_db_key(&self) -> DbKeySeg {
                DbKeySeg::StringSeg(self.raw())
            }
        }
    };
}

impl_int_key_seg!(u8, i8, 1);
impl_int_key_seg!(u16, i16, 2);
impl_int_key_seg!(u32, i32, 4);
impl_int_key_seg!(u64, i64, 8);
impl_int_key_seg!(u128, i128, 16);

<<<<<<< HEAD
impl KeySeg for Epoch {
    fn parse(string: String) -> Result<Self>
    where
        Self: Sized,
    {
        let raw = u64::parse(string)?;
        Ok(Epoch(raw))
    }

    fn raw(&self) -> String {
        self.to_string()
    }

    fn to_db_key(&self) -> DbKeySeg {
        self.0.to_db_key()
    }
}

impl KeySeg for common::PublicKey {
    fn parse(string: String) -> Result<Self>
    where
        Self: Sized,
    {
        let raw = common::PublicKey::from_str(&string)
            .map_err(|err| Error::ParseKeySeg(err.to_string()))?;
        Ok(raw)
    }

    fn raw(&self) -> String {
        self.to_string()
    }

    fn to_db_key(&self) -> DbKeySeg {
        DbKeySeg::StringSeg(self.raw())
    }
}

=======
>>>>>>> 3e907072
/// Epoch identifier. Epochs are identified by consecutive numbers.
#[derive(
    Clone,
    Copy,
    Default,
    Debug,
    PartialEq,
    Eq,
    PartialOrd,
    Ord,
    Hash,
    BorshSerialize,
    BorshDeserialize,
    BorshSchema,
    Serialize,
    Deserialize,
)]
pub struct Epoch(pub u64);

impl Display for Epoch {
    fn fmt(&self, f: &mut std::fmt::Formatter<'_>) -> std::fmt::Result {
        write!(f, "{}", self.0)
    }
}

impl FromStr for Epoch {
    type Err = ParseIntError;

    fn from_str(s: &str) -> std::result::Result<Self, Self::Err> {
        let raw: u64 = u64::from_str(s)?;
        Ok(Self(raw))
    }
}

impl Epoch {
    /// Change to the next epoch
    pub fn next(&self) -> Self {
        Self(self.0 + 1)
    }

    /// Change to the previous epoch. This will underflow if the given epoch is
    /// `0`.
    pub fn prev(&self) -> Self {
        Self(self.0 - 1)
    }

    /// Iterate a range of consecutive epochs starting from `self` of a given
    /// length. Work-around for `Step` implementation pending on stabilization of <https://github.com/rust-lang/rust/issues/42168>.
    pub fn iter_range(self, len: u64) -> impl Iterator<Item = Epoch> + Clone {
        let start_ix: u64 = self.into();
        let end_ix: u64 = start_ix + len;
        (start_ix..end_ix).map(Epoch::from)
    }

    /// Checked epoch subtraction. Computes self - rhs, returning None if
    /// overflow occurred.
    #[must_use = "this returns the result of the operation, without modifying \
                  the original"]
    pub fn checked_sub(self, rhs: Epoch) -> Option<Self> {
        if rhs.0 > self.0 {
            None
        } else {
            Some(Self(self.0 - rhs.0))
        }
    }

    /// Checked epoch subtraction. Computes self - rhs, returning default
    /// `Epoch(0)` if overflow occurred.
    #[must_use = "this returns the result of the operation, without modifying \
                  the original"]
    pub fn sub_or_default(self, rhs: Epoch) -> Self {
        self.checked_sub(rhs).unwrap_or_default()
    }
}

impl From<u64> for Epoch {
    fn from(epoch: u64) -> Self {
        Epoch(epoch)
    }
}

impl From<Epoch> for u64 {
    fn from(epoch: Epoch) -> Self {
        epoch.0
    }
}

// TODO remove this once it's not being used
impl From<Epoch> for usize {
    fn from(epoch: Epoch) -> Self {
        epoch.0 as usize
    }
}

impl Add<u64> for Epoch {
    type Output = Epoch;

    fn add(self, rhs: u64) -> Self::Output {
        Self(self.0 + rhs)
    }
}

// TODO remove this once it's not being used
impl Add<usize> for Epoch {
    type Output = Self;

    fn add(self, rhs: usize) -> Self::Output {
        Epoch(self.0 + rhs as u64)
    }
}

impl Sub<u64> for Epoch {
    type Output = Epoch;

    fn sub(self, rhs: u64) -> Self::Output {
        Self(self.0 - rhs)
    }
}

impl Sub<Epoch> for Epoch {
    type Output = Self;

    fn sub(self, rhs: Epoch) -> Self::Output {
        Epoch(self.0 - rhs.0)
    }
}

impl Mul<u64> for Epoch {
    type Output = Epoch;

    fn mul(self, rhs: u64) -> Self::Output {
        Self(self.0 * rhs)
    }
}

impl Div<u64> for Epoch {
    type Output = Epoch;

    fn div(self, rhs: u64) -> Self::Output {
        Self(self.0 / rhs)
    }
}

impl Rem<u64> for Epoch {
    type Output = u64;

    fn rem(self, rhs: u64) -> Self::Output {
        Self(self.0 % rhs).0
    }
}

impl Add for Epoch {
    type Output = Epoch;

    fn add(self, rhs: Self) -> Self::Output {
        Self(self.0 + rhs.0)
    }
}

impl Mul for Epoch {
    type Output = Epoch;

    fn mul(self, rhs: Self) -> Self::Output {
        Self(self.0 * rhs.0)
    }
}

/// Predecessor block epochs
#[derive(
    Clone,
    Debug,
    PartialEq,
    Eq,
    PartialOrd,
    Ord,
    Hash,
    BorshSerialize,
    BorshDeserialize,
)]
pub struct Epochs {
    /// The oldest epoch we can look-up.
    first_known_epoch: Epoch,
    /// The block heights of the first block of each known epoch.
    /// Invariant: the values must be sorted in ascending order.
    pub first_block_heights: Vec<BlockHeight>,
}

impl Default for Epochs {
    /// Initialize predecessor epochs, assuming starting on the epoch 0 and
    /// block height 0.
    fn default() -> Self {
        Self {
            first_known_epoch: Epoch::default(),
            first_block_heights: vec![BlockHeight::default()],
        }
    }
}

impl Epochs {
    /// Record start of a new epoch at the given block height and trim any
    /// epochs that ended more than `max_age_num_blocks` ago.
    pub fn new_epoch(
        &mut self,
        block_height: BlockHeight,
        max_age_num_blocks: u64,
    ) {
        let min_block_height_to_keep = (block_height.0 + 1)
            .checked_sub(max_age_num_blocks)
            .unwrap_or_default();
        // trim off any epochs whose last block is before the limit
        while let Some((_first_known_epoch_height, rest)) =
            self.first_block_heights.split_first()
        {
            if let Some(second_known_epoch_height) = rest.first() {
                if second_known_epoch_height.0 < min_block_height_to_keep {
                    self.first_known_epoch = self.first_known_epoch.next();
                    self.first_block_heights = rest.to_vec();
                    continue;
                }
            }
            break;
        }
        self.first_block_heights.push(block_height);
    }

    /// Look-up the epoch of a given block height.
    pub fn get_epoch(&self, block_height: BlockHeight) -> Option<Epoch> {
        if let Some((first_known_epoch_height, rest)) =
            self.first_block_heights.split_first()
        {
            if block_height < *first_known_epoch_height {
                return None;
            }
            let mut epoch = self.first_known_epoch;
            for next_block_height in rest {
                if block_height < *next_block_height {
                    return Some(epoch);
                } else {
                    epoch = epoch.next();
                }
            }
            return Some(epoch);
        }
        None
    }

<<<<<<< HEAD
    /// Look-up the starting block height of an epoch at or before a given
    /// height.
    pub fn get_epoch_start_height(
        &self,
        height: BlockHeight,
    ) -> Option<BlockHeight> {
        for start_height in self.first_block_heights.iter().rev() {
            if *start_height <= height {
                return Some(*start_height);
            }
        }
        None
    }

    /// Look-up the starting block height of the given epoch
    pub fn get_start_height_of_epoch(
        &self,
        epoch: Epoch,
    ) -> Option<BlockHeight> {
        if epoch < self.first_known_epoch {
            return None;
        }

        let mut cur_epoch = self.first_known_epoch;
        for height in &self.first_block_heights {
            if epoch == cur_epoch {
                return Some(*height);
            } else {
                cur_epoch = cur_epoch.next();
            }
        }
        None
    }

=======
>>>>>>> 3e907072
    /// Return all starting block heights for each successive Epoch.
    ///
    /// __INVARIANT:__ The returned values are sorted in ascending order.
    pub fn first_block_heights(&self) -> &[BlockHeight] {
        &self.first_block_heights
    }
}

/// A value of a storage prefix iterator.
#[derive(Debug, Clone, BorshSerialize, BorshDeserialize, BorshSchema)]
pub struct PrefixValue {
    /// Storage key
    pub key: Key,
    /// Raw value bytes
    pub value: Vec<u8>,
}

#[cfg(test)]
mod tests {
    use proptest::prelude::*;

    use super::*;
    use crate::types::address::testing::arb_address;

    proptest! {
        /// Tests that any key that doesn't contain reserved prefixes is valid.
        /// This test excludes key segments starting with `#` or `?`
        /// because they are reserved for `Address` or a validity predicate.
        #[test]
        fn test_key_parse(s in "[^#?/][^/]*/[^#?/][^/]*/[^#?/][^/]*") {
            let key = Key::parse(s.clone()).expect("cannnot parse the string");
            assert_eq!(key.to_string(), s);
        }

        /// Tests that any key that doesn't contain reserved prefixes and
        /// separators is valid. This test excludes key segments including `/`
        /// or starting with `#` or `?` because they are reserved for separator,
        /// `Address` or validity predicate.
        #[test]
        fn test_key_push(s in "[^#?/][^/]*") {
            let addr = address::testing::established_address_1();
            let key = Key::from(addr.to_db_key()).push(&s).expect("cannnot push the segment");
            assert_eq!(key.segments[1].raw(), s);
        }

        /// Test roundtrip parsing of key segments derived from [`Epoch`]
        /// values.
        #[test]
        fn test_parse_epoch_key_segment(e in 0..=u64::MAX) {
            let original_epoch = Epoch(e);
            let key_seg = match original_epoch.to_db_key() {
                DbKeySeg::StringSeg(s) => s,
                _ => panic!("Test failed"),
            };
            let parsed_epoch: Epoch = KeySeg::parse(key_seg).expect("Test failed");
            assert_eq!(original_epoch, parsed_epoch);
        }
    }

    #[test]
    fn test_key_parse_valid() {
        let addr = address::testing::established_address_1();
        let target = format!("{}/test", KeySeg::raw(&addr));
        let key = Key::parse(target.clone()).expect("cannot parse the string");
        assert_eq!(key.to_string(), target);

        let target = "?test/test@".to_owned();
        let key = Key::parse(target.clone()).expect("cannot parse the string");
        assert_eq!(key.to_string(), target);

        let target = "?/test".to_owned();
        let key = Key::parse(target.clone()).expect("cannot parse the string");
        assert_eq!(key.to_string(), target);
    }

    #[test]
    fn test_key_push_valid() {
        let addr = address::testing::established_address_1();
        let other = address::testing::established_address_2();
        let target = KeySeg::raw(&other);
        let key = Key::from(addr.to_db_key())
            .push(&target)
            .expect("cannnot push the segment");
        assert_eq!(key.segments[1].raw(), target);

        let target = "?test".to_owned();
        let key = Key::from(addr.to_db_key())
            .push(&target)
            .expect("cannnot push the segment");
        assert_eq!(key.segments[1].raw(), target);

        let target = "?".to_owned();
        let key = Key::from(addr.to_db_key())
            .push(&target)
            .expect("cannnot push the segment");
        assert_eq!(key.segments[1].raw(), target);
    }

    #[test]
    fn test_key_push_invalid() {
        let addr = address::testing::established_address_1();
        let target = "/".to_owned();
        match Key::from(addr.to_db_key())
            .push(&target)
            .expect_err("unexpectedly succeeded")
        {
            Error::InvalidKeySeg(s) => assert_eq!(s, "/"),
            _ => panic!("unexpected error happens"),
        }
    }

    #[test]
    fn test_predecessor_epochs() {
        let mut epochs = Epochs::default();
        assert_eq!(epochs.get_epoch(BlockHeight(0)), Some(Epoch(0)));
        let mut max_age_num_blocks = 100;

        // epoch 1
        epochs.new_epoch(BlockHeight(10), max_age_num_blocks);
        println!("epochs {:#?}", epochs);
        assert_eq!(epochs.get_epoch(BlockHeight(0)), Some(Epoch(0)));
        assert_eq!(
            epochs.get_epoch_start_height(BlockHeight(0)),
            Some(BlockHeight(0))
        );
        assert_eq!(epochs.get_epoch(BlockHeight(9)), Some(Epoch(0)));
        assert_eq!(
            epochs.get_epoch_start_height(BlockHeight(9)),
            Some(BlockHeight(0))
        );
        assert_eq!(epochs.get_epoch(BlockHeight(10)), Some(Epoch(1)));
        assert_eq!(
            epochs.get_epoch_start_height(BlockHeight(10)),
            Some(BlockHeight(10))
        );
        assert_eq!(epochs.get_epoch(BlockHeight(11)), Some(Epoch(1)));
        assert_eq!(
            epochs.get_epoch_start_height(BlockHeight(11)),
            Some(BlockHeight(10))
        );
        assert_eq!(epochs.get_epoch(BlockHeight(100)), Some(Epoch(1)));
        assert_eq!(
            epochs.get_epoch_start_height(BlockHeight(100)),
            Some(BlockHeight(10))
        );

        // epoch 2
        epochs.new_epoch(BlockHeight(20), max_age_num_blocks);
        println!("epochs {:#?}", epochs);
        assert_eq!(epochs.get_epoch(BlockHeight(0)), Some(Epoch(0)));
        assert_eq!(epochs.get_epoch(BlockHeight(9)), Some(Epoch(0)));
        assert_eq!(epochs.get_epoch(BlockHeight(10)), Some(Epoch(1)));
        assert_eq!(epochs.get_epoch(BlockHeight(11)), Some(Epoch(1)));
        assert_eq!(
            epochs.get_epoch_start_height(BlockHeight(11)),
            Some(BlockHeight(10))
        );
        assert_eq!(epochs.get_epoch(BlockHeight(20)), Some(Epoch(2)));
        assert_eq!(
            epochs.get_epoch_start_height(BlockHeight(20)),
            Some(BlockHeight(20))
        );
        assert_eq!(epochs.get_epoch(BlockHeight(100)), Some(Epoch(2)));
        assert_eq!(
            epochs.get_epoch_start_height(BlockHeight(100)),
            Some(BlockHeight(20))
        );

        // epoch 3, epoch 0 and 1 should be trimmed
        epochs.new_epoch(BlockHeight(200), max_age_num_blocks);
        println!("epochs {:#?}", epochs);
        assert_eq!(epochs.get_epoch(BlockHeight(0)), None);
        assert_eq!(epochs.get_epoch(BlockHeight(9)), None);
        assert_eq!(epochs.get_epoch(BlockHeight(10)), None);
        assert_eq!(epochs.get_epoch(BlockHeight(11)), None);
        assert_eq!(epochs.get_epoch(BlockHeight(20)), Some(Epoch(2)));
        assert_eq!(epochs.get_epoch(BlockHeight(100)), Some(Epoch(2)));
        assert_eq!(
            epochs.get_epoch_start_height(BlockHeight(100)),
            Some(BlockHeight(20))
        );
        assert_eq!(epochs.get_epoch(BlockHeight(200)), Some(Epoch(3)));
        assert_eq!(
            epochs.get_epoch_start_height(BlockHeight(200)),
            Some(BlockHeight(200))
        );

        // increase the limit
        max_age_num_blocks = 200;

        // epoch 4
        epochs.new_epoch(BlockHeight(300), max_age_num_blocks);
        println!("epochs {:#?}", epochs);
        assert_eq!(epochs.get_epoch(BlockHeight(20)), Some(Epoch(2)));
        assert_eq!(epochs.get_epoch(BlockHeight(100)), Some(Epoch(2)));
        assert_eq!(epochs.get_epoch(BlockHeight(200)), Some(Epoch(3)));
        assert_eq!(epochs.get_epoch(BlockHeight(300)), Some(Epoch(4)));

        // epoch 5, epoch 2 should be trimmed
        epochs.new_epoch(BlockHeight(499), max_age_num_blocks);
        println!("epochs {:#?}", epochs);
        assert_eq!(epochs.get_epoch(BlockHeight(20)), None);
        assert_eq!(epochs.get_epoch(BlockHeight(100)), None);
        assert_eq!(epochs.get_epoch(BlockHeight(200)), Some(Epoch(3)));
        assert_eq!(epochs.get_epoch(BlockHeight(300)), Some(Epoch(4)));
        assert_eq!(epochs.get_epoch(BlockHeight(499)), Some(Epoch(5)));

        // epoch 6, epoch 3 should be trimmed
        epochs.new_epoch(BlockHeight(500), max_age_num_blocks);
        println!("epochs {:#?}", epochs);
        assert_eq!(epochs.get_epoch(BlockHeight(200)), None);
        assert_eq!(epochs.get_epoch(BlockHeight(300)), Some(Epoch(4)));
        assert_eq!(epochs.get_epoch(BlockHeight(499)), Some(Epoch(5)));
        assert_eq!(epochs.get_epoch(BlockHeight(500)), Some(Epoch(6)));

        // decrease the limit
        max_age_num_blocks = 50;

        // epoch 7, epoch 4 and 5 should be trimmed
        epochs.new_epoch(BlockHeight(550), max_age_num_blocks);
        println!("epochs {:#?}", epochs);
        assert_eq!(epochs.get_epoch(BlockHeight(300)), None);
        assert_eq!(epochs.get_epoch(BlockHeight(499)), None);
        assert_eq!(epochs.get_epoch(BlockHeight(500)), Some(Epoch(6)));
        assert_eq!(epochs.get_epoch(BlockHeight(550)), Some(Epoch(7)));

        // epoch 8, epoch 6 should be trimmed
        epochs.new_epoch(BlockHeight(600), max_age_num_blocks);
        println!("epochs {:#?}", epochs);
        assert_eq!(epochs.get_epoch(BlockHeight(500)), None);
        assert_eq!(epochs.get_epoch(BlockHeight(550)), Some(Epoch(7)));
        assert_eq!(epochs.get_epoch(BlockHeight(600)), Some(Epoch(8)));
    }

    proptest! {
        /// Ensure that addresses in storage keys preserve the order of the
        /// addresses.
        #[test]
        fn test_address_in_storage_key_order(
            addr1 in arb_address(),
            addr2 in arb_address(),
        ) {
            test_address_in_storage_key_order_aux(addr1, addr2)
        }
    }

    fn test_address_in_storage_key_order_aux(addr1: Address, addr2: Address) {
        println!("addr1 {addr1}");
        println!("addr2 {addr2}");
        let expected_order = addr1.cmp(&addr2);

        // Turn the addresses into strings
        let str1 = addr1.to_string();
        let str2 = addr2.to_string();
        println!("addr1 str {str1}");
        println!("addr1 str {str2}");
        let order = str1.cmp(&str2);
        assert_eq!(order, expected_order);

        // Turn the addresses into storage keys
        let key1 = Key::from(addr1.to_db_key());
        let key2 = Key::from(addr2.to_db_key());
        println!("addr1 key {key1}");
        println!("addr2 key {key2}");
        let order = key1.cmp(&key2);
        assert_eq!(order, expected_order);

        // Turn the addresses into raw storage keys (formatted to strings)
        let raw1 = addr1.raw();
        let raw2 = addr2.raw();
        println!("addr 1 raw {raw1}");
        println!("addr 2 raw {raw2}");
        let order = raw1.cmp(&raw2);
        assert_eq!(order, expected_order);
    }
}

/// Helpers for testing with storage types.
#[cfg(any(test, feature = "testing"))]
pub mod testing {
    use proptest::collection;
    use proptest::prelude::*;

    use super::*;
    use crate::types::address::testing::{
        arb_address, arb_non_internal_address,
    };

    /// Generate an arbitrary [`Key`].
    pub fn arb_key() -> impl Strategy<Value = Key> {
        prop_oneof![
            // a key for a validity predicate
            arb_non_internal_address()
                .prop_map(|addr| Key::validity_predicate(&addr)),
            // a key from key segments
            arb_key_no_vp(),
        ]
    }

    /// Generate an arbitrary [`Key`] other than a validity predicate key.
    pub fn arb_key_no_vp() -> impl Strategy<Value = Key> {
        // a key from key segments
        collection::vec(arb_key_seg(), 2..5)
            .prop_map(|segments| Key { segments })
            .prop_filter("Key length must be below IBC limit", |key| {
                let key_str = key.to_string();
                let bytes = key_str.as_bytes();
                bytes.len() <= IBC_KEY_LIMIT
            })
    }

    /// Generate an arbitrary [`Key`] for a given address storage sub-space.
    pub fn arb_account_storage_key(
        address: Address,
    ) -> impl Strategy<Value = Key> {
        prop_oneof![
            // a key for a validity predicate
            Just(Key::validity_predicate(&address)),
            // a key from key segments
            arb_account_storage_key_no_vp(address),
        ]
    }

    /// Generate an arbitrary [`Key`] other than a validity predicate key for a
    /// given address storage sub-space.
    pub fn arb_account_storage_key_no_vp(
        address: Address,
    ) -> impl Strategy<Value = Key> {
        collection::vec(arb_key_seg(), 1..5).prop_map(move |arb_segments| {
            let mut segments = vec![address.to_db_key()];
            segments.extend(arb_segments);
            Key { segments }
        })
    }

    /// Generate an arbitrary [`DbKeySeg`].
    pub fn arb_key_seg() -> impl Strategy<Value = DbKeySeg> {
        prop_oneof![
            // the string segment is 5 time more likely to be generated
            5 => "[a-zA-Z0-9_]{1,20}".prop_map(DbKeySeg::StringSeg),
            1 => arb_address().prop_map(DbKeySeg::AddressSeg),
        ]
    }
}<|MERGE_RESOLUTION|>--- conflicted
+++ resolved
@@ -913,7 +913,6 @@
 impl_int_key_seg!(u64, i64, 8);
 impl_int_key_seg!(u128, i128, 16);
 
-<<<<<<< HEAD
 impl KeySeg for Epoch {
     fn parse(string: String) -> Result<Self>
     where
@@ -951,8 +950,6 @@
     }
 }
 
-=======
->>>>>>> 3e907072
 /// Epoch identifier. Epochs are identified by consecutive numbers.
 #[derive(
     Clone,
@@ -1199,7 +1196,6 @@
         None
     }
 
-<<<<<<< HEAD
     /// Look-up the starting block height of an epoch at or before a given
     /// height.
     pub fn get_epoch_start_height(
@@ -1234,8 +1230,13 @@
         None
     }
 
-=======
->>>>>>> 3e907072
+    /// Return all starting block heights for each successive Epoch.
+    ///
+    /// __INVARIANT:__ The returned values are sorted in ascending order.
+    pub fn first_block_heights(&self) -> &[BlockHeight] {
+        &self.first_block_heights
+    }
+
     /// Return all starting block heights for each successive Epoch.
     ///
     /// __INVARIANT:__ The returned values are sorted in ascending order.
