--- conflicted
+++ resolved
@@ -10,15 +10,10 @@
 use borsh::{BorshDeserialize, BorshSchema, BorshSerialize};
 use data_encoding::BASE32HEX_NOPAD;
 use ethabi::ethereum_types::U256;
-<<<<<<< HEAD
-use masp_primitives::bls12_381::Scalar;
-use masp_primitives::sapling::Nullifier;
-=======
 use masp_primitives::asset_type::AssetType;
 use masp_primitives::convert::AllowedConversion;
 use masp_primitives::merkle_tree::FrozenCommitmentTree;
 use masp_primitives::sapling;
->>>>>>> 21eddeaa
 use serde::{Deserialize, Serialize};
 use thiserror::Error;
 
@@ -987,109 +982,6 @@
     }
 }
 
-<<<<<<< HEAD
-/// Key segment for a balance key
-pub const BALANCE_STORAGE_KEY: &str = "balance";
-/// Key segment for a denomination key
-pub const DENOM_STORAGE_KEY: &str = "denomination";
-/// Key segment for multitoken minter
-pub const MINTER_STORAGE_KEY: &str = "minter";
-/// Key segment for minted balance
-pub const MINTED_STORAGE_KEY: &str = "minted";
-/// Key segment prefix for pinned shielded transactions
-pub const PIN_KEY_PREFIX: &str = "pin-";
-/// Key segment prefix for the nullifiers
-pub const MASP_NULLIFIERS_KEY: &str = "nullifiers";
-/// Key segment prefix for the note commitment merkle tree
-pub const MASP_NOTE_COMMITMENT_TREE_KEY: &str = "commitment_tree";
-/// Key segment prefix for the note commitment anchor
-pub const MASP_NOTE_COMMITMENT_ANCHOR_PREFIX: &str = "note_commitment_anchor";
-/// Key segment prefix for the convert anchor
-pub const MASP_CONVERT_ANCHOR_KEY: &str = "convert_anchor";
-/// Last calculated inflation value handed out
-pub const MASP_LAST_INFLATION_KEY: &str = "last_inflation";
-/// The last locked ratio
-pub const MASP_LAST_LOCKED_RATIO_KEY: &str = "last_locked_ratio";
-/// The key for the nominal proportional gain of a shielded pool for a given
-/// asset
-pub const MASP_KP_GAIN_KEY: &str = "proportional_gain";
-/// The key for the nominal derivative gain of a shielded pool for a given asset
-pub const MASP_KD_GAIN_KEY: &str = "derivative_gain";
-/// The key for the locked ratio target for a given asset
-pub const MASP_LOCKED_RATIO_TARGET_KEY: &str = "locked_ratio_target";
-/// The key for the max reward rate for a given asset
-pub const MASP_MAX_REWARD_RATE_KEY: &str = "max_reward_rate";
-
-/// Gets the key for the given token address, error with the given
-/// message to expect if the key is not in the address
-pub fn key_of_token(
-    token_addr: &Address,
-    specific_key: &str,
-    expect_message: &str,
-) -> Key {
-    Key::from(token_addr.to_db_key())
-        .push(&specific_key.to_owned())
-        .expect(expect_message)
-}
-
-/// Obtain a storage key for user's balance.
-pub fn balance_key(token_addr: &Address, owner: &Address) -> Key {
-    balance_prefix(token_addr)
-        .push(&owner.to_db_key())
-        .expect("Cannot obtain a storage key")
-}
-
-/// Obtain a storage key prefix for all users' balances.
-pub fn balance_prefix(token_addr: &Address) -> Key {
-    Key::from(Address::Internal(InternalAddress::Multitoken).to_db_key())
-        .push(&token_addr.to_db_key())
-        .expect("Cannot obtain a storage key")
-        .push(&BALANCE_STORAGE_KEY.to_owned())
-        .expect("Cannot obtain a storage key")
-}
-
-/// Obtain a storage key for the multitoken minter.
-pub fn minter_key(token_addr: &Address) -> Key {
-    Key::from(Address::Internal(InternalAddress::Multitoken).to_db_key())
-        .push(&token_addr.to_db_key())
-        .expect("Cannot obtain a storage key")
-        .push(&MINTER_STORAGE_KEY.to_owned())
-        .expect("Cannot obtain a storage key")
-}
-
-/// Obtain a storage key for the minted multitoken balance.
-pub fn minted_balance_key(token_addr: &Address) -> Key {
-    balance_prefix(token_addr)
-        .push(&MINTED_STORAGE_KEY.to_owned())
-        .expect("Cannot obtain a storage key")
-}
-
-/// Obtain the nominal proportional key for the given token
-pub fn masp_kp_gain_key(token_addr: &Address) -> Key {
-    key_of_token(token_addr, MASP_KP_GAIN_KEY, "nominal proproitonal gains")
-}
-
-/// Obtain the nominal derivative key for the given token
-pub fn masp_kd_gain_key(token_addr: &Address) -> Key {
-    key_of_token(token_addr, MASP_KD_GAIN_KEY, "nominal proproitonal gains")
-}
-
-/// The max reward rate key for the given token
-pub fn masp_max_reward_rate_key(token_addr: &Address) -> Key {
-    key_of_token(token_addr, MASP_MAX_REWARD_RATE_KEY, "max reward rate")
-}
-
-/// Obtain the locked target ratio key for the given token
-pub fn masp_locked_ratio_target_key(token_addr: &Address) -> Key {
-    key_of_token(
-        token_addr,
-        MASP_LOCKED_RATIO_TARGET_KEY,
-        "nominal proproitonal gains",
-    )
-}
-
-=======
->>>>>>> 21eddeaa
 /// Token parameters for each kind of asset held on chain
 #[derive(
     Clone,
@@ -1127,195 +1019,6 @@
     }
 }
 
-<<<<<<< HEAD
-/// Check if the given storage key is balance key for the given token. If it is,
-/// returns the owner. For minted balances, use [`is_any_minted_balance_key()`].
-pub fn is_balance_key<'a>(
-    token_addr: &Address,
-    key: &'a Key,
-) -> Option<&'a Address> {
-    match &key.segments[..] {
-        [
-            DbKeySeg::AddressSeg(addr),
-            DbKeySeg::AddressSeg(token),
-            DbKeySeg::StringSeg(balance),
-            DbKeySeg::AddressSeg(owner),
-        ] if *addr == Address::Internal(InternalAddress::Multitoken)
-            && token == token_addr
-            && balance == BALANCE_STORAGE_KEY =>
-        {
-            Some(owner)
-        }
-        _ => None,
-    }
-}
-
-/// Check if the given storage key is balance key for unspecified token. If it
-/// is, returns the token and owner address.
-pub fn is_any_token_balance_key(key: &Key) -> Option<[&Address; 2]> {
-    match &key.segments[..] {
-        [
-            DbKeySeg::AddressSeg(addr),
-            DbKeySeg::AddressSeg(token),
-            DbKeySeg::StringSeg(balance),
-            DbKeySeg::AddressSeg(owner),
-        ] if *addr == Address::Internal(InternalAddress::Multitoken)
-            && balance == BALANCE_STORAGE_KEY =>
-        {
-            Some([token, owner])
-        }
-        _ => None,
-    }
-}
-
-/// Obtain a storage key denomination of a token.
-pub fn denom_key(token_addr: &Address) -> Key {
-    Key::from(token_addr.to_db_key())
-        .push(&DENOM_STORAGE_KEY.to_owned())
-        .expect("Cannot obtain a storage key")
-}
-
-/// Check if the given storage key is a denomination key for the given token.
-pub fn is_denom_key(token_addr: &Address, key: &Key) -> bool {
-    matches!(&key.segments[..],
-        [
-            DbKeySeg::AddressSeg(addr),
-            ..,
-            DbKeySeg::StringSeg(key),
-        ] if key == DENOM_STORAGE_KEY && addr == token_addr)
-}
-
-/// Check if the given storage key is a masp key
-pub fn is_masp_key(key: &Key) -> bool {
-    matches!(&key.segments[..],
-        [DbKeySeg::AddressSeg(addr), ..] if *addr == MASP
-    )
-}
-
-/// Check if the given storage key is allowed to be touched by a masp transfer
-pub fn is_masp_allowed_key(key: &Key) -> bool {
-    match &key.segments[..] {
-        [DbKeySeg::AddressSeg(addr), DbKeySeg::StringSeg(key)]
-            if *addr == MASP
-                && (key.starts_with(PIN_KEY_PREFIX)
-                    || key == MASP_NOTE_COMMITMENT_TREE_KEY) =>
-        {
-            true
-        }
-
-        [
-            DbKeySeg::AddressSeg(addr),
-            DbKeySeg::StringSeg(key),
-            DbKeySeg::StringSeg(_nullifier),
-        ] if *addr == MASP && key == MASP_NULLIFIERS_KEY => true,
-        _ => false,
-    }
-}
-
-/// Check if the given storage key is a masp nullifier key
-pub fn is_masp_nullifier_key(key: &Key) -> bool {
-    matches!(&key.segments[..],
-        [DbKeySeg::AddressSeg(addr),
-             DbKeySeg::StringSeg(prefix),
-             DbKeySeg::StringSeg(_nullifier)
-        ] if *addr == MASP && prefix == MASP_NULLIFIERS_KEY)
-}
-
-/// Obtain the storage key for the last locked ratio of a token
-pub fn masp_last_locked_ratio_key(token_address: &Address) -> Key {
-    key_of_token(
-        token_address,
-        MASP_LAST_LOCKED_RATIO_KEY,
-        "cannot obtain storage key for the last locked ratio",
-    )
-}
-
-/// Obtain the storage key for the last inflation of a token
-pub fn masp_last_inflation_key(token_address: &Address) -> Key {
-    key_of_token(
-        token_address,
-        MASP_LAST_INFLATION_KEY,
-        "cannot obtain storage key for the last inflation rate",
-    )
-}
-
-/// Get a key for a masp pin
-pub fn masp_pin_tx_key(key: &str) -> Key {
-    Key::from(MASP.to_db_key())
-        .push(&(PIN_KEY_PREFIX.to_owned() + key))
-        .expect("Cannot obtain a storage key")
-}
-
-/// Get a key for a masp nullifier
-pub fn masp_nullifier_key(nullifier: &Nullifier) -> Key {
-    Key::from(MASP.to_db_key())
-        .push(&MASP_NULLIFIERS_KEY.to_owned())
-        .expect("Cannot obtain a storage key")
-        .push(&Hash(nullifier.0))
-        .expect("Cannot obtain a storage key")
-}
-
-/// Get the key for the masp commitment tree
-pub fn masp_commitment_tree_key() -> Key {
-    Key::from(MASP.to_db_key())
-        .push(&MASP_NOTE_COMMITMENT_TREE_KEY.to_owned())
-        .expect("Cannot obtain a storage key")
-}
-
-/// Get a key for a masp commitment tree anchor
-pub fn masp_commitment_anchor_key(anchor: impl Into<Scalar>) -> Key {
-    Key::from(MASP.to_db_key())
-        .push(&MASP_NOTE_COMMITMENT_ANCHOR_PREFIX.to_owned())
-        .expect("Cannot obtain a storage key")
-        .push(&Hash(anchor.into().to_bytes()))
-        .expect("Cannot obtain a storage key")
-}
-
-/// Get the key for the masp convert tree anchor
-pub fn masp_convert_anchor_key() -> Key {
-    Key::from(MASP.to_db_key())
-        .push(&MASP_CONVERT_ANCHOR_KEY.to_owned())
-        .expect("Cannot obtain a storage key")
-}
-
-/// Check if the given storage key is for a minter of a unspecified token.
-/// If it is, returns the token.
-pub fn is_any_minter_key(key: &Key) -> Option<&Address> {
-    match &key.segments[..] {
-        [
-            DbKeySeg::AddressSeg(addr),
-            DbKeySeg::AddressSeg(token),
-            DbKeySeg::StringSeg(minter),
-        ] if *addr == Address::Internal(InternalAddress::Multitoken)
-            && minter == MINTER_STORAGE_KEY =>
-        {
-            Some(token)
-        }
-        _ => None,
-    }
-}
-
-/// Check if the given storage key is for total supply of a unspecified token.
-/// If it is, returns the token.
-pub fn is_any_minted_balance_key(key: &Key) -> Option<&Address> {
-    match &key.segments[..] {
-        [
-            DbKeySeg::AddressSeg(addr),
-            DbKeySeg::AddressSeg(token),
-            DbKeySeg::StringSeg(balance),
-            DbKeySeg::StringSeg(owner),
-        ] if *addr == Address::Internal(InternalAddress::Multitoken)
-            && balance == BALANCE_STORAGE_KEY
-            && owner == MINTED_STORAGE_KEY =>
-        {
-            Some(token)
-        }
-        _ => None,
-    }
-}
-
-=======
->>>>>>> 21eddeaa
 /// A simple bilateral token transfer
 #[derive(
     Debug,
