--- conflicted
+++ resolved
@@ -3,7 +3,7 @@
 pub mod generated;
 mod types;
 
-pub use types::{Dkg, Error, Tx, Data, Code, Signature, Section, TxError, MaspBuilder};
+pub use types::{Dkg, Error, Tx, Data, Code, Signature, Section, TxError, MaspBuilder, CodeHash};
 
 #[cfg(test)]
 mod tests {
@@ -21,22 +21,11 @@
         let code = "wasm code".as_bytes().to_owned();
         let inner_tx = "arbitrary data".as_bytes().to_owned();
         let tx = Tx {
-<<<<<<< HEAD
-            outer_code: code,
-            outer_data: Some("arbitrary data".as_bytes().to_owned()),
-            outer_timestamp: Some(std::time::SystemTime::now().into()),
-            data: None,
-            code: vec![],
-            extra: vec![],
-            timestamp: Some(std::time::SystemTime::now().into()),
-            outer_extra: vec![],
-=======
             code_or_hash: "wasm code".as_bytes().to_owned(),
             data: Some("arbitrary data".as_bytes().to_owned()),
             timestamp: Some(SystemTime::now().into()),
             chain_id: ChainId::default().0,
             expiration: Some(SystemTime::now().into()),
->>>>>>> 9236840f
         };
         let mut tx_bytes = vec![];
         tx.encode(&mut tx_bytes).unwrap();
