package = namada

# Some env vars defaults if not specified
NAMADA_E2E_USE_PREBUILT_BINARIES ?= true
NAMADA_E2E_DEBUG ?= true
RUST_BACKTRACE ?= 1

cargo := $(env) cargo
rustup := $(env) rustup
debug-env := RUST_BACKTRACE=$(RUST_BACKTRACE) RUST_LOG=$(package)=debug
debug-cargo := $(env) $(debug-env) cargo
# Nightly build is currently used for rustfmt and clippy.
nightly := $(shell cat rust-nightly-version)

# Path to the wasm source for the provided txs and VPs
wasms := wasm/wasm_source
wasms_for_tests := wasm_for_tests/wasm_source
# Paths for all the wasm templates
wasm_templates := wasm/tx_template wasm/vp_template

ifdef JOBS
jobs := -j $(JOBS)
else
jobs :=
endif

# TODO upgrade libp2p
audit-ignores += RUSTSEC-2021-0076

# Workspace crates
crates := namada_core
crates += namada
crates += namada_apps
crates += namada_encoding_spec
crates += namada_macros
crates += namada_proof_of_stake
crates += namada_test_utils
crates += namada_tests
crates += namada_tx_prelude
crates += namada_vm_env
crates += namada_vp_prelude

build:
	$(cargo) build $(jobs)

build-test:
	$(cargo) build --tests $(jobs)

build-release:
	NAMADA_DEV=false $(cargo) build $(jobs) --release --package namada_apps --manifest-path Cargo.toml

build-debug:
	NAMADA_DEV=false $(cargo) build --package namada_apps --manifest-path Cargo.toml

install-release:
	NAMADA_DEV=false $(cargo) install --path ./apps --locked

check-release:
	NAMADA_DEV=false $(cargo) check --release --package namada_apps

package: build-release
	scripts/make-package.sh

check-wasm = $(cargo) check --target wasm32-unknown-unknown --manifest-path $(wasm)/Cargo.toml
check:
	$(cargo) check && \
	make -C $(wasms) check && \
	make -C $(wasms_for_tests) check && \
	$(foreach wasm,$(wasm_templates),$(check-wasm) && ) true

check-mainnet:
	$(cargo) check --workspace --features "mainnet"

# Check that every crate can be built with default features
check-crates:
	$(foreach p,$(crates), echo "Checking $(p)"; cargo +$(nightly) check -Z unstable-options --tests -p $(p) && ) true

clippy-wasm = $(cargo) +$(nightly) clippy --manifest-path $(wasm)/Cargo.toml --all-targets -- -D warnings

clippy:
	NAMADA_DEV=false $(cargo) +$(nightly) clippy $(jobs) --all-targets -- -D warnings && \
	make -C $(wasms) clippy && \
	make -C $(wasms_for_tests) clippy && \
	$(foreach wasm,$(wasm_templates),$(clippy-wasm) && ) true

clippy-mainnet:
	$(cargo) +$(nightly) clippy --all-targets --features "mainnet" -- -D warnings

clippy-fix:
	$(cargo) +$(nightly) clippy --fix -Z unstable-options --all-targets --allow-dirty --allow-staged

tendermint:
	./scripts/get_tendermint.sh

install: cometbft
	NAMADA_DEV=false $(cargo) install --path ./apps --locked

cometbft:
	./scripts/get_cometbft.sh

run-ledger:
	# runs the node
	$(cargo) run --bin namadan -- ledger run

run-gossip:
	# runs the node gossip node
	$(cargo) run --bin namadan -- gossip run

reset-ledger:
	# runs the node
	$(cargo) run --bin namadan -- ledger reset

audit:
	$(cargo) audit $(foreach ignore,$(audit-ignores), --ignore $(ignore))

test: test-unit test-e2e test-wasm

test-unit-coverage:
	$(cargo) +$(nightly) llvm-cov --output-dir target \
		--features namada/testing \
		--html \
		-- --skip e2e -Z unstable-options --report-time

# NOTE: `TEST_FILTER` is prepended with `e2e::`. Since filters in `cargo test`
# work with a substring search, TEST_FILTER only works if it contains a string
# that directly follows `e2e::`, e.g. `TEST_FILTER=multitoken_tests` would run
# all tests that start with `e2e::multitoken_tests`.
test-e2e:
	NAMADA_E2E_USE_PREBUILT_BINARIES=$(NAMADA_E2E_USE_PREBUILT_BINARIES) \
	NAMADA_E2E_DEBUG=$(NAMADA_E2E_DEBUG) \
	RUST_BACKTRACE=$(RUST_BACKTRACE) \
	$(cargo) +$(nightly) test e2e::$(TEST_FILTER) \
	-Z unstable-options \
	-- \
	--test-threads=1 \
	-Z unstable-options --report-time

test-unit:
	$(cargo) +$(nightly) test \
		$(TEST_FILTER) \
		$(jobs) \
		-- --skip e2e \
		-Z unstable-options --report-time

test-unit-mainnet:
	$(cargo) +$(nightly) test \
		--features "mainnet" \
		$(TEST_FILTER) \
		$(jobs) \
		-- --skip e2e \
		-Z unstable-options --report-time

test-unit-debug:
	$(debug-cargo) +$(nightly) test \
<<<<<<< HEAD
		$(TEST_FILTER) \
=======
		$(jobs) \
		$(TEST_FILTER) -- \
>>>>>>> 714d81c6
		-- --skip e2e \
		--nocapture \
		-Z unstable-options --report-time

test-wasm:
	make -C $(wasms) test

test-wasm-template = $(cargo) +$(nightly) test \
	--manifest-path $(wasm)/Cargo.toml \
		-- \
		-Z unstable-options --report-time
test-wasm-templates:
	$(foreach wasm,$(wasm_templates),$(test-wasm-template) && ) true

test-debug:
	$(debug-cargo) +$(nightly) test \
		-- \
		--nocapture \
		-Z unstable-options --report-time

fmt-wasm = $(cargo) +$(nightly) fmt --manifest-path $(wasm)/Cargo.toml
fmt:
	$(cargo) +$(nightly) fmt --all && \
	make -C $(wasms) fmt && \
	$(foreach wasm,$(wasm_templates),$(fmt-wasm) && ) true

fmt-check-wasm = $(cargo) +$(nightly) fmt --manifest-path $(wasm)/Cargo.toml -- --check
fmt-check:
	$(cargo) +$(nightly) fmt --all -- --check && \
	make -C $(wasms) fmt-check && \
	$(foreach wasm,$(wasm_templates),$(fmt-check-wasm) && ) true

watch:
	$(cargo) watch

clean:
	$(cargo) clean

build-doc:
	$(cargo) doc --no-deps

doc:
	# build and opens the docs in browser
	$(cargo) doc --open

build-wasm-image-docker:
	docker build -t namada-wasm - < docker/namada-wasm/Dockerfile

build-wasm-scripts-docker: build-wasm-image-docker
	docker run --rm -v ${PWD}:/__w/namada/namada namada-wasm make build-wasm-scripts

debug-wasm-scripts-docker: build-wasm-image-docker
	docker run --rm -v ${PWD}:/usr/local/rust/wasm namada-wasm make debug-wasm-scripts

# Build the validity predicate and transactions wasm
build-wasm-scripts:
	rm wasm/*.wasm || true
	make -C $(wasms)
	make opt-wasm
	make checksum-wasm

# Debug build the validity predicate and transactions wasm
debug-wasm-scripts:
	rm wasm/*.wasm || true
	make -C $(wasms) debug
	make opt-wasm
	make checksum-wasm

# need python
checksum-wasm:
	python3 wasm/checksums.py

# this command needs wasm-opt installed
opt-wasm:
	@for file in $(shell ls wasm/*.wasm); do wasm-opt -Oz -o $${file} $${file}; done

clean-wasm-scripts:
	make -C $(wasms) clean

dev-deps:
	$(rustup) toolchain install $(nightly)
	$(rustup) target add wasm32-unknown-unknown
	$(rustup) component add rustfmt clippy miri --toolchain $(nightly)
	$(cargo) install cargo-watch unclog

test-miri:
	$(cargo) +$(nightly) miri setup
	$(cargo) +$(nightly) clean
	MIRIFLAGS="-Zmiri-disable-isolation" $(cargo) +$(nightly) miri test


.PHONY : build check build-release clippy install run-ledger run-gossip reset-ledger test test-debug fmt watch clean build-doc doc build-wasm-scripts-docker debug-wasm-scripts-docker build-wasm-scripts debug-wasm-scripts clean-wasm-scripts dev-deps test-miri test-unit<|MERGE_RESOLUTION|>--- conflicted
+++ resolved
@@ -152,12 +152,8 @@
 
 test-unit-debug:
 	$(debug-cargo) +$(nightly) test \
-<<<<<<< HEAD
+		$(jobs)
 		$(TEST_FILTER) \
-=======
-		$(jobs) \
-		$(TEST_FILTER) -- \
->>>>>>> 714d81c6
 		-- --skip e2e \
 		--nocapture \
 		-Z unstable-options --report-time
