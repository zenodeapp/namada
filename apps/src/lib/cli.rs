//! The CLI commands that are re-used between the executables `anoma`,
//! `anoma-node` and `anoma-client`.
//!
//! The `anoma` executable groups together the most commonly used commands
//! inlined from the node and the client. The other commands for the node or the
//! client can be dispatched via `anoma node ...` or `anoma client ...`,
//! respectively.

use clap::{AppSettings, ArgMatches};

use super::config;
mod utils;
use utils::*;

const AUTHOR: &str = "Heliax AG <hello@heliax.dev>";
const APP_NAME: &str = "Anoma";
const CLI_VERSION: &str = "0.1.0";
const NODE_VERSION: &str = "0.1.0";
const CLIENT_VERSION: &str = "0.1.0";

// Main Anoma sub-commands
const NODE_CMD: &str = "node";
const CLIENT_CMD: &str = "client";

pub mod cmds {
    use clap::AppSettings;

    use super::utils::*;
    use super::{args, ArgMatches, CLIENT_CMD, NODE_CMD};

    /// Commands for `anoma` binary.
    #[derive(Debug)]
    pub enum Anoma {
        Node(AnomaNode),
        Client(AnomaClient),
        // Inlined commands from the node and the client.
        Ledger(Ledger),
        Gossip(Gossip),
        TxCustom(TxCustom),
        TxTransfer(TxTransfer),
        TxUpdateVp(TxUpdateVp),
        Intent(Intent),
    }
    impl Cmd for Anoma {
        fn add_sub(app: App) -> App {
            app.subcommand(AnomaNode::def())
                .subcommand(AnomaClient::def())
                .subcommand(Ledger::def())
                .subcommand(Gossip::def())
                .subcommand(TxCustom::def())
                .subcommand(TxTransfer::def())
                .subcommand(TxUpdateVp::def())
                .subcommand(Intent::def())
        }

        fn parse(matches: &ArgMatches) -> Option<(Self, &ArgMatches)> {
            let node = SubCmd::parse(matches).map_fst(Self::Node);
            let client = SubCmd::parse(matches).map_fst(Self::Client);
            let ledger = SubCmd::parse(matches).map_fst(Self::Ledger);
            let gossip = SubCmd::parse(matches).map_fst(Self::Gossip);
            let tx_custom = SubCmd::parse(matches).map_fst(Self::TxCustom);
            let tx_transfer = SubCmd::parse(matches).map_fst(Self::TxTransfer);
            let tx_update_vp = SubCmd::parse(matches).map_fst(Self::TxUpdateVp);
            let intent = SubCmd::parse(matches).map_fst(Self::Intent);
            node.or(client)
                .or(ledger)
                .or(gossip)
                .or(tx_custom)
                .or(tx_transfer)
                .or(tx_update_vp)
                .or(intent)
        }
    }

    /// Used as top-level commands (`Cmd` instance) in `anoman` binary.
    /// Used as sub-commands (`SubCmd` instance) in `anoma` binary.
    #[derive(Debug)]
    pub enum AnomaNode {
        Ledger(Ledger),
        // Boxed, because it's larger than other variants
        Gossip(Box<Gossip>),
        Config(Config),
    }
    impl Cmd for AnomaNode {
        fn add_sub(app: App) -> App {
            app.subcommand(Ledger::def())
                .subcommand(Gossip::def())
                .subcommand(Config::def())
        }

        fn parse(matches: &ArgMatches) -> Option<(Self, &ArgMatches)> {
            let ledger = SubCmd::parse(matches).map_fst(Self::Ledger);
            let gossip = SubCmd::parse(matches)
                .map_fst(|gossip| Self::Gossip(Box::new(gossip)));
            let config = SubCmd::parse(matches).map_fst(Self::Config);
            ledger.or(gossip).or(config)
        }
    }
    impl SubCmd for AnomaNode {
        const CMD: &'static str = NODE_CMD;

        fn parse(matches: &ArgMatches) -> Option<(Self, &ArgMatches)>
        where
            Self: Sized,
        {
            matches
                .subcommand_matches(Self::CMD)
                .and_then(|matches| <Self as Cmd>::parse(matches))
        }

        fn def() -> App {
            <Self as Cmd>::add_sub(
                App::new(Self::CMD)
                    .about("Node sub-commands")
                    .setting(AppSettings::SubcommandRequiredElseHelp),
            )
        }
    }

    /// Used as top-level commands (`Cmd` instance) in `anomac` binary.
    /// Used as sub-commands (`SubCmd` instance) in `anoma` binary.
    #[derive(Debug)]
    pub enum AnomaClient {
        TxCustom(TxCustom),
        TxTransfer(TxTransfer),
        TxUpdateVp(TxUpdateVp),
        Intent(Intent),
        CraftIntent(CraftIntent),
        SubscribeTopic(SubscribeTopic),
    }
    impl Cmd for AnomaClient {
        fn add_sub(app: App) -> App {
            app.subcommand(TxCustom::def())
                .subcommand(TxTransfer::def())
                .subcommand(TxUpdateVp::def())
                .subcommand(Intent::def())
                .subcommand(CraftIntent::def())
                .subcommand(SubscribeTopic::def())
        }

        fn parse(matches: &ArgMatches) -> Option<(Self, &ArgMatches)> {
            let tx_custom = SubCmd::parse(matches).map_fst(Self::TxCustom);
            let tx_transfer = SubCmd::parse(matches).map_fst(Self::TxTransfer);
            let tx_update_vp = SubCmd::parse(matches).map_fst(Self::TxUpdateVp);
            let intent = SubCmd::parse(matches).map_fst(Self::Intent);
            let craft_intent =
                SubCmd::parse(matches).map_fst(Self::CraftIntent);
            let subscribe_topic =
                SubCmd::parse(matches).map_fst(Self::SubscribeTopic);
            tx_custom
                .or(tx_transfer)
                .or(tx_update_vp)
                .or(intent)
                .or(craft_intent)
                .or(subscribe_topic)
        }
    }
    impl SubCmd for AnomaClient {
        const CMD: &'static str = CLIENT_CMD;

        fn parse(matches: &ArgMatches) -> Option<(Self, &ArgMatches)>
        where
            Self: Sized,
        {
            matches
                .subcommand_matches(Self::CMD)
                .and_then(|matches| <Self as Cmd>::parse(matches))
        }

        fn def() -> App {
            <Self as Cmd>::add_sub(
                App::new(Self::CMD)
                    .about("Client sub-commands")
                    .setting(AppSettings::SubcommandRequiredElseHelp),
            )
        }
    }

    #[derive(Debug)]
    pub enum Ledger {
        Run(LedgerRun),
        Reset(LedgerReset),
    }
    impl SubCmd for Ledger {
        const CMD: &'static str = "ledger";

        fn parse(matches: &ArgMatches) -> Option<(Self, &ArgMatches)> {
            matches.subcommand_matches(Self::CMD).and_then(|matches| {
                let run = SubCmd::parse(matches).map_fst(Ledger::Run);
                let reset = SubCmd::parse(matches).map_fst(Ledger::Reset);
                run.or(reset)
                    // The `run` command is the default if no sub-command given
                    .or(Some((Ledger::Run(LedgerRun), matches)))
            })
        }

        fn def() -> App {
            App::new(Self::CMD)
                .about(
                    "Ledger node sub-commands. If no sub-command specified, \
                     defaults to run the node.",
                )
                .subcommand(LedgerRun::def())
                .subcommand(LedgerReset::def())
        }
    }

    #[derive(Debug)]
    pub struct LedgerRun;
    impl SubCmd for LedgerRun {
        const CMD: &'static str = "run";

        fn parse(matches: &ArgMatches) -> Option<(Self, &ArgMatches)> {
            matches
                .subcommand_matches(Self::CMD)
                .map(|matches| (LedgerRun, matches))
        }

        fn def() -> App {
            App::new(Self::CMD).about("Run Anoma ledger node.")
        }
    }

    #[derive(Debug)]
    pub struct LedgerReset;
    impl SubCmd for LedgerReset {
        const CMD: &'static str = "reset";

        fn parse(matches: &ArgMatches) -> Option<(Self, &ArgMatches)> {
            matches
                .subcommand_matches(Self::CMD)
                .map(|matches| (LedgerReset, matches))
        }

        fn def() -> App {
            App::new(Self::CMD).about(
                "Delete Anoma ledger node's and Tendermint node's storage \
                 data.",
            )
        }
    }

    #[derive(Debug)]
    pub enum Gossip {
        Run(GossipRun),
    }
    impl SubCmd for Gossip {
        const CMD: &'static str = "gossip";

        fn parse(matches: &ArgMatches) -> Option<(Self, &ArgMatches)>
        where
            Self: Sized,
        {
            matches.subcommand_matches(Self::CMD).and_then(|matches| {
                let run = SubCmd::parse(matches).map_fst(Gossip::Run);
                run
                    // The `run` command is the default if no sub-command given
                    .or_else(|| {
                        Some((
                            Gossip::Run(GossipRun(args::GossipRun::parse(
                                matches,
                            ))),
                            matches,
                        ))
                    })
            })
        }

        fn def() -> App {
            App::new(Self::CMD)
                .about(
                    "Gossip node sub-commands. If no sub-command specified, \
                     defaults to run the node.",
                )
                .subcommand(GossipRun::def())
                .add_args::<args::GossipRun>()
        }
    }

    #[derive(Debug)]
    pub struct GossipRun(pub args::GossipRun);
    impl SubCmd for GossipRun {
        const CMD: &'static str = "run";

        fn parse(matches: &ArgMatches) -> Option<(Self, &ArgMatches)>
        where
            Self: Sized,
        {
            matches.subcommand_matches(Self::CMD).map(|matches| {
                (GossipRun(args::GossipRun::parse(matches)), matches)
            })
        }

        fn def() -> App {
            App::new(Self::CMD)
                .about("Run a gossip node")
                .add_args::<args::GossipRun>()
        }
    }

    #[derive(Debug)]
    pub enum Config {
        Gen(ConfigGen),
    }
    impl SubCmd for Config {
        const CMD: &'static str = "config";

        fn parse(matches: &ArgMatches) -> Option<(Self, &ArgMatches)>
        where
            Self: Sized,
        {
            matches.subcommand_matches(Self::CMD).and_then(|matches| {
                let gen = SubCmd::parse(matches).map_fst(Self::Gen);
                gen
            })
        }

        fn def() -> App {
            App::new(Self::CMD)
                .setting(AppSettings::SubcommandRequiredElseHelp)
                .about("Configuration sub-commands")
                .subcommand(ConfigGen::def())
        }
    }

    #[derive(Debug)]
    pub struct ConfigGen;
    impl SubCmd for ConfigGen {
        const CMD: &'static str = "gen";

        fn parse(matches: &ArgMatches) -> Option<(Self, &ArgMatches)>
        where
            Self: Sized,
        {
            matches
                .subcommand_matches(Self::CMD)
                .map(|matches| (Self, matches))
        }

        fn def() -> App {
            App::new(Self::CMD).about("Generate the default configuration file")
        }
    }

    #[derive(Debug)]
    pub struct TxCustom(pub args::TxCustom);
    impl SubCmd for TxCustom {
        const CMD: &'static str = "tx";

        fn parse(matches: &ArgMatches) -> Option<(Self, &ArgMatches)> {
            matches.subcommand_matches(Self::CMD).map(|matches| {
                (TxCustom(args::TxCustom::parse(matches)), matches)
            })
        }

        fn def() -> App {
            App::new(Self::CMD)
                .about("Send a transaction with custom WASM code")
                .add_args::<args::TxCustom>()
        }
    }

    #[derive(Debug)]
    pub struct TxTransfer(pub args::TxTransfer);
    impl SubCmd for TxTransfer {
        const CMD: &'static str = "transfer";

        fn parse(matches: &ArgMatches) -> Option<(Self, &ArgMatches)>
        where
            Self: Sized,
        {
            matches.subcommand_matches(Self::CMD).map(|matches| {
                (TxTransfer(args::TxTransfer::parse(matches)), matches)
            })
        }

        fn def() -> App {
            App::new(Self::CMD)
                .about("Send a signed transfer transaction")
                .add_args::<args::TxTransfer>()
        }
    }

    #[derive(Debug)]
    pub struct TxUpdateVp(pub args::TxUpdateVp);
    impl SubCmd for TxUpdateVp {
        const CMD: &'static str = "update";

        fn parse(matches: &ArgMatches) -> Option<(Self, &ArgMatches)>
        where
            Self: Sized,
        {
            matches.subcommand_matches(Self::CMD).map(|matches| {
                (TxUpdateVp(args::TxUpdateVp::parse(matches)), matches)
            })
        }

        fn def() -> App {
            App::new(Self::CMD)
                .about(
                    "Send a signed transaction to update account's validity \
                     predicate",
                )
                .add_args::<args::TxUpdateVp>()
        }
    }

    #[derive(Debug)]
    pub struct Intent(pub args::Intent);
    impl SubCmd for Intent {
        const CMD: &'static str = "intent";

        fn parse(matches: &ArgMatches) -> Option<(Self, &ArgMatches)>
        where
            Self: Sized,
        {
            matches
                .subcommand_matches(Self::CMD)
                .map(|matches| (Intent(args::Intent::parse(matches)), matches))
        }

        fn def() -> App {
            App::new(Self::CMD)
                .about("Send an intent.")
                .add_args::<args::Intent>()
        }
    }

    #[derive(Debug)]
    pub struct CraftIntent(pub args::CraftIntent);
    impl SubCmd for CraftIntent {
        const CMD: &'static str = "craft-intent";

        fn parse(matches: &ArgMatches) -> Option<(Self, &ArgMatches)>
        where
            Self: Sized,
        {
            matches.subcommand_matches(Self::CMD).map(|matches| {
                (CraftIntent(args::CraftIntent::parse(matches)), matches)
            })
        }

        fn def() -> App {
            App::new(Self::CMD)
                .about("Craft an intent.")
                .add_args::<args::CraftIntent>()
        }
    }

    #[derive(Debug)]
    pub struct SubscribeTopic(pub args::SubscribeTopic);
    impl SubCmd for SubscribeTopic {
        const CMD: &'static str = "subscribe-topic";

        fn parse(matches: &ArgMatches) -> Option<(Self, &ArgMatches)>
        where
            Self: Sized,
        {
            matches.subcommand_matches(Self::CMD).map(|matches| {
                (
                    SubscribeTopic(args::SubscribeTopic::parse(matches)),
                    matches,
                )
            })
        }

        fn def() -> App {
            App::new(Self::CMD)
                .about("subscribe to a topic.")
                .add_args::<args::SubscribeTopic>()
        }
    }
}

pub mod args {
    use std::net::SocketAddr;
    use std::path::PathBuf;
    use std::str::FromStr;

<<<<<<< HEAD
    use anoma_shared::types::address::Address;
    use anoma_shared::types::intent::DecimalWrapper;
    use anoma_shared::types::token;
=======
    use anoma::types::address::Address;
    use anoma::types::token;
>>>>>>> 69c22d95
    use libp2p::Multiaddr;

    use super::utils::*;
    use super::ArgMatches;

    const BASE_DIR: ArgDefault<PathBuf> =
        arg_default("base-dir", DefaultFn(|| ".anoma".into()));
    const DRY_RUN_TX: ArgFlag = flag("dry-run");
    const LEDGER_ADDRESS: Arg<tendermint::net::Address> = arg("ledger-address");
    const LEDGER_ADDRESS_DEFAULT: ArgDefault<tendermint::net::Address> =
        LEDGER_ADDRESS.default(DefaultFn(|| {
            let raw = "127.0.0.1:26657";
            tendermint::net::Address::from_str(raw).unwrap()
        }));
    const LEDGER_ADDRESS_OPT: ArgOpt<tendermint::net::Address> =
        LEDGER_ADDRESS.opt();
    const DATA_PATH: Arg<PathBuf> = arg("data-path");
    const DATA_PATH_OPT: ArgOpt<PathBuf> = arg_opt("data-path");
    const CODE_PATH: Arg<PathBuf> = arg("code-path");
    const PEERS: ArgMulti<String> = arg_multi("peers");
    const TOPIC: Arg<String> = arg("topic");
    const TOPICS: ArgMulti<String> = TOPIC.multi();
    const ADDRESS: Arg<Address> = arg("address");
    const MULTI_ADDRESS: ArgMulti<Address> = arg_multi("address");
    const SIGNING_KEY: Arg<Address> = arg("key");
    const MULTIADDR_OPT: ArgOpt<Multiaddr> = arg_opt("address");
    const RPC_SOCKET_ADDR: ArgOpt<SocketAddr> = arg_opt("rpc");
    const MATCHMAKER_PATH: ArgOpt<PathBuf> = arg_opt("matchmaker-path");
    const TX_CODE_PATH: ArgOpt<PathBuf> = arg_opt("tx-code-path");
    const FILTER_PATH: ArgOpt<PathBuf> = arg_opt("filter-path");
    const NODE: Arg<String> = arg("node");
    const TOKEN_SELL: ArgMulti<Address> = arg_multi("token-sell");
    const MIN_RATE: ArgMulti<DecimalWrapper> = arg_multi("min-rate");
    const TOKEN_BUY: ArgMulti<Address> = arg_multi("token-buy");
    const MAX_AMOUNT_SELL: ArgMulti<token::Amount> =
        arg_multi("max-amount-sell");
    const MIN_AMOUNT_BUY: ArgMulti<token::Amount> = arg_multi("min-amount-buy");
    const FILE_PATH: ArgDefault<String> =
        arg_default("file-path", DefaultFn(|| "intent.data".into()));
    const SOURCE: Arg<Address> = arg("source");
    const TARGET: Arg<Address> = arg("target");
    const TOKEN: Arg<Address> = arg("token");
    const AMOUNT: Arg<token::Amount> = arg("amount");

    /// Global command arguments
    #[derive(Debug)]
    pub struct Global {
        pub base_dir: PathBuf,
    }

    impl Args for Global {
        fn parse(matches: &ArgMatches) -> Self {
            let base_dir = BASE_DIR.parse(matches);
            Global { base_dir }
        }

        fn def(app: App) -> App {
            app.arg(BASE_DIR.def().about(
                "The base directory is where the client and nodes \
                 configuration and state is stored.",
            ))
        }
    }

    /// Custom transaction arguments
    #[derive(Debug)]
    pub struct TxCustom {
        /// Common tx arguments
        pub tx: Tx,
        /// Path to the tx WASM code file
        pub code_path: PathBuf,
        /// Path to the data file
        pub data_path: Option<PathBuf>,
    }

    impl Args for TxCustom {
        fn parse(matches: &ArgMatches) -> Self {
            let tx = Tx::parse(matches);
            let code_path = CODE_PATH.parse(matches);
            let data_path = DATA_PATH_OPT.parse(matches);
            Self {
                tx,
                code_path,
                data_path,
            }
        }

        fn def(app: App) -> App {
            app.add_args::<Tx>()
                .arg(
                    CODE_PATH
                        .def()
                        .about("The path to the transaction's WASM code."),
                )
                .arg(DATA_PATH_OPT.def().about(
                    "The data file at this path containing arbitrary bytes \
                     will be passed to the transaction code when it's \
                     executed.",
                ))
        }
    }

    /// Transfer transaction arguments
    #[derive(Debug)]
    pub struct TxTransfer {
        /// Common tx arguments
        pub tx: Tx,
        /// Transfer source address
        pub source: Address,
        /// Transfer target address
        pub target: Address,
        /// Transferred token address
        pub token: Address,
        /// Transferred token amount
        pub amount: token::Amount,
    }

    impl Args for TxTransfer {
        fn parse(matches: &ArgMatches) -> Self {
            let tx = Tx::parse(matches);
            let source = SOURCE.parse(matches);
            let target = TARGET.parse(matches);
            let token = TOKEN.parse(matches);
            let amount = AMOUNT.parse(matches);
            Self {
                tx,
                source,
                target,
                token,
                amount,
            }
        }

        fn def(app: App) -> App {
            app.add_args::<Tx>()
                .arg(SOURCE.def().about(
                    "The source account address. The source's key is used to \
                     produce the signature.",
                ))
                .arg(TARGET.def().about("The target account address."))
                .arg(TOKEN.def().about("The transfer token."))
                .arg(AMOUNT.def().about("The amount to transfer in decimal."))
        }
    }

    /// Transaction to update a VP arguments
    #[derive(Debug)]
    pub struct TxUpdateVp {
        /// Common tx arguments
        pub tx: Tx,
        /// Path to the VP WASM code file
        pub vp_code_path: PathBuf,
        /// Address of the account whose VP is to be updated
        pub addr: Address,
    }

    impl Args for TxUpdateVp {
        fn parse(matches: &ArgMatches) -> Self {
            let tx = Tx::parse(matches);
            let vp_code_path = CODE_PATH.parse(matches);
            let addr = ADDRESS.parse(matches);
            Self {
                tx,
                vp_code_path,
                addr,
            }
        }

        fn def(app: App) -> App {
            app.add_args::<Tx>()
                .arg(
                    CODE_PATH.def().about(
                        "The path to the new validity predicate WASM code.",
                    ),
                )
                .arg(ADDRESS.def().about(
                    "The account's address. It's key is used to produce the \
                     signature.",
                ))
        }
    }

    /// Intent arguments
    #[derive(Debug)]
    pub struct Intent {
        /// Gossip node address
        pub node_addr: String,
        /// Path to the intent file
        pub data_path: PathBuf,
        /// Intent topic
        pub topic: String,
    }

    impl Args for Intent {
        fn parse(matches: &ArgMatches) -> Self {
            let node_addr = NODE.parse(matches);
            let data_path = DATA_PATH.parse(matches);
            let topic = TOPIC.parse(matches);
            Self {
                node_addr,
                data_path,
                topic,
            }
        }

        fn def(app: App) -> App {
            app.arg(NODE.def().about("The gossip node address."))
                .arg(DATA_PATH.def().about(
                    "The data of the intent, that contains all value \
                     necessary for the matchmaker.",
                ))
                .arg(
                    TOPIC.def().about(
                        "The subnetwork where the intent should be sent to",
                    ),
                )
        }
    }

    /// Craft intent for token exchange arguments
    #[derive(Debug)]
    pub struct CraftIntent {
        pub key: Address,
        /// Source address
        pub addr: Vec<Address>,
        /// Token to sell
        pub token_sell: Vec<Address>,
        /// Max amount of token to sell
        pub max_sell: Vec<token::Amount>,
        /// Rate
        pub min_rate: Vec<DecimalWrapper>,
        /// Token to buy
        pub token_buy: Vec<Address>,
        /// Min amount of token to buy
        pub min_buy: Vec<token::Amount>,
        /// Target file path
        pub file_path: String,
    }

    impl Args for CraftIntent {
        fn parse(matches: &ArgMatches) -> Self {
            let key = SIGNING_KEY.parse(matches);
            let addr = MULTI_ADDRESS.parse(matches);
            let token_sell = TOKEN_SELL.parse(matches);
            let max_sell = MAX_AMOUNT_SELL.parse(matches);
            let token_buy = TOKEN_BUY.parse(matches);
            let min_buy = MIN_AMOUNT_BUY.parse(matches);
            let file_path = FILE_PATH.parse(matches);
            let min_rate = MIN_RATE.parse(matches);
            Self {
                key,
                addr,
                token_sell,
                max_sell,
                token_buy,
                min_buy,
                file_path,
                min_rate,
            }
        }

        fn def(app: App) -> App {
            app.arg(SIGNING_KEY.def().about("The signing key."))
                .arg(ADDRESS.def().about("The account address."))
                .arg(TOKEN_SELL.def().about("The selling token."))
                .arg(MAX_AMOUNT_SELL.def().about("The max amount selling."))
                .arg(MIN_RATE.def().about("The minimum buying rate."))
                .arg(TOKEN_BUY.def().about("The buying token."))
                .arg(MIN_AMOUNT_BUY.def().about("The min amount buying."))
                .arg(FILE_PATH.def().about("The output file"))
        }
    }

    /// Subscribe intent topic arguments
    #[derive(Debug)]
    pub struct SubscribeTopic {
        /// Gossip node address
        pub node_addr: String,
        /// Intent topic
        pub topic: String,
    }
    impl Args for SubscribeTopic {
        fn parse(matches: &ArgMatches) -> Self {
            let node_addr = NODE.parse(matches);
            let topic = TOPIC.parse(matches);
            Self { node_addr, topic }
        }

        fn def(app: App) -> App {
            app.arg(NODE.def().about("The gossip node address.")).arg(
                TOPIC
                    .def()
                    .about("The new topic of interest for that node."),
            )
        }
    }

    #[derive(Debug)]
    pub struct GossipRun {
        pub addr: Option<Multiaddr>,
        pub peers: Vec<String>,
        pub topics: Vec<String>,
        pub rpc: Option<SocketAddr>,
        pub matchmaker_path: Option<PathBuf>,
        pub tx_code_path: Option<PathBuf>,
        pub ledger_addr: Option<tendermint::net::Address>,
        pub filter_path: Option<PathBuf>,
    }
    impl Args for GossipRun {
        fn parse(matches: &ArgMatches) -> Self {
            let addr = MULTIADDR_OPT.parse(matches);
            let peers = PEERS.parse(matches);
            let topics = TOPICS.parse(matches);
            let rpc = RPC_SOCKET_ADDR.parse(matches);
            let matchmaker_path = MATCHMAKER_PATH.parse(matches);
            let tx_code_path = TX_CODE_PATH.parse(matches);
            let ledger_addr = LEDGER_ADDRESS_OPT.parse(matches);
            let filter_path = FILTER_PATH.parse(matches);
            Self {
                addr,
                peers,
                topics,
                rpc,
                matchmaker_path,
                tx_code_path,
                ledger_addr,
                filter_path,
            }
        }

        fn def(app: App) -> App {
            app.arg(
                MULTIADDR_OPT
                    .def()
                    .about("Gossip service address as host:port."),
            )
            .arg(PEERS.def().about("List of peers to connect to."))
            .arg(TOPICS.def().about("Enable a new gossip topic."))
            .arg(RPC_SOCKET_ADDR.def().about("Enable RPC service."))
            .arg(MATCHMAKER_PATH.def().about("The matchmaker."))
            .arg(
                TX_CODE_PATH
                    .def()
                    .about("The transaction code to use with the matchmaker"),
            )
            .arg(LEDGER_ADDRESS_OPT.def().about(
                "The address of the ledger as \"{scheme}://{host}:{port}\" \
                 that the matchmaker must send transactions to. If the scheme \
                 is not supplied, it is assumed to be TCP.",
            ))
            .arg(
                FILTER_PATH
                    .def()
                    .about("The private filter for the matchmaker"),
            )
        }
    }

    /// Common transaction arguments
    #[derive(Debug)]
    pub struct Tx {
        /// Simulate applying the transaction
        pub dry_run: bool,
        /// The address of the ledger node as host:port
        pub ledger_address: tendermint::net::Address,
    }

    impl Args for Tx {
        fn def(app: App) -> App {
            app.arg(
                DRY_RUN_TX
                    .def()
                    .about("Simulate the transaction application."),
            )
            .arg(LEDGER_ADDRESS_DEFAULT.def().about(
                "Address of a ledger node as \"{scheme}://{host}:{port}\". If \
                 the scheme is not supplied, it is assumed to be TCP.",
            ))
        }

        fn parse(matches: &ArgMatches) -> Self {
            let dry_run = DRY_RUN_TX.parse(matches);
            let ledger_address = LEDGER_ADDRESS_DEFAULT.parse(matches);
            Self {
                dry_run,
                ledger_address,
            }
        }
    }
}
pub fn anoma_cli() -> (cmds::Anoma, String) {
    let app = anoma_app();
    let matches = app.get_matches();
    let raw_sub_cmd =
        matches.subcommand().map(|(raw, _matches)| raw.to_string());
    let result = cmds::Anoma::parse(&matches);
    match (result, raw_sub_cmd) {
        (Some((cmd, _)), Some(raw_sub)) => return (cmd, raw_sub),
        _ => {
            anoma_app().print_help().unwrap();
        }
    }
    safe_exit(2);
}

pub fn anoma_node_cli() -> (cmds::AnomaNode, args::Global) {
    let app = anoma_node_app();
    let (cmd, matches) = cmds::AnomaNode::parse_or_print_help(app);
    (cmd, args::Global::parse(&matches))
}

pub fn anoma_client_cli() -> (cmds::AnomaClient, args::Global) {
    let app = anoma_client_app();
    let (cmd, matches) = cmds::AnomaClient::parse_or_print_help(app);
    (cmd, args::Global::parse(&matches))
}

fn anoma_app() -> App {
    let app = App::new(APP_NAME)
        .version(CLI_VERSION)
        .author(AUTHOR)
        .about("Anoma command line interface.")
        .setting(AppSettings::SubcommandRequiredElseHelp)
        .add_args::<args::Global>();
    cmds::Anoma::add_sub(app)
}

fn anoma_node_app() -> App {
    let app = App::new(APP_NAME)
        .version(CLIENT_VERSION)
        .author(AUTHOR)
        .about("Anoma client command line interface.")
        .setting(AppSettings::SubcommandRequiredElseHelp)
        .add_args::<args::Global>();
    cmds::AnomaNode::add_sub(app)
}

fn anoma_client_app() -> App {
    let app = App::new(APP_NAME)
        .version(NODE_VERSION)
        .author(AUTHOR)
        .about("Anoma node command line interface.")
        .setting(AppSettings::SubcommandRequiredElseHelp)
        .add_args::<args::Global>();
    cmds::AnomaClient::add_sub(app)
}

pub fn update_gossip_config(
    args: args::GossipRun,
    config: &mut config::IntentGossiper,
) -> Result<(), Box<dyn std::error::Error>> {
    if let Some(addr) = args.addr {
        config.address = addr
    }

    let matchmaker_arg = args.matchmaker_path;
    let tx_code_arg = args.tx_code_path;
    let ledger_address_arg = args.ledger_addr;
    let filter_arg = args.filter_path;
    if let Some(mut matchmaker_cfg) = config.matchmaker.as_mut() {
        if let Some(matchmaker) = matchmaker_arg {
            matchmaker_cfg.matchmaker = matchmaker
        }
        if let Some(tx_code) = tx_code_arg {
            matchmaker_cfg.tx_code = tx_code
        }
        if let Some(ledger_address) = ledger_address_arg {
            matchmaker_cfg.ledger_address = ledger_address
        }
        if let Some(filter) = filter_arg {
            matchmaker_cfg.filter = Some(filter)
        }
    } else if let (Some(matchmaker), Some(tx_code), Some(ledger_address)) = (
        matchmaker_arg.as_ref(),
        tx_code_arg.as_ref(),
        ledger_address_arg.as_ref(),
    ) {
        let matchmaker_cfg = Some(config::Matchmaker {
            matchmaker: matchmaker.clone(),
            tx_code: tx_code.clone(),
            ledger_address: ledger_address.clone(),
            filter: filter_arg,
        });
        config.matchmaker = matchmaker_cfg
    } else if matchmaker_arg.is_some()
        || tx_code_arg.is_some()
        || ledger_address_arg.is_some()
    // if at least one argument is not none then fail
    {
        panic!(
            "No complete matchmaker configuration found (matchmaker code \
             path, tx code path, and ledger address). Please update the \
             configuration with default value or use all cli argument to use \
             the matchmaker"
        );
    }
    if let Some(address) = args.rpc {
        config.rpc = Some(config::RpcServer { address });
    }
    Ok(())
}<|MERGE_RESOLUTION|>--- conflicted
+++ resolved
@@ -477,14 +477,9 @@
     use std::path::PathBuf;
     use std::str::FromStr;
 
-<<<<<<< HEAD
-    use anoma_shared::types::address::Address;
-    use anoma_shared::types::intent::DecimalWrapper;
-    use anoma_shared::types::token;
-=======
     use anoma::types::address::Address;
+    use anoma::types::intent::DecimalWrapper;
     use anoma::types::token;
->>>>>>> 69c22d95
     use libp2p::Multiaddr;
 
     use super::utils::*;
