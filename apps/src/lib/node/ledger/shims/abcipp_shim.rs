--- conflicted
+++ resolved
@@ -5,11 +5,8 @@
 use std::task::{Context, Poll};
 
 use futures::future::FutureExt;
-<<<<<<< HEAD
+use namada::types::address::Address;
 use namada::types::ethereum_events::EthereumEvent;
-=======
-use namada::types::address::Address;
->>>>>>> 7ed315a9
 #[cfg(not(feature = "abcipp"))]
 use namada::types::hash::Hash;
 #[cfg(not(feature = "abcipp"))]
@@ -48,6 +45,7 @@
 impl AbcippShim {
     /// Create a shell with a ABCI service that passes messages to and from the
     /// shell.
+    #[allow(clippy::too_many_arguments)]
     pub fn new(
         config: config::Ledger,
         wasm_dir: PathBuf,
