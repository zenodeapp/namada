--- conflicted
+++ resolved
@@ -1262,30 +1262,6 @@
                     return response;
                 }
 
-<<<<<<< HEAD
-                // Check balance for fee
-                let gas_payer = if wrapper.pk != masp_tx_key().ref_to() {
-                    wrapper.gas_payer()
-                } else {
-                    masp()
-                };
-                // check that the fee payer has sufficient balance
-                let balance = self.get_balance(&wrapper.fee.token, &gas_payer);
-
-                // In testnets with a faucet, tx is allowed to skip fees if
-                // it includes a valid PoW
-                #[cfg(not(feature = "mainnet"))]
-                let has_valid_pow = self.has_valid_pow_solution(&wrapper);
-                #[cfg(feature = "mainnet")]
-                let has_valid_pow = false;
-
-                if !has_valid_pow && self.get_wrapper_tx_fees() > balance {
-                    response.code = ErrorCodes::InvalidTx.into();
-                    response.log = format!(
-                        "{INVALID_MSG}: The given address does not have a \
-                         sufficient balance to pay fee",
-                    );
-=======
                 let fee_unshield = wrapper
                     .unshield_section_hash
                     .and_then(|ref hash| tx.get_section(hash))
@@ -1307,7 +1283,6 @@
                 ) {
                     response.code = ErrorCodes::FeeError.into();
                     response.log = format!("{INVALID_MSG}: {e}");
->>>>>>> 9b67281e
                     return response;
                 }
             }
@@ -2073,25 +2048,15 @@
         let mut wrapper =
             Tx::from_type(TxType::Wrapper(Box::new(WrapperTx::new(
                 Fee {
-<<<<<<< HEAD
-                    amount: Default::default(),
-=======
                     amount_per_gas_unit: Default::default(),
->>>>>>> 9b67281e
                     token: native_token,
                 },
                 keypair.ref_to(),
                 Epoch(0),
-<<<<<<< HEAD
-                Default::default(),
-                #[cfg(not(feature = "mainnet"))]
-                None,
-=======
                 300_000.into(),
                 #[cfg(not(feature = "mainnet"))]
                 None,
                 None,
->>>>>>> 9b67281e
             ))));
         wrapper.header.chain_id = shell.chain_id.clone();
         wrapper.set_code(Code::new("wasm_code".as_bytes().to_owned()));
@@ -2471,26 +2436,16 @@
         let mut wrapper =
             Tx::from_type(TxType::Wrapper(Box::new(WrapperTx::new(
                 Fee {
-<<<<<<< HEAD
-                    amount: token::Amount::from_uint(100, 0)
-=======
                     amount_per_gas_unit: token::Amount::from_uint(100, 0)
->>>>>>> 9b67281e
                         .expect("This can't fail"),
                     token: shell.wl_storage.storage.native_token.clone(),
                 },
                 keypair.ref_to(),
                 Epoch(0),
-<<<<<<< HEAD
-                Default::default(),
-                #[cfg(not(feature = "mainnet"))]
-                None,
-=======
                 GAS_LIMIT_MULTIPLIER.into(),
                 #[cfg(not(feature = "mainnet"))]
                 None,
                 None,
->>>>>>> 9b67281e
             ))));
         wrapper.header.chain_id = shell.chain_id.clone();
         wrapper.set_code(Code::new("wasm_code".as_bytes().to_owned()));
