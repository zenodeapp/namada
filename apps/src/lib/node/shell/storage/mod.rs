--- conflicted
+++ resolved
@@ -90,28 +90,18 @@
 
 #[cfg(test)]
 mod tests {
-<<<<<<< HEAD
     use std::ops::Deref;
 
     use anoma_shared::protocol::storage::types;
-    use tempdir::TempDir;
-=======
     use tempfile::TempDir;
->>>>>>> 459a1e21
 
     use super::*;
 
     #[test]
     fn test_crud_value() {
-<<<<<<< HEAD
-        let db_path = TempDir::new("anoma_test")
-            .expect("Unable to create a temporary DB directory");
-        let mut storage = open(db_path.path());
-=======
-        let db_path =
-            TempDir::new().expect("Unable to create a temporary DB directory");
-        let mut storage = PersistentStorage::new(db_path.path());
->>>>>>> 459a1e21
+        let db_path =
+            TempDir::new().expect("Unable to create a temporary DB directory");
+        let mut storage = open(db_path.path());
         let key =
             Key::parse("key".to_owned()).expect("cannot parse the key string");
         let value: u64 = 1;
@@ -152,15 +142,9 @@
 
     #[test]
     fn test_commit_block() {
-<<<<<<< HEAD
-        let db_path = TempDir::new("anoma_test")
-            .expect("Unable to create a temporary DB directory");
-        let mut storage = open(db_path.path());
-=======
-        let db_path =
-            TempDir::new().expect("Unable to create a temporary DB directory");
-        let mut storage = PersistentStorage::new(db_path.path());
->>>>>>> 459a1e21
+        let db_path =
+            TempDir::new().expect("Unable to create a temporary DB directory");
+        let mut storage = open(db_path.path());
         let chain_id = "test_chain_id_000000";
         storage
             .set_chain_id(chain_id)
@@ -202,15 +186,9 @@
 
     #[test]
     fn test_iter() {
-<<<<<<< HEAD
-        let db_path = TempDir::new("anoma_test")
-            .expect("Unable to create a temporary DB directory");
-        let mut storage = open(db_path.path());
-=======
-        let db_path =
-            TempDir::new().expect("Unable to create a temporary DB directory");
-        let mut storage = PersistentStorage::new(db_path.path());
->>>>>>> 459a1e21
+        let db_path =
+            TempDir::new().expect("Unable to create a temporary DB directory");
+        let mut storage = open(db_path.path());
         storage
             .begin_block(BlockHash::default(), BlockHeight(100))
             .expect("begin_block failed");
@@ -248,15 +226,9 @@
 
     #[test]
     fn test_validity_predicate() {
-<<<<<<< HEAD
-        let db_path = TempDir::new("anoma_test")
-            .expect("Unable to create a temporary DB directory");
-        let mut storage = open(db_path.path());
-=======
-        let db_path =
-            TempDir::new().expect("Unable to create a temporary DB directory");
-        let mut storage = PersistentStorage::new(db_path.path());
->>>>>>> 459a1e21
+        let db_path =
+            TempDir::new().expect("Unable to create a temporary DB directory");
+        let mut storage = open(db_path.path());
         storage
             .begin_block(BlockHash::default(), BlockHeight(100))
             .expect("begin_block failed");
