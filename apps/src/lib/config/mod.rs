--- conflicted
+++ resolved
@@ -472,67 +472,6 @@
             self.rpc = Some(RpcServer { address });
         }
     }
-<<<<<<< HEAD
-=======
-
-    #[cfg(any(test, feature = "testing"))]
-    pub fn default_with_address(
-        ip: String,
-        port: u32,
-        peers_info: Vec<(String, u32, PeerId)>,
-        mdns: bool,
-        kademlia: bool,
-        matchmaker: bool,
-        rpc: bool,
-    ) -> Self {
-        let address =
-            Multiaddr::from_str(format!("/ip4/{}/tcp/{}", ip, port).as_str())
-                .unwrap();
-
-        let seed_peers = peers_info
-            .iter()
-            .map(|info| PeerAddress {
-                address: Multiaddr::from_str(
-                    format!("/ip4/{}/tcp/{}", info.0, info.1).as_str(),
-                )
-                .unwrap(),
-                peer_id: info.2,
-            })
-            .collect();
-
-        let rpc = if rpc {
-            Some(RpcServer::default())
-        } else {
-            None
-        };
-
-        let discover_peer = Some(DiscoverPeer {
-            mdns,
-            kademlia,
-            ..Default::default()
-        });
-
-        let matchmaker = if matchmaker {
-            Some(Matchmaker {
-                matchmaker: "../wasm/mm_token_exch.wasm".parse().unwrap(),
-                tx_code: "../wasm/tx_from_intent.wasm".parse().unwrap(),
-                ledger_address: "0.0.0.0:26657".parse().unwrap(),
-                filter: None,
-            })
-        } else {
-            None
-        };
-
-        IntentGossiper {
-            address,
-            seed_peers,
-            rpc,
-            discover_peer,
-            matchmaker,
-            ..Default::default()
-        }
-    }
->>>>>>> 5fd86a2a
 }
 
 impl Default for RpcServer {
