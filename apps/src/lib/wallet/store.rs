use std::path::{Path, PathBuf};

use ark_std::rand::prelude::*;
use ark_std::rand::SeedableRng;
use namada::types::key::*;
use namada::types::transaction::EllipticCurve;
<<<<<<< HEAD
#[cfg(not(feature = "dev"))]
use namada_sdk::wallet::store::AddressVpType;
use namada_sdk::wallet::{
    gen_secret_key, LoadStoreError, Store, ValidatorKeys,
};
use rand::rngs::OsRng;
=======
use namada_sdk::wallet::{gen_sk_rng, LoadStoreError, Store, ValidatorKeys};
>>>>>>> 8dcfddc2

use crate::wallet::CliWalletUtils;

/// Wallet file name
const FILE_NAME: &str = "wallet.toml";

/// Get the path to the wallet store.
pub fn wallet_file(store_dir: impl AsRef<Path>) -> PathBuf {
    store_dir.as_ref().join(FILE_NAME)
}

/// Load the store file or create a new one without any keys or addresses.
pub fn load_or_new(store_dir: &Path) -> Result<Store, LoadStoreError> {
    load(store_dir).or_else(|_| {
        let wallet = CliWalletUtils::new(store_dir.to_path_buf());
        wallet.save()?;
        Ok(wallet.into())
    })
}

/// Attempt to load the store file.
pub fn load(store_dir: &Path) -> Result<Store, LoadStoreError> {
    let mut wallet = CliWalletUtils::new(store_dir.to_path_buf());
    wallet.load()?;
    Ok(wallet.into())
}

<<<<<<< HEAD
/// Add addresses from a genesis configuration.
#[cfg(not(feature = "dev"))]
pub fn add_genesis_addresses(store: &mut Store, genesis: GenesisConfig) {
    for (alias, addr) in
        super::defaults::addresses_from_genesis(genesis.clone())
    {
        store.insert_address::<CliWalletUtils>(alias, addr, true);
    }
    for (alias, token) in &genesis.token {
        if let Some(address) = token.address.as_ref() {
            match Address::from_str(address) {
                Ok(address) => {
                    store.add_vp_type_to_address(AddressVpType::Token, address)
                }
                Err(_) => {
                    tracing::error!(
                        "Weird address for token {alias}: {address}"
                    )
                }
            }
        }
    }
}

#[cfg(not(feature = "dev"))]
fn new(genesis: GenesisConfig) -> Store {
    let mut store = Store::default();
    add_genesis_addresses(&mut store, genesis);
    store
}

#[cfg(feature = "dev")]
fn new() -> Store {
    let mut store = Store::default();
    // Pre-load the default keys without encryption
    let no_password = None;
    let addresses = super::defaults::addresses();
    for (alias, keypair) in super::defaults::keys() {
        store.insert_keypair::<CliWalletUtils>(
            alias.clone(),
            keypair,
            no_password.clone(),
            addresses.get(&alias).cloned(),
            None,
            true,
        );
    }
    let keys = super::defaults::keys();
    for (alias, addr) in addresses {
        if !keys.contains_key(&alias) {
            // If we only possess an address
            store.insert_address::<CliWalletUtils>(alias, addr, true);
        }
    }
    store
}

=======
>>>>>>> 8dcfddc2
/// Generate keypair for signing protocol txs and for the DKG
/// A protocol keypair may be optionally provided
///
/// Note that this removes the validator data.
pub fn gen_validator_keys(
    eth_bridge_keypair: Option<common::SecretKey>,
    protocol_keypair: Option<common::SecretKey>,
    protocol_keypair_scheme: SchemeType,
) -> ValidatorKeys {
    let eth_bridge_keypair = eth_bridge_keypair
        .map(|k| {
            if !matches!(&k, common::SecretKey::Secp256k1(_)) {
                panic!("Ethereum bridge keys can only be of kind Secp256k1");
            }
            k
        })
        .unwrap_or_else(|| gen_secret_key(SchemeType::Secp256k1, &mut OsRng));
    let protocol_keypair = protocol_keypair
        .unwrap_or_else(|| gen_secret_key(protocol_keypair_scheme, &mut OsRng));
    let dkg_keypair = ferveo_common::Keypair::<EllipticCurve>::new(
        &mut StdRng::from_entropy(),
    );
    ValidatorKeys {
        protocol_keypair,
        eth_bridge_keypair,
        dkg_keypair: Some(dkg_keypair.into()),
    }
}

#[cfg(test)]
mod test_wallet {
    use namada::types::address::Address;

    use super::*;

    #[test]
    fn test_toml_roundtrip_ed25519() {
        let mut store = Store::default();
        let validator_keys =
            gen_validator_keys(None, None, SchemeType::Ed25519);
        store.add_validator_data(
            Address::decode("atest1v4ehgw36x3prswzxggunzv6pxqmnvdj9xvcyzvpsggeyvs3cg9qnywf589qnwvfsg5erg3fkl09rg5").unwrap(),
            validator_keys
        );
        let data = store.encode();
        let _ = Store::decode(data).expect("Test failed");
    }

    #[test]
    fn test_toml_roundtrip_secp256k1() {
        let mut store = Store::default();
        let validator_keys =
            gen_validator_keys(None, None, SchemeType::Secp256k1);
        store.add_validator_data(
            Address::decode("atest1v4ehgw36x3prswzxggunzv6pxqmnvdj9xvcyzvpsggeyvs3cg9qnywf589qnwvfsg5erg3fkl09rg5").unwrap(),
            validator_keys
        );
        let data = store.encode();
        let _ = Store::decode(data).expect("Test failed");
    }
}<|MERGE_RESOLUTION|>--- conflicted
+++ resolved
@@ -4,16 +4,10 @@
 use ark_std::rand::SeedableRng;
 use namada::types::key::*;
 use namada::types::transaction::EllipticCurve;
-<<<<<<< HEAD
-#[cfg(not(feature = "dev"))]
-use namada_sdk::wallet::store::AddressVpType;
 use namada_sdk::wallet::{
     gen_secret_key, LoadStoreError, Store, ValidatorKeys,
 };
 use rand::rngs::OsRng;
-=======
-use namada_sdk::wallet::{gen_sk_rng, LoadStoreError, Store, ValidatorKeys};
->>>>>>> 8dcfddc2
 
 use crate::wallet::CliWalletUtils;
 
@@ -41,66 +35,6 @@
     Ok(wallet.into())
 }
 
-<<<<<<< HEAD
-/// Add addresses from a genesis configuration.
-#[cfg(not(feature = "dev"))]
-pub fn add_genesis_addresses(store: &mut Store, genesis: GenesisConfig) {
-    for (alias, addr) in
-        super::defaults::addresses_from_genesis(genesis.clone())
-    {
-        store.insert_address::<CliWalletUtils>(alias, addr, true);
-    }
-    for (alias, token) in &genesis.token {
-        if let Some(address) = token.address.as_ref() {
-            match Address::from_str(address) {
-                Ok(address) => {
-                    store.add_vp_type_to_address(AddressVpType::Token, address)
-                }
-                Err(_) => {
-                    tracing::error!(
-                        "Weird address for token {alias}: {address}"
-                    )
-                }
-            }
-        }
-    }
-}
-
-#[cfg(not(feature = "dev"))]
-fn new(genesis: GenesisConfig) -> Store {
-    let mut store = Store::default();
-    add_genesis_addresses(&mut store, genesis);
-    store
-}
-
-#[cfg(feature = "dev")]
-fn new() -> Store {
-    let mut store = Store::default();
-    // Pre-load the default keys without encryption
-    let no_password = None;
-    let addresses = super::defaults::addresses();
-    for (alias, keypair) in super::defaults::keys() {
-        store.insert_keypair::<CliWalletUtils>(
-            alias.clone(),
-            keypair,
-            no_password.clone(),
-            addresses.get(&alias).cloned(),
-            None,
-            true,
-        );
-    }
-    let keys = super::defaults::keys();
-    for (alias, addr) in addresses {
-        if !keys.contains_key(&alias) {
-            // If we only possess an address
-            store.insert_address::<CliWalletUtils>(alias, addr, true);
-        }
-    }
-    store
-}
-
-=======
->>>>>>> 8dcfddc2
 /// Generate keypair for signing protocol txs and for the DKG
 /// A protocol keypair may be optionally provided
 ///
