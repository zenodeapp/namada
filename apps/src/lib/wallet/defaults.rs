--- conflicted
+++ resolved
@@ -118,7 +118,6 @@
             .expect("The token address decoding shouldn't fail")
     }
 
-<<<<<<< HEAD
     /// Get an unecrypted keypair from the pre-genesis wallet.
     pub fn get_unencrypted_keypair(name: &str) -> common::SecretKey {
         let mut root_dir = std::env::current_dir()
@@ -131,7 +130,7 @@
         }
         let path = root_dir.join("genesis/localnet/src/pre-genesis");
         let wallet = crate::wallet::load(&path).unwrap();
-        let sk = match wallet.get_keys().get(name).unwrap().0 {
+        let sk = match wallet.get_secret_keys().get(name).unwrap().0 {
             namada_sdk::wallet::StoredKeypair::Encrypted(_) => {
                 panic!("{}'s keypair should not be encrypted", name)
             }
@@ -141,10 +140,6 @@
     }
 
     /// Get albert's keypair from the pre-genesis wallet.
-=======
-    /// N.B. this is the corresponding value from
-    /// `genesis/pre-genesis/wallet.toml`.
->>>>>>> 4944b0e2
     pub fn albert_keypair() -> common::SecretKey {
         get_unencrypted_keypair("albert-key")
     }
