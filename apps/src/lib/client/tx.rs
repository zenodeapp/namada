use std::collections::HashSet;
use std::env;
use std::fmt::Debug;
use std::fs::{File, OpenOptions};
use std::io::{Read, Write};
use std::path::PathBuf;
use std::str::FromStr;

use async_std::io;
use async_std::io::prelude::WriteExt;
use borsh::{BorshDeserialize, BorshSerialize};
<<<<<<< HEAD
use data_encoding::HEXLOWER_PERMISSIVE;
use itertools::Either::*;
use masp_primitives::asset_type::AssetType;
use masp_primitives::consensus::{BranchId, TestNetwork};
use masp_primitives::convert::AllowedConversion;
use masp_primitives::ff::PrimeField;
use masp_primitives::group::cofactor::CofactorGroup;
use masp_primitives::keys::FullViewingKey;
use masp_primitives::legacy::TransparentAddress;
use masp_primitives::merkle_tree::{
    CommitmentTree, IncrementalWitness, MerklePath,
};
use masp_primitives::note_encryption::*;
use masp_primitives::primitives::{Diversifier, Note, ViewingKey};
use masp_primitives::sapling::Node;
use masp_primitives::transaction::builder::{self, secp256k1, *};
use masp_primitives::transaction::components::{Amount, OutPoint, TxOut};
use masp_primitives::transaction::Transaction;
use masp_primitives::zip32::{ExtendedFullViewingKey, ExtendedSpendingKey};
use masp_proofs::prover::LocalTxProver;
use namada::ibc::applications::transfer::msgs::transfer::MsgTransfer;
use namada::ibc::core::ics04_channel::timeout::TimeoutHeight;
use namada::ibc::signer::Signer;
use namada::ibc::timestamp::Timestamp as IbcTimestamp;
use namada::ibc::tx_msg::Msg;
use namada::ibc::Height as IbcHeight;
use namada::ibc_proto::cosmos::base::v1beta1::Coin;
use namada::ledger::governance::storage as gov_storage;
use namada::ledger::masp;
use namada::ledger::pos::{CommissionPair, PosParams};
=======
use masp_proofs::prover::LocalTxProver;
use namada::ledger::governance::storage as gov_storage;
use namada::ledger::masp::{ShieldedContext, ShieldedUtils};
use namada::ledger::rpc::{TxBroadcastData, TxResponse};
use namada::ledger::signing::TxSigningKey;
use namada::ledger::wallet::{Wallet, WalletUtils};
use namada::ledger::{masp, tx};
>>>>>>> 9ca92774
use namada::proto::Tx;
use namada::types::address::Address;
use namada::types::governance::{
    OfflineProposal, OfflineVote, Proposal, ProposalVote, VoteType,
};
use namada::types::key::*;
use namada::types::storage::Epoch;
use namada::types::token;
use namada::types::transaction::governance::{
    InitProposalData, ProposalType, VoteProposalData,
};
<<<<<<< HEAD
use namada::types::transaction::{pos, InitAccount, InitValidator, UpdateVp};
use namada::types::{storage, token};
use rand_core::{CryptoRng, OsRng, RngCore};
=======
use namada::types::transaction::InitValidator;
use namada::vm;
>>>>>>> 9ca92774
use rust_decimal::Decimal;

use super::rpc;
use crate::cli::context::WalletAddress;
use crate::cli::{args, safe_exit, Context};
<<<<<<< HEAD
use crate::client::rpc::{
    query_conversion, query_epoch, query_storage_value, query_wasm_code_hash,
};
use crate::client::signing::{find_keypair, sign_tx, tx_signer, TxSigningKey};
use crate::client::tendermint_rpc_types::{TxBroadcastData, TxResponse};
use crate::facade::tendermint_config::net::Address as TendermintAddress;
=======
use crate::client::signing::find_keypair;
>>>>>>> 9ca92774
use crate::facade::tendermint_rpc::endpoint::broadcast::tx_sync::Response;
use crate::node::ledger::tendermint_node;
<<<<<<< HEAD

const TX_INIT_ACCOUNT_WASM: &str = "tx_init_account.wasm";
const TX_INIT_VALIDATOR_WASM: &str = "tx_init_validator.wasm";
const TX_INIT_PROPOSAL: &str = "tx_init_proposal.wasm";
const TX_VOTE_PROPOSAL: &str = "tx_vote_proposal.wasm";
const TX_REVEAL_PK: &str = "tx_reveal_pk.wasm";
const TX_UPDATE_VP_WASM: &str = "tx_update_vp.wasm";
const TX_TRANSFER_WASM: &str = "tx_transfer.wasm";
const TX_IBC_WASM: &str = "tx_ibc.wasm";
const VP_USER_WASM: &str = "vp_user.wasm";
const TX_BOND_WASM: &str = "tx_bond.wasm";
const TX_UNBOND_WASM: &str = "tx_unbond.wasm";
const TX_WITHDRAW_WASM: &str = "tx_withdraw.wasm";
const TX_CHANGE_COMMISSION_WASM: &str = "tx_change_validator_commission.wasm";

/// Timeout for requests to the `/accepted` and `/applied`
/// ABCI query endpoints.
const ENV_VAR_NAMADA_EVENTS_MAX_WAIT_TIME_SECONDS: &str =
    "NAMADA_EVENTS_MAX_WAIT_TIME_SECONDS";

/// Default timeout in seconds for requests to the `/accepted`
/// and `/applied` ABCI query endpoints.
const DEFAULT_NAMADA_EVENTS_MAX_WAIT_TIME_SECONDS: u64 = 60;

pub async fn submit_custom(ctx: Context, args: args::TxCustom) {
    let code_path = args.code_path.file_name().unwrap().to_str().unwrap();
    let tx_code_hash =
        query_wasm_code_hash(code_path, args.tx.ledger_address.clone())
            .await
            .unwrap();
    let data = args.data_path.map(|data_path| {
        std::fs::read(data_path).expect("Expected a file at given data path")
    });
    let tx = Tx::new(
        tx_code_hash.to_vec(),
        data,
        ctx.config.ledger.chain_id.clone(),
        args.tx.expiration,
    );
    let (ctx, result) = process_tx(
        ctx,
        &args.tx,
        tx,
        TxSigningKey::None,
        #[cfg(not(feature = "mainnet"))]
        false,
    )
    .await;
    save_initialized_accounts(ctx, &args.tx, result.initialized_accounts())
        .await;
}

pub async fn submit_update_vp(ctx: Context, args: args::TxUpdateVp) {
    let addr = ctx.get(&args.addr);

    // Check that the address is established and exists on chain
    match &addr {
        Address::Established(_) => {
            let exists =
                rpc::known_address(&addr, args.tx.ledger_address.clone()).await;
            if !exists {
                eprintln!("The address {} doesn't exist on chain.", addr);
                if !args.tx.force {
                    safe_exit(1)
                }
            }
        }
        Address::Implicit(_) => {
            eprintln!(
                "A validity predicate of an implicit address cannot be \
                 directly updated. You can use an established address for \
                 this purpose."
            );
            if !args.tx.force {
                safe_exit(1)
            }
        }
        Address::Internal(_) => {
            eprintln!(
                "A validity predicate of an internal address cannot be \
                 directly updated."
            );
            if !args.tx.force {
                safe_exit(1)
            }
        }
    }

    let vp_code_path = args.vp_code_path.file_name().unwrap().to_str().unwrap();
    let vp_code_hash =
        query_wasm_code_hash(vp_code_path, args.tx.ledger_address.clone())
            .await
            .unwrap();

    let tx_code_hash =
        query_wasm_code_hash(TX_UPDATE_VP_WASM, args.tx.ledger_address.clone())
            .await
            .unwrap();

    let data = UpdateVp { addr, vp_code_hash };
    let data = data.try_to_vec().expect("Encoding tx data shouldn't fail");

    let tx = Tx::new(
        tx_code_hash.to_vec(),
        Some(data),
        ctx.config.ledger.chain_id.clone(),
        args.tx.expiration,
    );
    process_tx(
        ctx,
        &args.tx,
        tx,
        TxSigningKey::WalletAddress(args.addr),
        #[cfg(not(feature = "mainnet"))]
        false,
    )
    .await;
}

pub async fn submit_init_account(mut ctx: Context, args: args::TxInitAccount) {
    let public_key = ctx.get_cached(&args.public_key);
    let vp_code_path = match &args.vp_code_path {
        Some(path) => path.file_name().unwrap().to_str().unwrap(),
        None => VP_USER_WASM,
    };
    let vp_code_hash =
        query_wasm_code_hash(vp_code_path, args.tx.ledger_address.clone())
            .await
            .unwrap();
    let tx_code_hash = query_wasm_code_hash(
        TX_INIT_ACCOUNT_WASM,
        args.tx.ledger_address.clone(),
    )
    .await
    .unwrap();
    let data = InitAccount {
        public_key,
        vp_code_hash,
    };
    let data = data.try_to_vec().expect("Encoding tx data shouldn't fail");

    let tx = Tx::new(
        tx_code_hash.to_vec(),
        Some(data),
        ctx.config.ledger.chain_id.clone(),
        args.tx.expiration,
    );
    let (ctx, result) = process_tx(
        ctx,
        &args.tx,
        tx,
        TxSigningKey::WalletAddress(args.source),
        #[cfg(not(feature = "mainnet"))]
        false,
    )
    .await;
    save_initialized_accounts(ctx, &args.tx, result.initialized_accounts())
        .await;
}

pub async fn submit_init_validator(
=======
use crate::wallet::{gen_validator_keys, read_and_confirm_pwd, CliWalletUtils};

pub async fn submit_custom<
    C: namada::ledger::queries::Client + Sync,
    U: WalletUtils,
>(
    client: &C,
    wallet: &mut Wallet<U>,
    args: args::TxCustom,
) -> Result<(), tx::Error> {
    tx::submit_custom::<C, U>(client, wallet, args).await
}

pub async fn submit_update_vp<
    C: namada::ledger::queries::Client + Sync,
    U: WalletUtils,
>(
    client: &C,
    wallet: &mut Wallet<U>,
    args: args::TxUpdateVp,
) -> Result<(), tx::Error> {
    tx::submit_update_vp::<C, U>(client, wallet, args).await
}

pub async fn submit_init_account<
    C: namada::ledger::queries::Client + Sync,
    U: WalletUtils,
>(
    client: &C,
    wallet: &mut Wallet<U>,
    args: args::TxInitAccount,
) -> Result<(), tx::Error> {
    tx::submit_init_account::<C, U>(client, wallet, args).await
}

pub async fn submit_init_validator<
    C: namada::ledger::queries::Client + Sync,
>(
    client: &C,
>>>>>>> 9ca92774
    mut ctx: Context,
    args::TxInitValidator {
        tx: tx_args,
        source,
        scheme,
        account_key,
        consensus_key,
        protocol_key,
        commission_rate,
        max_commission_rate_change,
        validator_vp_code_path,
        unsafe_dont_encrypt,
        tx_code_path,
    }: args::TxInitValidator,
) {
    let alias = tx_args
        .initialized_account_alias
        .as_ref()
        .cloned()
        .unwrap_or_else(|| "validator".to_string());

    let validator_key_alias = format!("{}-key", alias);
    let consensus_key_alias = format!("{}-consensus-key", alias);
    let account_key = account_key.unwrap_or_else(|| {
        println!("Generating validator account key...");
        let password = read_and_confirm_pwd(unsafe_dont_encrypt);
        ctx.wallet
            .gen_key(scheme, Some(validator_key_alias.clone()), password)
            .1
            .ref_to()
    });

    let consensus_key = consensus_key
        .map(|key| match key {
            common::SecretKey::Ed25519(_) => key,
            common::SecretKey::Secp256k1(_) => {
                eprintln!("Consensus key can only be ed25519");
                safe_exit(1)
            }
        })
        .unwrap_or_else(|| {
            println!("Generating consensus key...");
            let password = read_and_confirm_pwd(unsafe_dont_encrypt);
            ctx.wallet
                .gen_key(
                    // Note that TM only allows ed25519 for consensus key
                    SchemeType::Ed25519,
                    Some(consensus_key_alias.clone()),
                    password,
                )
                .1
        });

    let protocol_key = protocol_key;

    if protocol_key.is_none() {
        println!("Generating protocol signing key...");
    }
    // Generate the validator keys
    let validator_keys =
        gen_validator_keys(&mut ctx.wallet, protocol_key, scheme).unwrap();
    let protocol_key = validator_keys.get_protocol_keypair().ref_to();
    let dkg_key = validator_keys
        .dkg_keypair
        .as_ref()
        .expect("DKG sessions keys should have been created")
        .public();

    crate::wallet::save(&ctx.wallet).unwrap_or_else(|err| eprintln!("{}", err));

<<<<<<< HEAD
    let vp_code_path = match &validator_vp_code_path {
        Some(path) => path.file_name().unwrap().to_str().unwrap(),
        None => VP_USER_WASM,
    };
    let validator_vp_code_hash =
        query_wasm_code_hash(vp_code_path, tx_args.ledger_address.clone())
            .await
            .unwrap();
=======
    let validator_vp_code = validator_vp_code_path;
>>>>>>> 9ca92774

    // Validate the commission rate data
    if commission_rate > Decimal::ONE || commission_rate < Decimal::ZERO {
        eprintln!(
            "The validator commission rate must not exceed 1.0 or 100%, and \
             it must be 0 or positive"
        );
        if !tx_args.force {
            safe_exit(1)
        }
    }
    if max_commission_rate_change > Decimal::ONE
        || max_commission_rate_change < Decimal::ZERO
    {
        eprintln!(
            "The validator maximum change in commission rate per epoch must \
             not exceed 1.0 or 100%"
        );
        if !tx_args.force {
            safe_exit(1)
        }
    }
<<<<<<< HEAD
    let tx_code_hash = query_wasm_code_hash(
        TX_INIT_VALIDATOR_WASM,
        tx_args.ledger_address.clone(),
    )
    .await
    .unwrap();
=======
    // Validate the validator VP code
    if let Err(err) = vm::validate_untrusted_wasm(&validator_vp_code) {
        eprintln!(
            "Validator validity predicate code validation failed with {}",
            err
        );
        if !tx_args.force {
            safe_exit(1)
        }
    }
    let tx_code = tx_code_path;
>>>>>>> 9ca92774

    let data = InitValidator {
        account_key,
        consensus_key: consensus_key.ref_to(),
        protocol_key,
        dkg_key,
        commission_rate,
        max_commission_rate_change,
        validator_vp_code_hash,
    };
    let data = data.try_to_vec().expect("Encoding tx data shouldn't fail");
<<<<<<< HEAD
    let tx = Tx::new(
        tx_code_hash.to_vec(),
        Some(data),
        ctx.config.ledger.chain_id.clone(),
        tx_args.expiration,
    );
    let (mut ctx, result) = process_tx(
        ctx,
        &tx_args,
        tx,
        TxSigningKey::WalletAddress(source),
        #[cfg(not(feature = "mainnet"))]
        false,
    )
    .await;
=======
    let tx = Tx::new(tx_code, Some(data));
    let initialized_accounts = process_tx::<C, CliWalletUtils>(
        client,
        &mut ctx.wallet,
        &tx_args,
        tx,
        TxSigningKey::WalletAddress(source),
    )
    .await
    .unwrap_or_else(|err| {
        eprintln!("Processing transaction failed with {}", err);
        safe_exit(1)
    });
>>>>>>> 9ca92774
    if !tx_args.dry_run {
        let (validator_address_alias, validator_address) = match &result
            .initialized_accounts()[..]
        {
            // There should be 1 account for the validator itself
            [validator_address] => {
                let validator_address_alias = match tx_args
                    .initialized_account_alias
                {
                    Some(alias) => alias,
                    None => {
                        print!("Choose an alias for the validator address: ");
                        io::stdout().flush().await.unwrap();
                        let mut alias = String::new();
                        io::stdin().read_line(&mut alias).await.unwrap();
                        alias.trim().to_owned()
                    }
                };
                let validator_address_alias =
                    if validator_address_alias.is_empty() {
                        println!(
                            "Empty alias given, using {} as the alias.",
                            validator_address.encode()
                        );
                        validator_address.encode()
                    } else {
                        validator_address_alias
                    };
                if let Some(new_alias) = ctx.wallet.add_address(
                    validator_address_alias.clone(),
                    validator_address.clone(),
                ) {
                    println!(
                        "Added alias {} for address {}.",
                        new_alias,
                        validator_address.encode()
                    );
                }
                (validator_address_alias, validator_address.clone())
            }
            _ => {
                eprintln!("Expected one account to be created");
                safe_exit(1)
            }
        };
        // add validator address and keys to the wallet
        ctx.wallet
            .add_validator_data(validator_address, validator_keys);
        crate::wallet::save(&ctx.wallet)
            .unwrap_or_else(|err| eprintln!("{}", err));

        let tendermint_home = ctx.config.ledger.tendermint_dir();
        tendermint_node::write_validator_key(&tendermint_home, &consensus_key);
        tendermint_node::write_validator_state(tendermint_home);

        println!();
        println!(
            "The validator's addresses and keys were stored in the wallet:"
        );
        println!("  Validator address \"{}\"", validator_address_alias);
        println!("  Validator account key \"{}\"", validator_key_alias);
        println!("  Consensus key \"{}\"", consensus_key_alias);
        println!(
            "The ledger node has been setup to use this validator's address \
             and consensus key."
        );
    } else {
        println!("Transaction dry run. No addresses have been saved.")
    }
}

/// Shielded context file name
const FILE_NAME: &str = "shielded.dat";
const TMP_FILE_NAME: &str = "shielded.tmp";

#[derive(Debug, BorshSerialize, BorshDeserialize, Clone)]
pub struct CLIShieldedUtils {
    #[borsh_skip]
    context_dir: PathBuf,
}

impl CLIShieldedUtils {
    /// Initialize a shielded transaction context that identifies notes
    /// decryptable by any viewing key in the given set
    pub fn new(context_dir: PathBuf) -> masp::ShieldedContext<Self> {
        // Make sure that MASP parameters are downloaded to enable MASP
        // transaction building and verification later on
        let params_dir = masp::get_params_dir();
        let spend_path = params_dir.join(masp::SPEND_NAME);
        let convert_path = params_dir.join(masp::CONVERT_NAME);
        let output_path = params_dir.join(masp::OUTPUT_NAME);
        if !(spend_path.exists()
            && convert_path.exists()
            && output_path.exists())
        {
            println!("MASP parameters not present, downloading...");
            masp_proofs::download_parameters()
                .expect("MASP parameters not present or downloadable");
            println!("MASP parameter download complete, resuming execution...");
        }
        // Finally initialize a shielded context with the supplied directory
        let utils = Self { context_dir };
        masp::ShieldedContext {
            utils,
            ..Default::default()
        }
    }
}

impl Default for CLIShieldedUtils {
    fn default() -> Self {
        Self {
            context_dir: PathBuf::from(FILE_NAME),
        }
    }
}

impl masp::ShieldedUtils for CLIShieldedUtils {
    type C = tendermint_rpc::HttpClient;

    fn local_tx_prover(&self) -> LocalTxProver {
        if let Ok(params_dir) = env::var(masp::ENV_VAR_MASP_PARAMS_DIR) {
            let params_dir = PathBuf::from(params_dir);
            let spend_path = params_dir.join(masp::SPEND_NAME);
            let convert_path = params_dir.join(masp::CONVERT_NAME);
            let output_path = params_dir.join(masp::OUTPUT_NAME);
            LocalTxProver::new(&spend_path, &output_path, &convert_path)
        } else {
            LocalTxProver::with_default_location()
                .expect("unable to load MASP Parameters")
        }
    }

    /// Try to load the last saved shielded context from the given context
    /// directory. If this fails, then leave the current context unchanged.
    fn load(self) -> std::io::Result<masp::ShieldedContext<Self>> {
        // Try to load shielded context from file
        let mut ctx_file = File::open(self.context_dir.join(FILE_NAME))?;
        let mut bytes = Vec::new();
        ctx_file.read_to_end(&mut bytes)?;
        let mut new_ctx = masp::ShieldedContext::deserialize(&mut &bytes[..])?;
        // Associate the originating context directory with the
        // shielded context under construction
        new_ctx.utils = self;
        Ok(new_ctx)
    }

    /// Save this shielded context into its associated context directory
    fn save(&self, ctx: &masp::ShieldedContext<Self>) -> std::io::Result<()> {
        // TODO: use mktemp crate?
        let tmp_path = self.context_dir.join(TMP_FILE_NAME);
        {
            // First serialize the shielded context into a temporary file.
            // Inability to create this file implies a simultaneuous write is in
            // progress. In this case, immediately fail. This is unproblematic
            // because the data intended to be stored can always be re-fetched
            // from the blockchain.
            let mut ctx_file = OpenOptions::new()
                .write(true)
                .create_new(true)
                .open(tmp_path.clone())?;
            let mut bytes = Vec::new();
            ctx.serialize(&mut bytes)
                .expect("cannot serialize shielded context");
            ctx_file.write_all(&bytes[..])?;
        }
        // Atomically update the old shielded context file with new data.
        // Atomicity is required to prevent other client instances from reading
        // corrupt data.
        std::fs::rename(tmp_path.clone(), self.context_dir.join(FILE_NAME))?;
        // Finally, remove our temporary file to allow future saving of shielded
        // contexts.
        std::fs::remove_file(tmp_path)?;
        Ok(())
    }
<<<<<<< HEAD

    /// Merge data from the given shielded context into the current shielded
    /// context. It must be the case that the two shielded contexts share the
    /// same last transaction ID and share identical commitment trees.
    pub fn merge(&mut self, new_ctx: ShieldedContext) {
        debug_assert_eq!(self.last_txidx, new_ctx.last_txidx);
        // Merge by simply extending maps. Identical keys should contain
        // identical values, so overwriting should not be problematic.
        self.pos_map.extend(new_ctx.pos_map);
        self.nf_map.extend(new_ctx.nf_map);
        self.note_map.extend(new_ctx.note_map);
        self.memo_map.extend(new_ctx.memo_map);
        self.div_map.extend(new_ctx.div_map);
        self.witness_map.extend(new_ctx.witness_map);
        self.spents.extend(new_ctx.spents);
        self.asset_types.extend(new_ctx.asset_types);
        self.vk_map.extend(new_ctx.vk_map);
        // The deltas are the exception because different keys can reveal
        // different parts of the same transaction. Hence each delta needs to be
        // merged separately.
        for ((height, idx), (ep, ntfer_delta, ntx_delta)) in new_ctx.delta_map {
            let (_ep, tfer_delta, tx_delta) = self
                .delta_map
                .entry((height, idx))
                .or_insert((ep, TransferDelta::new(), TransactionDelta::new()));
            tfer_delta.extend(ntfer_delta);
            tx_delta.extend(ntx_delta);
        }
    }

    /// Fetch the current state of the multi-asset shielded pool into a
    /// ShieldedContext
    pub async fn fetch(
        &mut self,
        ledger_address: &TendermintAddress,
        sks: &[ExtendedSpendingKey],
        fvks: &[ViewingKey],
    ) {
        // First determine which of the keys requested to be fetched are new.
        // Necessary because old transactions will need to be scanned for new
        // keys.
        let mut unknown_keys = Vec::new();
        for esk in sks {
            let vk = to_viewing_key(esk).vk;
            if !self.pos_map.contains_key(&vk) {
                unknown_keys.push(vk);
            }
        }
        for vk in fvks {
            if !self.pos_map.contains_key(vk) {
                unknown_keys.push(*vk);
            }
        }

        // If unknown keys are being used, we need to scan older transactions
        // for any unspent notes
        let (txs, mut tx_iter);
        if !unknown_keys.is_empty() {
            // Load all transactions accepted until this point
            txs = Self::fetch_shielded_transfers(ledger_address, 0).await;
            tx_iter = txs.iter();
            // Do this by constructing a shielding context only for unknown keys
            let mut tx_ctx = ShieldedContext::new(self.context_dir.clone());
            for vk in unknown_keys {
                tx_ctx.pos_map.entry(vk).or_insert_with(HashSet::new);
            }
            // Update this unknown shielded context until it is level with self
            while tx_ctx.last_txidx != self.last_txidx {
                if let Some(((height, idx), (epoch, tx))) = tx_iter.next() {
                    tx_ctx.scan_tx(*height, *idx, *epoch, tx);
                } else {
                    break;
                }
            }
            // Merge the context data originating from the unknown keys into the
            // current context
            self.merge(tx_ctx);
        } else {
            // Load only transactions accepted from last_txid until this point
            txs =
                Self::fetch_shielded_transfers(ledger_address, self.last_txidx)
                    .await;
            tx_iter = txs.iter();
        }
        // Now that we possess the unspent notes corresponding to both old and
        // new keys up until tx_pos, proceed to scan the new transactions.
        for ((height, idx), (epoch, tx)) in &mut tx_iter {
            self.scan_tx(*height, *idx, *epoch, tx);
        }
    }

    /// Initialize a shielded transaction context that identifies notes
    /// decryptable by any viewing key in the given set
    pub fn new(context_dir: PathBuf) -> ShieldedContext {
        // Make sure that MASP parameters are downloaded to enable MASP
        // transaction building and verification later on
        let params_dir = masp::get_params_dir();
        let spend_path = params_dir.join(masp::SPEND_NAME);
        let convert_path = params_dir.join(masp::CONVERT_NAME);
        let output_path = params_dir.join(masp::OUTPUT_NAME);
        if !(spend_path.exists()
            && convert_path.exists()
            && output_path.exists())
        {
            println!("MASP parameters not present, downloading...");
            masp_proofs::download_parameters()
                .expect("MASP parameters not present or downloadable");
            println!("MASP parameter download complete, resuming execution...");
        }
        // Finally initialize a shielded context with the supplied directory
        Self {
            context_dir,
            ..Default::default()
        }
    }

    /// Obtain a chronologically-ordered list of all accepted shielded
    /// transactions from the ledger. The ledger conceptually stores
    /// transactions as a vector. More concretely, the HEAD_TX_KEY location
    /// stores the index of the last accepted transaction and each transaction
    /// is stored at a key derived from its index.
    pub async fn fetch_shielded_transfers(
        ledger_address: &TendermintAddress,
        last_txidx: u64,
    ) -> BTreeMap<(BlockHeight, TxIndex), (Epoch, Transfer)> {
        let client = HttpClient::new(ledger_address.clone()).unwrap();
        // The address of the MASP account
        let masp_addr = masp();
        // Construct the key where last transaction pointer is stored
        let head_tx_key = Key::from(masp_addr.to_db_key())
            .push(&HEAD_TX_KEY.to_owned())
            .expect("Cannot obtain a storage key");
        // Query for the index of the last accepted transaction
        let head_txidx = query_storage_value::<u64>(&client, &head_tx_key)
            .await
            .unwrap_or(0);
        let mut shielded_txs = BTreeMap::new();
        // Fetch all the transactions we do not have yet
        for i in last_txidx..head_txidx {
            // Construct the key for where the current transaction is stored
            let current_tx_key = Key::from(masp_addr.to_db_key())
                .push(&(TX_KEY_PREFIX.to_owned() + &i.to_string()))
                .expect("Cannot obtain a storage key");
            // Obtain the current transaction
            let (tx_epoch, tx_height, tx_index, current_tx) =
                query_storage_value::<(Epoch, BlockHeight, TxIndex, Transfer)>(
                    &client,
                    &current_tx_key,
                )
                .await
                .unwrap();
            // Collect the current transaction
            shielded_txs.insert((tx_height, tx_index), (tx_epoch, current_tx));
        }
        shielded_txs
    }

    /// Applies the given transaction to the supplied context. More precisely,
    /// the shielded transaction's outputs are added to the commitment tree.
    /// Newly discovered notes are associated to the supplied viewing keys. Note
    /// nullifiers are mapped to their originating notes. Note positions are
    /// associated to notes, memos, and diversifiers. And the set of notes that
    /// we have spent are updated. The witness map is maintained to make it
    /// easier to construct note merkle paths in other code. See
    /// <https://zips.z.cash/protocol/protocol.pdf#scan>
    pub fn scan_tx(
        &mut self,
        height: BlockHeight,
        index: TxIndex,
        epoch: Epoch,
        tx: &Transfer,
    ) {
        // Ignore purely transparent transactions
        let shielded = if let Some(shielded) = &tx.shielded {
            shielded
        } else {
            return;
        };
        // For tracking the account changes caused by this Transaction
        let mut transaction_delta = TransactionDelta::new();
        // Listen for notes sent to our viewing keys
        for so in &shielded.shielded_outputs {
            // Create merkle tree leaf node from note commitment
            let node = Node::new(so.cmu.to_repr());
            // Update each merkle tree in the witness map with the latest
            // addition
            for (_, witness) in self.witness_map.iter_mut() {
                witness.append(node).expect("note commitment tree is full");
            }
            let note_pos = self.tree.size();
            self.tree
                .append(node)
                .expect("note commitment tree is full");
            // Finally, make it easier to construct merkle paths to this new
            // note
            let witness = IncrementalWitness::<Node>::from_tree(&self.tree);
            self.witness_map.insert(note_pos, witness);
            // Let's try to see if any of our viewing keys can decrypt latest
            // note
            for (vk, notes) in self.pos_map.iter_mut() {
                let decres = try_sapling_note_decryption::<TestNetwork>(
                    0,
                    &vk.ivk().0,
                    &so.ephemeral_key.into_subgroup().unwrap(),
                    &so.cmu,
                    &so.enc_ciphertext,
                );
                // So this current viewing key does decrypt this current note...
                if let Some((note, pa, memo)) = decres {
                    // Add this note to list of notes decrypted by this viewing
                    // key
                    notes.insert(note_pos);
                    // Compute the nullifier now to quickly recognize when spent
                    let nf = note.nf(vk, note_pos.try_into().unwrap());
                    self.note_map.insert(note_pos, note);
                    self.memo_map.insert(note_pos, memo);
                    // The payment address' diversifier is required to spend
                    // note
                    self.div_map.insert(note_pos, *pa.diversifier());
                    self.nf_map.insert(nf.0, note_pos);
                    // Note the account changes
                    let balance = transaction_delta
                        .entry(*vk)
                        .or_insert_with(Amount::zero);
                    *balance +=
                        Amount::from_nonnegative(note.asset_type, note.value)
                            .expect(
                                "found note with invalid value or asset type",
                            );
                    self.vk_map.insert(note_pos, *vk);
                    break;
                }
            }
        }
        // Cancel out those of our notes that have been spent
        for ss in &shielded.shielded_spends {
            // If the shielded spend's nullifier is in our map, then target note
            // is rendered unusable
            if let Some(note_pos) = self.nf_map.get(&ss.nullifier) {
                self.spents.insert(*note_pos);
                // Note the account changes
                let balance = transaction_delta
                    .entry(self.vk_map[note_pos])
                    .or_insert_with(Amount::zero);
                let note = self.note_map[note_pos];
                *balance -=
                    Amount::from_nonnegative(note.asset_type, note.value)
                        .expect("found note with invalid value or asset type");
            }
        }
        // Record the changes to the transparent accounts
        let transparent_delta =
            Amount::from_nonnegative(tx.token.clone(), u64::from(tx.amount))
                .expect("invalid value for amount");
        let mut transfer_delta = TransferDelta::new();
        transfer_delta
            .insert(tx.source.clone(), Amount::zero() - &transparent_delta);
        transfer_delta.insert(tx.target.clone(), transparent_delta);
        self.delta_map.insert(
            (height, index),
            (epoch, transfer_delta, transaction_delta),
        );
        self.last_txidx += 1;
    }

    /// Summarize the effects on shielded and transparent accounts of each
    /// Transfer in this context
    pub fn get_tx_deltas(
        &self,
    ) -> &BTreeMap<
        (BlockHeight, TxIndex),
        (Epoch, TransferDelta, TransactionDelta),
    > {
        &self.delta_map
    }

    /// Compute the total unspent notes associated with the viewing key in the
    /// context. If the key is not in the context, then we do not know the
    /// balance and hence we return None.
    pub fn compute_shielded_balance(&self, vk: &ViewingKey) -> Option<Amount> {
        // Cannot query the balance of a key that's not in the map
        if !self.pos_map.contains_key(vk) {
            return None;
        }
        let mut val_acc = Amount::zero();
        // Retrieve the notes that can be spent by this key
        if let Some(avail_notes) = self.pos_map.get(vk) {
            for note_idx in avail_notes {
                // Spent notes cannot contribute a new transaction's pool
                if self.spents.contains(note_idx) {
                    continue;
                }
                // Get note associated with this ID
                let note = self.note_map.get(note_idx).unwrap();
                // Finally add value to multi-asset accumulator
                val_acc +=
                    Amount::from_nonnegative(note.asset_type, note.value)
                        .expect("found note with invalid value or asset type");
            }
        }
        Some(val_acc)
    }

    /// Query the ledger for the decoding of the given asset type and cache it
    /// if it is found.
    pub async fn decode_asset_type(
        &mut self,
        client: HttpClient,
        asset_type: AssetType,
    ) -> Option<(Address, Epoch)> {
        // Try to find the decoding in the cache
        if let decoded @ Some(_) = self.asset_types.get(&asset_type) {
            return decoded.cloned();
        }
        // Query for the ID of the last accepted transaction
        let (addr, ep, _conv, _path): (Address, _, Amount, MerklePath<Node>) =
            query_conversion(client, asset_type).await?;
        self.asset_types.insert(asset_type, (addr.clone(), ep));
        Some((addr, ep))
    }

    /// Query the ledger for the conversion that is allowed for the given asset
    /// type and cache it.
    async fn query_allowed_conversion<'a>(
        &'a mut self,
        client: HttpClient,
        asset_type: AssetType,
        conversions: &'a mut Conversions,
    ) -> Option<&'a mut (AllowedConversion, MerklePath<Node>, i64)> {
        match conversions.entry(asset_type) {
            Entry::Occupied(conv_entry) => Some(conv_entry.into_mut()),
            Entry::Vacant(conv_entry) => {
                // Query for the ID of the last accepted transaction
                let (addr, ep, conv, path): (Address, _, _, _) =
                    query_conversion(client, asset_type).await?;
                self.asset_types.insert(asset_type, (addr, ep));
                // If the conversion is 0, then we just have a pure decoding
                if conv == Amount::zero() {
                    None
                } else {
                    Some(conv_entry.insert((Amount::into(conv), path, 0)))
                }
            }
        }
    }

    /// Compute the total unspent notes associated with the viewing key in the
    /// context and express that value in terms of the currently timestamped
    /// asset types. If the key is not in the context, then we do not know the
    /// balance and hence we return None.
    pub async fn compute_exchanged_balance(
        &mut self,
        client: HttpClient,
        vk: &ViewingKey,
        target_epoch: Epoch,
    ) -> Option<Amount> {
        // First get the unexchanged balance
        if let Some(balance) = self.compute_shielded_balance(vk) {
            // And then exchange balance into current asset types
            Some(
                self.compute_exchanged_amount(
                    client,
                    balance,
                    target_epoch,
                    HashMap::new(),
                )
                .await
                .0,
            )
        } else {
            None
        }
    }

    /// Try to convert as much of the given asset type-value pair using the
    /// given allowed conversion. usage is incremented by the amount of the
    /// conversion used, the conversions are applied to the given input, and
    /// the trace amount that could not be converted is moved from input to
    /// output.
    fn apply_conversion(
        conv: AllowedConversion,
        asset_type: AssetType,
        value: i64,
        usage: &mut i64,
        input: &mut Amount,
        output: &mut Amount,
    ) {
        // If conversion if possible, accumulate the exchanged amount
        let conv: Amount = conv.into();
        // The amount required of current asset to qualify for conversion
        let threshold = -conv[&asset_type];
        if threshold == 0 {
            eprintln!(
                "Asset threshold of selected conversion for asset type {} is \
                 0, this is a bug, please report it.",
                asset_type
            );
        }
        // We should use an amount of the AllowedConversion that almost
        // cancels the original amount
        let required = value / threshold;
        // Forget about the trace amount left over because we cannot
        // realize its value
        let trace = Amount::from_pair(asset_type, value % threshold).unwrap();
        // Record how much more of the given conversion has been used
        *usage += required;
        // Apply the conversions to input and move the trace amount to output
        *input += conv * required - &trace;
        *output += trace;
    }

    /// Convert the given amount into the latest asset types whilst making a
    /// note of the conversions that were used. Note that this function does
    /// not assume that allowed conversions from the ledger are expressed in
    /// terms of the latest asset types.
    pub async fn compute_exchanged_amount(
        &mut self,
        client: HttpClient,
        mut input: Amount,
        target_epoch: Epoch,
        mut conversions: Conversions,
    ) -> (Amount, Conversions) {
        // Where we will store our exchanged value
        let mut output = Amount::zero();
        // Repeatedly exchange assets until it is no longer possible
        while let Some((asset_type, value)) =
            input.components().next().map(cloned_pair)
        {
            let target_asset_type = self
                .decode_asset_type(client.clone(), asset_type)
                .await
                .map(|(addr, _epoch)| make_asset_type(target_epoch, &addr))
                .unwrap_or(asset_type);
            let at_target_asset_type = asset_type == target_asset_type;
            if let (Some((conv, _wit, usage)), false) = (
                self.query_allowed_conversion(
                    client.clone(),
                    asset_type,
                    &mut conversions,
                )
                .await,
                at_target_asset_type,
            ) {
                println!(
                    "converting current asset type to latest asset type..."
                );
                // Not at the target asset type, not at the latest asset type.
                // Apply conversion to get from current asset type to the latest
                // asset type.
                Self::apply_conversion(
                    conv.clone(),
                    asset_type,
                    value,
                    usage,
                    &mut input,
                    &mut output,
                );
            } else if let (Some((conv, _wit, usage)), false) = (
                self.query_allowed_conversion(
                    client.clone(),
                    target_asset_type,
                    &mut conversions,
                )
                .await,
                at_target_asset_type,
            ) {
                println!(
                    "converting latest asset type to target asset type..."
                );
                // Not at the target asset type, yes at the latest asset type.
                // Apply inverse conversion to get from latest asset type to
                // the target asset type.
                Self::apply_conversion(
                    conv.clone(),
                    asset_type,
                    value,
                    usage,
                    &mut input,
                    &mut output,
                );
            } else {
                // At the target asset type. Then move component over to output.
                let comp = input.project(asset_type);
                output += &comp;
                // Strike from input to avoid repeating computation
                input -= comp;
            }
        }
        (output, conversions)
    }

    /// Collect enough unspent notes in this context to exceed the given amount
    /// of the specified asset type. Return the total value accumulated plus
    /// notes and the corresponding diversifiers/merkle paths that were used to
    /// achieve the total value.
    pub async fn collect_unspent_notes(
        &mut self,
        ledger_address: TendermintAddress,
        vk: &ViewingKey,
        target: Amount,
        target_epoch: Epoch,
    ) -> (
        Amount,
        Vec<(Diversifier, Note, MerklePath<Node>)>,
        Conversions,
    ) {
        // Establish connection with which to do exchange rate queries
        let client = HttpClient::new(ledger_address.clone()).unwrap();
        let mut conversions = HashMap::new();
        let mut val_acc = Amount::zero();
        let mut notes = Vec::new();
        // Retrieve the notes that can be spent by this key
        if let Some(avail_notes) = self.pos_map.get(vk).cloned() {
            for note_idx in &avail_notes {
                // No more transaction inputs are required once we have met
                // the target amount
                if val_acc >= target {
                    break;
                }
                // Spent notes cannot contribute a new transaction's pool
                if self.spents.contains(note_idx) {
                    continue;
                }
                // Get note, merkle path, diversifier associated with this ID
                let note = *self.note_map.get(note_idx).unwrap();

                // The amount contributed by this note before conversion
                let pre_contr = Amount::from_pair(note.asset_type, note.value)
                    .expect("received note has invalid value or asset type");
                let (contr, proposed_convs) = self
                    .compute_exchanged_amount(
                        client.clone(),
                        pre_contr,
                        target_epoch,
                        conversions.clone(),
                    )
                    .await;

                // Use this note only if it brings us closer to our target
                if is_amount_required(
                    val_acc.clone(),
                    target.clone(),
                    contr.clone(),
                ) {
                    // Be sure to record the conversions used in computing
                    // accumulated value
                    val_acc += contr;
                    // Commit the conversions that were used to exchange
                    conversions = proposed_convs;
                    let merkle_path =
                        self.witness_map.get(note_idx).unwrap().path().unwrap();
                    let diversifier = self.div_map.get(note_idx).unwrap();
                    // Commit this note to our transaction
                    notes.push((*diversifier, note, merkle_path));
                }
            }
        }
        (val_acc, notes, conversions)
    }

    /// Compute the combined value of the output notes of the transaction pinned
    /// at the given payment address. This computation uses the supplied viewing
    /// keys to try to decrypt the output notes. If no transaction is pinned at
    /// the given payment address fails with
    /// `PinnedBalanceError::NoTransactionPinned`.
    pub async fn compute_pinned_balance(
        ledger_address: &TendermintAddress,
        owner: PaymentAddress,
        viewing_key: &ViewingKey,
    ) -> Result<(Amount, Epoch), PinnedBalanceError> {
        // Check that the supplied viewing key corresponds to given payment
        // address
        let counter_owner = viewing_key.to_payment_address(
            *masp_primitives::primitives::PaymentAddress::diversifier(
                &owner.into(),
            ),
        );
        match counter_owner {
            Some(counter_owner) if counter_owner == owner.into() => {}
            _ => return Err(PinnedBalanceError::InvalidViewingKey),
        }
        let client = HttpClient::new(ledger_address.clone()).unwrap();
        // The address of the MASP account
        let masp_addr = masp();
        // Construct the key for where the transaction ID would be stored
        let pin_key = Key::from(masp_addr.to_db_key())
            .push(&(PIN_KEY_PREFIX.to_owned() + &owner.hash()))
            .expect("Cannot obtain a storage key");
        // Obtain the transaction pointer at the key
        let txidx = query_storage_value::<u64>(&client, &pin_key)
            .await
            .ok_or(PinnedBalanceError::NoTransactionPinned)?;
        // Construct the key for where the pinned transaction is stored
        let tx_key = Key::from(masp_addr.to_db_key())
            .push(&(TX_KEY_PREFIX.to_owned() + &txidx.to_string()))
            .expect("Cannot obtain a storage key");
        // Obtain the pointed to transaction
        let (tx_epoch, _tx_height, _tx_index, tx) =
            query_storage_value::<(Epoch, BlockHeight, TxIndex, Transfer)>(
                &client, &tx_key,
            )
            .await
            .expect("Ill-formed epoch, transaction pair");
        // Accumulate the combined output note value into this Amount
        let mut val_acc = Amount::zero();
        let tx = tx
            .shielded
            .expect("Pinned Transfers should have shielded part");
        for so in &tx.shielded_outputs {
            // Let's try to see if our viewing key can decrypt current note
            let decres = try_sapling_note_decryption::<TestNetwork>(
                0,
                &viewing_key.ivk().0,
                &so.ephemeral_key.into_subgroup().unwrap(),
                &so.cmu,
                &so.enc_ciphertext,
            );
            match decres {
                // So the given viewing key does decrypt this current note...
                Some((note, pa, _memo)) if pa == owner.into() => {
                    val_acc +=
                        Amount::from_nonnegative(note.asset_type, note.value)
                            .expect(
                                "found note with invalid value or asset type",
                            );
                    break;
                }
                _ => {}
            }
        }
        Ok((val_acc, tx_epoch))
    }

    /// Compute the combined value of the output notes of the pinned transaction
    /// at the given payment address if there's any. The asset types may be from
    /// the epoch of the transaction or even before, so exchange all these
    /// amounts to the epoch of the transaction in order to get the value that
    /// would have been displayed in the epoch of the transaction.
    pub async fn compute_exchanged_pinned_balance(
        &mut self,
        ledger_address: &TendermintAddress,
        owner: PaymentAddress,
        viewing_key: &ViewingKey,
    ) -> Result<(Amount, Epoch), PinnedBalanceError> {
        // Obtain the balance that will be exchanged
        let (amt, ep) =
            Self::compute_pinned_balance(ledger_address, owner, viewing_key)
                .await?;
        // Establish connection with which to do exchange rate queries
        let client = HttpClient::new(ledger_address.clone()).unwrap();
        // Finally, exchange the balance to the transaction's epoch
        Ok((
            self.compute_exchanged_amount(client, amt, ep, HashMap::new())
                .await
                .0,
            ep,
        ))
    }

    /// Convert an amount whose units are AssetTypes to one whose units are
    /// Addresses that they decode to. All asset types not corresponding to
    /// the given epoch are ignored.
    pub async fn decode_amount(
        &mut self,
        client: HttpClient,
        amt: Amount,
        target_epoch: Epoch,
    ) -> Amount<Address> {
        let mut res = Amount::zero();
        for (asset_type, val) in amt.components() {
            // Decode the asset type
            let decoded =
                self.decode_asset_type(client.clone(), *asset_type).await;
            // Only assets with the target timestamp count
            match decoded {
                Some((addr, epoch)) if epoch == target_epoch => {
                    res += &Amount::from_pair(addr, *val).unwrap()
                }
                _ => {}
            }
        }
        res
    }

    /// Convert an amount whose units are AssetTypes to one whose units are
    /// Addresses that they decode to.
    pub async fn decode_all_amounts(
        &mut self,
        client: HttpClient,
        amt: Amount,
    ) -> Amount<(Address, Epoch)> {
        let mut res = Amount::zero();
        for (asset_type, val) in amt.components() {
            // Decode the asset type
            let decoded =
                self.decode_asset_type(client.clone(), *asset_type).await;
            // Only assets with the target timestamp count
            if let Some((addr, epoch)) = decoded {
                res += &Amount::from_pair((addr, epoch), *val).unwrap()
            }
        }
        res
    }
}

/// Make asset type corresponding to given address and epoch
fn make_asset_type(epoch: Epoch, token: &Address) -> AssetType {
    // Typestamp the chosen token with the current epoch
    let token_bytes = (token, epoch.0)
        .try_to_vec()
        .expect("token should serialize");
    // Generate the unique asset identifier from the unique token address
    AssetType::new(token_bytes.as_ref()).expect("unable to create asset type")
}

/// Convert Namada amount and token type to MASP equivalents
fn convert_amount(
    epoch: Epoch,
    token: &Address,
    val: token::Amount,
) -> (AssetType, Amount) {
    let asset_type = make_asset_type(epoch, token);
    // Combine the value and unit into one amount
    let amount = Amount::from_nonnegative(asset_type, u64::from(val))
        .expect("invalid value for amount");
    (asset_type, amount)
}

/// Make shielded components to embed within a Transfer object. If no shielded
/// payment address nor spending key is specified, then no shielded components
/// are produced. Otherwise a transaction containing nullifiers and/or note
/// commitments are produced. Dummy transparent UTXOs are sometimes used to make
/// transactions balanced, but it is understood that transparent account changes
/// are effected only by the amounts and signatures specified by the containing
/// Transfer object.
async fn gen_shielded_transfer(
    ctx: &mut Context,
    client: &HttpClient,
    args: &args::TxTransfer,
    shielded_gas: bool,
) -> Result<Option<(Transaction, TransactionMetadata, Epoch)>, builder::Error> {
    // No shielded components are needed when neither source nor destination
    // are shielded
    let spending_key = ctx.get_cached(&args.source).spending_key();
    let payment_address = ctx.get(&args.target).payment_address();
    // No shielded components are needed when neither source nor
    // destination are shielded
    if spending_key.is_none() && payment_address.is_none() {
        return Ok(None);
    }
    // We want to fund our transaction solely from supplied spending key
    let spending_key = spending_key.map(|x| x.into());
    let spending_keys: Vec<_> = spending_key.into_iter().collect();
    // Load the current shielded context given the spending key we
    // possess
    let _ = ctx.shielded.load();
    ctx.shielded
        .fetch(&args.tx.ledger_address, &spending_keys, &[])
        .await;
    // Save the update state so that future fetches can be
    // short-circuited
    let _ = ctx.shielded.save();

    // Determine epoch in which to submit potential shielded transaction
    let epoch = query_epoch(client).await;
    // Context required for storing which notes are in the source's possesion
    let consensus_branch_id = BranchId::Sapling;
    let amt: u64 = args.amount.into();
    let memo: Option<Memo> = None;

    // Now we build up the transaction within this object
    let mut builder = Builder::<TestNetwork, OsRng>::new(0u32);
    // Convert transaction amount into MASP types
    let (asset_type, amount) =
        convert_amount(epoch, &ctx.get(&args.token), args.amount);

    // If there are shielded inputs
    if let Some(sk) = spending_key {
        // Transaction fees need to match the amount in the wrapper Transfer
        // when MASP source is used
        let (_, fee) = convert_amount(
            epoch,
            &ctx.get(&args.tx.fee_token),
            args.tx.fee_amount,
        );
        builder.set_fee(fee.clone())?;
        // If the gas is coming from the shielded pool, then our shielded inputs
        // must also cover the gas fee
        let required_amt = if shielded_gas { amount + fee } else { amount };
        // Locate unspent notes that can help us meet the transaction amount
        let (_, unspent_notes, used_convs) = ctx
            .shielded
            .collect_unspent_notes(
                args.tx.ledger_address.clone(),
                &to_viewing_key(&sk).vk,
                required_amt,
                epoch,
            )
            .await;
        // Commit the notes found to our transaction
        for (diversifier, note, merkle_path) in unspent_notes {
            builder.add_sapling_spend(sk, diversifier, note, merkle_path)?;
        }
        // Commit the conversion notes used during summation
        for (conv, wit, value) in used_convs.values() {
            if *value > 0 {
                builder.add_convert(
                    conv.clone(),
                    *value as u64,
                    wit.clone(),
                )?;
            }
        }
    } else {
        // No transfer fees come from the shielded transaction for non-MASP
        // sources
        builder.set_fee(Amount::zero())?;
        // We add a dummy UTXO to our transaction, but only the source of the
        // parent Transfer object is used to validate fund availability
        let secp_sk =
            secp256k1::SecretKey::from_slice(&[0xcd; 32]).expect("secret key");
        let secp_ctx = secp256k1::Secp256k1::<secp256k1::SignOnly>::gen_new();
        let secp_pk =
            secp256k1::PublicKey::from_secret_key(&secp_ctx, &secp_sk)
                .serialize();
        let hash =
            ripemd160::Ripemd160::digest(&sha2::Sha256::digest(&secp_pk));
        let script = TransparentAddress::PublicKey(hash.into()).script();
        builder.add_transparent_input(
            secp_sk,
            OutPoint::new([0u8; 32], 0),
            TxOut {
                asset_type,
                value: amt,
                script_pubkey: script,
            },
        )?;
    }
    // Now handle the outputs of this transaction
    // If there is a shielded output
    if let Some(pa) = payment_address {
        let ovk_opt = spending_key.map(|x| x.expsk.ovk);
        builder.add_sapling_output(
            ovk_opt,
            pa.into(),
            asset_type,
            amt,
            memo.clone(),
        )?;
    } else {
        // Embed the transparent target address into the shielded transaction so
        // that it can be signed
        let target = ctx.get(&args.target);
        let target_enc = target
            .address()
            .expect("target address should be transparent")
            .try_to_vec()
            .expect("target address encoding");
        let hash = ripemd160::Ripemd160::digest(&sha2::Sha256::digest(
            target_enc.as_ref(),
        ));
        builder.add_transparent_output(
            &TransparentAddress::PublicKey(hash.into()),
            asset_type,
            amt,
        )?;
    }
    let prover = if let Ok(params_dir) = env::var(masp::ENV_VAR_MASP_PARAMS_DIR)
    {
        let params_dir = PathBuf::from(params_dir);
        let spend_path = params_dir.join(masp::SPEND_NAME);
        let convert_path = params_dir.join(masp::CONVERT_NAME);
        let output_path = params_dir.join(masp::OUTPUT_NAME);
        LocalTxProver::new(&spend_path, &output_path, &convert_path)
    } else {
        LocalTxProver::with_default_location()
            .expect("unable to load MASP Parameters")
    };
    // Build and return the constructed transaction
    builder
        .build(consensus_branch_id, &prover)
        .map(|(a, b)| Some((a, b, epoch)))
}

/// Unzip an option of a pair into a pair of options
/// TODO: use `Option::unzip` stabilized in Rust 1.66.0
fn unzip_option<T, U>(opt: Option<(T, U)>) -> (Option<T>, Option<U>) {
    match opt {
        Some((a, b)) => (Some(a), Some(b)),
        None => (None, None),
    }
}

pub async fn submit_transfer(mut ctx: Context, args: args::TxTransfer) {
    let source = ctx.get_cached(&args.source).effective_address();
    let target = ctx.get(&args.target).effective_address();
    // Check that the source address exists on chain
    let source_exists =
        rpc::known_address(&source, args.tx.ledger_address.clone()).await;
    if !source_exists {
        eprintln!("The source address {} doesn't exist on chain.", source);
        if !args.tx.force {
            safe_exit(1)
        }
    }
    // Check that the target address exists on chain
    let target_exists =
        rpc::known_address(&target, args.tx.ledger_address.clone()).await;
    if !target_exists {
        eprintln!("The target address {} doesn't exist on chain.", target);
        if !args.tx.force {
            safe_exit(1)
        }
    }
    let token = ctx.get(&args.token);
    // Check that the token address exists on chain
    let token_exists =
        rpc::known_address(&token, args.tx.ledger_address.clone()).await;
    if !token_exists {
        eprintln!("The token address {} doesn't exist on chain.", token);
        if !args.tx.force {
            safe_exit(1)
        }
    }
    // Check source balance
    let (sub_prefix, balance_key) = match &args.sub_prefix {
        Some(sub_prefix) => {
            let sub_prefix = storage::Key::parse(sub_prefix).unwrap();
            let prefix = token::multitoken_balance_prefix(&token, &sub_prefix);
            (
                Some(sub_prefix),
                token::multitoken_balance_key(&prefix, &source),
            )
        }
        None => (None, token::balance_key(&token, &source)),
    };
    let client = HttpClient::new(args.tx.ledger_address.clone()).unwrap();
    match rpc::query_storage_value::<token::Amount>(&client, &balance_key).await
    {
        Some(balance) => {
            if balance < args.amount {
                eprintln!(
                    "The balance of the source {} of token {} is lower than \
                     the amount to be transferred. Amount to transfer is {} \
                     and the balance is {}.",
                    source, token, args.amount, balance
                );
                if !args.tx.force {
                    safe_exit(1)
                }
            }
        }
        None => {
            eprintln!(
                "No balance found for the source {} of token {}",
                source, token
            );
            if !args.tx.force {
                safe_exit(1)
            }
        }
    };

    let masp_addr = masp();
    // For MASP sources, use a special sentinel key recognized by VPs as default
    // signer. Also, if the transaction is shielded, redact the amount and token
    // types by setting the transparent value to 0 and token type to a constant.
    // This has no side-effect because transaction is to self.
    let (default_signer, amount, token) =
        if source == masp_addr && target == masp_addr {
            // TODO Refactor me, we shouldn't rely on any specific token here.
            (
                TxSigningKey::SecretKey(masp_tx_key()),
                0.into(),
                ctx.native_token.clone(),
            )
        } else if source == masp_addr {
            (
                TxSigningKey::SecretKey(masp_tx_key()),
                args.amount,
                token.clone(),
            )
        } else {
            (
                TxSigningKey::WalletAddress(args.source.to_address()),
                args.amount,
                token,
            )
        };
    // If our chosen signer is the MASP sentinel key, then our shielded inputs
    // will need to cover the gas fees.
    let chosen_signer = tx_signer(&mut ctx, &args.tx, default_signer.clone())
        .await
        .ref_to();
    let shielded_gas = masp_tx_key().ref_to() == chosen_signer;
    // Determine whether to pin this transaction to a storage key
    let key = match ctx.get(&args.target) {
        TransferTarget::PaymentAddress(pa) if pa.is_pinned() => Some(pa.hash()),
        _ => None,
    };

    #[cfg(not(feature = "mainnet"))]
    let is_source_faucet =
        rpc::is_faucet_account(&source, args.tx.ledger_address.clone()).await;

    let signing_address = TxSigningKey::WalletAddress(args.source.to_address());
    let tx_code_hash =
        query_wasm_code_hash(TX_TRANSFER_WASM, args.tx.ledger_address.clone())
            .await
            .unwrap();

    // Loop twice in case the first submission attempt fails
    for _ in 0..2 {
        // Construct the shielded part of the transaction, if any
        let stx_result =
            gen_shielded_transfer(&mut ctx, &client, &args, shielded_gas).await;

        let (shielded, shielded_tx_epoch) = match stx_result {
            Ok(stx) => unzip_option(stx.map(|x| (x.0, x.2))),
            Err(builder::Error::ChangeIsNegative(_)) => {
                eprintln!(
                    "The balance of the source {} is lower than the amount to \
                     be transferred and fees. Amount to transfer is {} {} and \
                     fees are {} {}.",
                    source.clone(),
                    args.amount,
                    token,
                    args.tx.fee_amount,
                    ctx.get(&args.tx.fee_token),
                );
                safe_exit(1)
            }
            Err(err) => panic!("{}", err),
        };

        // Construct the transparent part of the transaction
        let transfer = token::Transfer {
            source: source.clone(),
            target: target.clone(),
            token: token.clone(),
            sub_prefix: sub_prefix.clone(),
            amount,
            key: key.clone(),
            shielded,
        };
        tracing::debug!("Transfer data {:?}", transfer);
        let data = transfer
            .try_to_vec()
            .expect("Encoding tx data shouldn't fail");
        let tx = Tx::new(
            tx_code_hash.to_vec(),
            Some(data),
            ctx.config.ledger.chain_id.clone(),
            args.tx.expiration,
        );

        // Dry-run/broadcast/submit the transaction
        let (new_ctx, result) = process_tx(
            ctx,
            &args.tx,
            tx,
            signing_address.clone(),
            #[cfg(not(feature = "mainnet"))]
            is_source_faucet,
        )
        .await;
        ctx = new_ctx;

        // Query the epoch in which the transaction was probably submitted
        let submission_epoch = rpc::query_epoch(&client).await;

        match result {
            ProcessTxResponse::Applied(resp) if
            // If a transaction is shielded
                shielded_tx_epoch.is_some() &&
            // And it is rejected by a VP
                resp.code == 1.to_string() &&
            // And the its submission epoch doesn't match construction epoch
                shielded_tx_epoch.unwrap() != submission_epoch =>
            {
                // Then we probably straddled an epoch boundary. Let's retry...
                eprintln!(
                    "MASP transaction rejected and this may be due to the \
                     epoch changing. Attempting to resubmit transaction.",
                );
                continue;
            },
            // Otherwise either the transaction was successful or it will not
            // benefit from resubmission
            _ => break,
        }
    }
}

pub async fn submit_ibc_transfer(ctx: Context, args: args::TxIbcTransfer) {
    let source = ctx.get(&args.source);
    // Check that the source address exists on chain
    let source_exists =
        rpc::known_address(&source, args.tx.ledger_address.clone()).await;
    if !source_exists {
        eprintln!("The source address {} doesn't exist on chain.", source);
        if !args.tx.force {
            safe_exit(1)
        }
    }

    // We cannot check the receiver

    let token = ctx.get(&args.token);
    // Check that the token address exists on chain
    let token_exists =
        rpc::known_address(&token, args.tx.ledger_address.clone()).await;
    if !token_exists {
        eprintln!("The token address {} doesn't exist on chain.", token);
        if !args.tx.force {
            safe_exit(1)
        }
    }
    // Check source balance
    let (sub_prefix, balance_key) = match args.sub_prefix {
        Some(sub_prefix) => {
            let sub_prefix = storage::Key::parse(sub_prefix).unwrap();
            let prefix = token::multitoken_balance_prefix(&token, &sub_prefix);
            (
                Some(sub_prefix),
                token::multitoken_balance_key(&prefix, &source),
            )
        }
        None => (None, token::balance_key(&token, &source)),
    };
    let client = HttpClient::new(args.tx.ledger_address.clone()).unwrap();
    match rpc::query_storage_value::<token::Amount>(&client, &balance_key).await
    {
        Some(balance) => {
            if balance < args.amount {
                eprintln!(
                    "The balance of the source {} of token {} is lower than \
                     the amount to be transferred. Amount to transfer is {} \
                     and the balance is {}.",
                    source, token, args.amount, balance
                );
                if !args.tx.force {
                    safe_exit(1)
                }
            }
        }
        None => {
            eprintln!(
                "No balance found for the source {} of token {}",
                source, token
            );
            if !args.tx.force {
                safe_exit(1)
            }
        }
    }
    let tx_code_hash =
        query_wasm_code_hash(TX_IBC_WASM, args.tx.ledger_address.clone())
            .await
            .unwrap();

    let denom = match sub_prefix {
        // To parse IbcToken address, remove the address prefix
        Some(sp) => sp.to_string().replace(RESERVED_ADDRESS_PREFIX, ""),
        None => token.to_string(),
    };
    let token = Coin {
        denom,
        amount: args.amount.to_string(),
    };

    // this height should be that of the destination chain, not this chain
    let timeout_height = match args.timeout_height {
        Some(h) => {
            TimeoutHeight::At(IbcHeight::new(0, h).expect("invalid height"))
        }
        None => TimeoutHeight::Never,
    };

    let now: namada::tendermint::Time = DateTimeUtc::now().try_into().unwrap();
    let now: IbcTimestamp = now.into();
    let timeout_timestamp = if let Some(offset) = args.timeout_sec_offset {
        (now + Duration::new(offset, 0)).unwrap()
    } else if timeout_height == TimeoutHeight::Never {
        // we cannot set 0 to both the height and the timestamp
        (now + Duration::new(3600, 0)).unwrap()
    } else {
        IbcTimestamp::none()
    };

    let msg = MsgTransfer {
        port_id_on_a: args.port_id,
        chan_id_on_a: args.channel_id,
        token,
        sender: Signer::from_str(&source.to_string()).expect("invalid signer"),
        receiver: Signer::from_str(&args.receiver).expect("invalid signer"),
        timeout_height_on_b: timeout_height,
        timeout_timestamp_on_b: timeout_timestamp,
    };
    tracing::debug!("IBC transfer message {:?}", msg);
    let any_msg = msg.to_any();
    let mut data = vec![];
    prost::Message::encode(&any_msg, &mut data)
        .expect("Encoding tx data shouldn't fail");

    let tx = Tx::new(
        tx_code_hash.to_vec(),
        Some(data),
        ctx.config.ledger.chain_id.clone(),
        args.tx.expiration,
    );
    process_tx(
        ctx,
        &args.tx,
        tx,
        TxSigningKey::WalletAddress(args.source),
        #[cfg(not(feature = "mainnet"))]
        false,
    )
    .await;
=======
}

pub async fn submit_transfer<
    C: namada::ledger::queries::Client + Sync,
    V: WalletUtils,
    U: ShieldedUtils<C = C>,
>(
    client: &C,
    wallet: &mut Wallet<V>,
    shielded: &mut ShieldedContext<U>,
    args: args::TxTransfer,
) -> Result<(), tx::Error> {
    tx::submit_transfer::<C, V, U>(client, wallet, shielded, args).await
}

pub async fn submit_ibc_transfer<
    C: namada::ledger::queries::Client + Sync,
    U: WalletUtils,
>(
    client: &C,
    wallet: &mut Wallet<U>,
    args: args::TxIbcTransfer,
) -> Result<(), tx::Error> {
    tx::submit_ibc_transfer::<C, U>(client, wallet, args).await
>>>>>>> 9ca92774
}

pub async fn submit_init_proposal<C: namada::ledger::queries::Client + Sync>(
    client: &C,
    mut ctx: Context,
    args: args::InitProposal,
) -> Result<(), tx::Error> {
    let file = File::open(&args.proposal_data).expect("File must exist.");
    let proposal: Proposal =
        serde_json::from_reader(file).expect("JSON was not well-formatted");

    let signer = WalletAddress::new(proposal.clone().author.to_string());
<<<<<<< HEAD
    let governance_parameters = rpc::get_governance_parameters(&client).await;
    let current_epoch = rpc::query_and_print_epoch(args::Query {
        ledger_address: args.tx.ledger_address.clone(),
    })
    .await;
=======
    let governance_parameters = rpc::get_governance_parameters(client).await;
    let current_epoch = rpc::query_epoch(client).await;
>>>>>>> 9ca92774

    if proposal.voting_start_epoch <= current_epoch
        || proposal.voting_start_epoch.0
            % governance_parameters.min_proposal_period
            != 0
    {
        println!("{}", proposal.voting_start_epoch <= current_epoch);
        println!(
            "{}",
            proposal.voting_start_epoch.0
                % governance_parameters.min_proposal_period
                == 0
        );
        eprintln!(
            "Invalid proposal start epoch: {} must be greater than current \
             epoch {} and a multiple of {}",
            proposal.voting_start_epoch,
            current_epoch,
            governance_parameters.min_proposal_period
        );
        if !args.tx.force {
            safe_exit(1)
        }
    } else if proposal.voting_end_epoch <= proposal.voting_start_epoch
        || proposal.voting_end_epoch.0 - proposal.voting_start_epoch.0
            < governance_parameters.min_proposal_period
        || proposal.voting_end_epoch.0 - proposal.voting_start_epoch.0
            > governance_parameters.max_proposal_period
        || proposal.voting_end_epoch.0 % 3 != 0
    {
        eprintln!(
            "Invalid proposal end epoch: difference between proposal start \
             and end epoch must be at least {} and at max {} and end epoch \
             must be a multiple of {}",
            governance_parameters.min_proposal_period,
            governance_parameters.max_proposal_period,
            governance_parameters.min_proposal_period
        );
        if !args.tx.force {
            safe_exit(1)
        }
    } else if proposal.grace_epoch <= proposal.voting_end_epoch
        || proposal.grace_epoch.0 - proposal.voting_end_epoch.0
            < governance_parameters.min_proposal_grace_epochs
    {
        eprintln!(
            "Invalid proposal grace epoch: difference between proposal grace \
             and end epoch must be at least {}",
            governance_parameters.min_proposal_grace_epochs
        );
        if !args.tx.force {
            safe_exit(1)
        }
    }

    if args.offline {
        let signer = ctx.get(&signer);
        let signing_key =
            find_keypair::<C, CliWalletUtils>(client, &mut ctx.wallet, &signer)
                .await?;
        let offline_proposal =
            OfflineProposal::new(proposal, signer, &signing_key);
        let proposal_filename = args
            .proposal_data
            .parent()
            .expect("No parent found")
            .join("proposal");
        let out = File::create(&proposal_filename).unwrap();
        match serde_json::to_writer_pretty(out, &offline_proposal) {
            Ok(_) => {
                println!(
                    "Proposal created: {}.",
                    proposal_filename.to_string_lossy()
                );
            }
            Err(e) => {
                eprintln!("Error while creating proposal file: {}.", e);
                safe_exit(1)
            }
        }
        Ok(())
    } else {
        let signer = ctx.get(&signer);
        let tx_data: Result<InitProposalData, _> = proposal.clone().try_into();
        let init_proposal_data = if let Ok(data) = tx_data {
            data
        } else {
            eprintln!("Invalid data for init proposal transaction.");
            safe_exit(1)
        };

        let balance = rpc::get_token_balance(
            client,
            &args.native_token,
            &proposal.author,
        )
        .await
        .unwrap_or_default();
        if balance
            < token::Amount::from(governance_parameters.min_proposal_fund)
        {
            eprintln!(
                "Address {} doesn't have enough funds.",
                &proposal.author
            );
            safe_exit(1);
        }

        if init_proposal_data.content.len()
            > governance_parameters.max_proposal_content_size as usize
        {
            eprintln!("Proposal content size too big.",);
            safe_exit(1);
        }

        let data = init_proposal_data
            .try_to_vec()
            .expect("Encoding proposal data shouldn't fail");
<<<<<<< HEAD
        let tx_code_hash = query_wasm_code_hash(
            TX_INIT_PROPOSAL,
            args.tx.ledger_address.clone(),
        )
        .await
        .unwrap();
        let tx = Tx::new(
            tx_code_hash.to_vec(),
            Some(data),
            ctx.config.ledger.chain_id.clone(),
            args.tx.expiration,
        );

        process_tx(
            ctx,
            &args.tx,
            tx,
            TxSigningKey::WalletAddress(signer),
            #[cfg(not(feature = "mainnet"))]
            false,
        )
        .await;
=======
        let tx_code = args.tx_code_path;
        let tx = Tx::new(tx_code, Some(data));

        process_tx::<C, CliWalletUtils>(
            client,
            &mut ctx.wallet,
            &args.tx,
            tx,
            TxSigningKey::WalletAddress(signer),
        )
        .await?;
        Ok(())
>>>>>>> 9ca92774
    }
}

pub async fn submit_vote_proposal<
    C: namada::ledger::queries::Client + Sync,
    U: WalletUtils,
>(
    client: &C,
    wallet: &mut Wallet<U>,
    args: args::VoteProposal,
) -> Result<(), tx::Error> {
    let signer = if let Some(addr) = &args.tx.signer {
        addr
    } else {
        eprintln!("Missing mandatory argument --signer.");
        safe_exit(1)
    };

    // Construct vote
    let proposal_vote = match args.vote.to_ascii_lowercase().as_str() {
        "yay" => {
            if let Some(pgf) = args.proposal_pgf {
                let splits = pgf.trim().split_ascii_whitespace();
                let address_iter = splits.clone().into_iter().step_by(2);
                let cap_iter = splits.into_iter().skip(1).step_by(2);
                let mut set = HashSet::new();
                for (address, cap) in
                    address_iter.zip(cap_iter).map(|(addr, cap)| {
                        (
                            addr.parse()
                                .expect("Failed to parse pgf council address"),
                            cap.parse::<u64>()
                                .expect("Failed to parse pgf spending cap"),
                        )
                    })
                {
                    set.insert((address, cap.into()));
                }

                ProposalVote::Yay(VoteType::PGFCouncil(set))
            } else if let Some(eth) = args.proposal_eth {
                let mut splits = eth.trim().split_ascii_whitespace();
                // Sign the message
                let sigkey = splits
                    .next()
                    .expect("Expected signing key")
                    .parse::<common::SecretKey>()
                    .expect("Signing key parsing failed.");

                let msg = splits.next().expect("Missing message to sign");
                if splits.next().is_some() {
                    eprintln!("Unexpected argument after message");
                    safe_exit(1);
                }

                ProposalVote::Yay(VoteType::ETHBridge(common::SigScheme::sign(
                    &sigkey,
                    HEXLOWER_PERMISSIVE
                        .decode(msg.as_bytes())
                        .expect("Error while decoding message"),
                )))
            } else {
                ProposalVote::Yay(VoteType::Default)
            }
        }
        "nay" => ProposalVote::Nay,
        _ => {
            eprintln!("Vote must be either yay or nay");
            safe_exit(1);
        }
    };

    if args.offline {
<<<<<<< HEAD
        if !proposal_vote.is_default_vote() {
            eprintln!(
                "Wrong vote type for offline proposal. Just vote yay or nay!"
            );
            safe_exit(1);
        }
        let signer = ctx.get(signer);
        let proposal_file_path =
            args.proposal_data.expect("Proposal file should exist.");
=======
        let signer = signer;
        let proposal_file_path = args.proposal_data.ok_or(tx::Error::Other(
            "Proposal file should exist.".to_string(),
        ))?;
>>>>>>> 9ca92774
        let file = File::open(&proposal_file_path).expect("File must exist.");

        let proposal: OfflineProposal =
            serde_json::from_reader(file).expect("JSON was not well-formatted");
        let public_key = rpc::get_public_key(client, &proposal.address)
            .await
            .expect("Public key should exist.");
        if !proposal.check_signature(&public_key) {
            eprintln!("Proposal signature mismatch!");
            safe_exit(1)
        }

<<<<<<< HEAD
        let signing_key = find_keypair(
            &mut ctx.wallet,
            &signer,
            args.tx.ledger_address.clone(),
        )
        .await;

=======
        let signing_key = find_keypair::<C, U>(client, wallet, signer).await?;
>>>>>>> 9ca92774
        let offline_vote = OfflineVote::new(
            &proposal,
            proposal_vote,
            signer.clone(),
            &signing_key,
        );

        let proposal_vote_filename = proposal_file_path
            .parent()
            .expect("No parent found")
            .join(format!("proposal-vote-{}", &signer.to_string()));
        let out = File::create(&proposal_vote_filename).unwrap();
        match serde_json::to_writer_pretty(out, &offline_vote) {
            Ok(_) => {
                println!(
                    "Proposal vote created: {}.",
                    proposal_vote_filename.to_string_lossy()
                );
                Ok(())
            }
            Err(e) => {
                eprintln!("Error while creating proposal vote file: {}.", e);
                safe_exit(1)
            }
        }
    } else {
<<<<<<< HEAD
        let client = HttpClient::new(args.tx.ledger_address.clone()).unwrap();
        let current_epoch = rpc::query_and_print_epoch(args::Query {
            ledger_address: args.tx.ledger_address.clone(),
        })
        .await;
=======
        let current_epoch = rpc::query_epoch(client).await;
>>>>>>> 9ca92774

        let voter_address = signer.clone();
        let proposal_id = args.proposal_id.unwrap();
        let proposal_start_epoch_key =
            gov_storage::get_voting_start_epoch_key(proposal_id);
        let proposal_start_epoch = rpc::query_storage_value::<C, Epoch>(
            client,
            &proposal_start_epoch_key,
        )
        .await;

        // Check vote type and memo
        let proposal_type_key = gov_storage::get_proposal_type_key(proposal_id);
        let proposal_type: ProposalType =
            rpc::query_storage_value(&client, &proposal_type_key)
                .await
                .unwrap_or_else(|| {
                    panic!(
                        "Didn't find type of proposal id {} in storage",
                        proposal_id
                    )
                });

        if let ProposalVote::Yay(ref vote_type) = proposal_vote {
            if &proposal_type != vote_type {
                eprintln!(
                    "Expected vote of type {}, found {}",
                    proposal_type, args.vote
                );
                safe_exit(1);
            } else if let VoteType::PGFCouncil(set) = vote_type {
                // Check that addresses proposed as council are established and
                // are present in storage
                for (address, _) in set {
                    match address {
                        Address::Established(_) => {
                            let vp_key = Key::validity_predicate(address);
                            if !rpc::query_has_storage_key(&client, &vp_key)
                                .await
                            {
                                eprintln!(
                                    "Proposed PGF council {} cannot be found \
                                     in storage",
                                    address
                                );
                                safe_exit(1);
                            }
                        }
                        _ => {
                            eprintln!(
                                "PGF council vote contains a non-established \
                                 address: {}",
                                address
                            );
                            safe_exit(1);
                        }
                    }
                }
            }
        }

        match proposal_start_epoch {
            Some(epoch) => {
                if current_epoch < epoch {
                    eprintln!(
                        "Current epoch {} is not greater than proposal start \
                         epoch {}",
                        current_epoch, epoch
                    );

                    if !args.tx.force {
                        safe_exit(1)
                    }
                }
                let mut delegations =
                    rpc::get_delegators_delegation(client, &voter_address)
                        .await;

                // Optimize by quering if a vote from a validator
                // is equal to ours. If so, we can avoid voting, but ONLY if we
                // are  voting in the last third of the voting
                // window, otherwise there's  the risk of the
                // validator changing his vote and, effectively, invalidating
                // the delgator's vote
                if !args.tx.force
                    && is_safe_voting_window(client, proposal_id, epoch).await?
                {
                    delegations = filter_delegations(
                        client,
                        delegations,
                        proposal_id,
                        &proposal_vote,
                    )
                    .await;
                }

                let tx_data = VoteProposalData {
                    id: proposal_id,
                    vote: proposal_vote,
                    voter: voter_address,
                    delegations: delegations.into_iter().collect(),
                };

                let data = tx_data
                    .try_to_vec()
                    .expect("Encoding proposal data shouldn't fail");
<<<<<<< HEAD
                let tx_code_hash = query_wasm_code_hash(
                    TX_VOTE_PROPOSAL,
                    args.tx.ledger_address.clone(),
                )
                .await
                .unwrap();
                let tx = Tx::new(
                    tx_code_hash.to_vec(),
                    Some(data),
                    ctx.config.ledger.chain_id.clone(),
                    args.tx.expiration,
                );
=======
                let tx_code = args.tx_code_path;
                let tx = Tx::new(tx_code, Some(data));
>>>>>>> 9ca92774

                process_tx::<C, U>(
                    client,
                    wallet,
                    &args.tx,
                    tx,
                    TxSigningKey::WalletAddress(signer.clone()),
                    #[cfg(not(feature = "mainnet"))]
                    false,
                )
                .await?;
                Ok(())
            }
            None => {
                eprintln!(
                    "Proposal start epoch for proposal id {} is not definied.",
                    proposal_id
                );
                if !args.tx.force { safe_exit(1) } else { Ok(()) }
            }
        }
    }
}

pub async fn submit_reveal_pk<
    C: namada::ledger::queries::Client + Sync,
    U: WalletUtils,
>(
    client: &C,
    wallet: &mut Wallet<U>,
    args: args::RevealPk,
) -> Result<(), tx::Error> {
    tx::submit_reveal_pk::<C, U>(client, wallet, args).await
}

pub async fn reveal_pk_if_needed<
    C: namada::ledger::queries::Client + Sync,
    U: WalletUtils,
>(
    client: &C,
    wallet: &mut Wallet<U>,
    public_key: &common::PublicKey,
    args: &args::Tx,
) -> Result<bool, tx::Error> {
    tx::reveal_pk_if_needed::<C, U>(client, wallet, public_key, args).await
}

pub async fn has_revealed_pk<C: namada::ledger::queries::Client + Sync>(
    client: &C,
    addr: &Address,
) -> bool {
    tx::has_revealed_pk(client, addr).await
}

pub async fn submit_reveal_pk_aux<
    C: namada::ledger::queries::Client + Sync,
    U: WalletUtils,
>(
    client: &C,
    wallet: &mut Wallet<U>,
    public_key: &common::PublicKey,
    args: &args::Tx,
<<<<<<< HEAD
) {
    let addr: Address = public_key.into();
    println!("Submitting a tx to reveal the public key for address {addr}...");
    let tx_data = public_key
        .try_to_vec()
        .expect("Encoding a public key shouldn't fail");
    let tx_code_hash =
        query_wasm_code_hash(TX_REVEAL_PK, args.ledger_address.clone())
            .await
            .unwrap();
    let chain_id = ctx.config.ledger.chain_id.clone();
    let tx = Tx::new(
        tx_code_hash.to_vec(),
        Some(tx_data),
        chain_id,
        args.expiration,
    );

    // submit_tx without signing the inner tx
    let keypair = if let Some(signing_key) = &args.signing_key {
        ctx.get_cached(signing_key)
    } else if let Some(signer) = args.signer.as_ref() {
        let signer = ctx.get(signer);
        find_keypair(&mut ctx.wallet, &signer, args.ledger_address.clone())
            .await
    } else {
        find_keypair(&mut ctx.wallet, &addr, args.ledger_address.clone()).await
    };
    let epoch = rpc::query_and_print_epoch(args::Query {
        ledger_address: args.ledger_address.clone(),
    })
    .await;
    let to_broadcast = if args.dry_run {
        TxBroadcastData::DryRun(tx)
    } else {
        super::signing::sign_wrapper(
            ctx,
            args,
            epoch,
            tx,
            &keypair,
            #[cfg(not(feature = "mainnet"))]
            false,
        )
        .await
    };

    if args.dry_run {
        if let TxBroadcastData::DryRun(tx) = to_broadcast {
            rpc::dry_run_tx(&args.ledger_address, tx.to_bytes()).await;
        } else {
            panic!(
                "Expected a dry-run transaction, received a wrapper \
                 transaction instead"
            );
        }
    } else {
        // Either broadcast or submit transaction and collect result into
        // sum type
        let result = if args.broadcast_only {
            Left(broadcast_tx(args.ledger_address.clone(), &to_broadcast).await)
        } else {
            Right(submit_tx(args.ledger_address.clone(), to_broadcast).await)
        };
        // Return result based on executed operation, otherwise deal with
        // the encountered errors uniformly
        match result {
            Right(Err(err)) => {
                eprintln!(
                    "Encountered error while broadcasting transaction: {}",
                    err
                );
                safe_exit(1)
            }
            Left(Err(err)) => {
                eprintln!(
                    "Encountered error while broadcasting transaction: {}",
                    err
                );
                safe_exit(1)
            }
            _ => {}
        }
    }
=======
) -> Result<(), tx::Error> {
    tx::submit_reveal_pk_aux::<C, U>(client, wallet, public_key, args).await
>>>>>>> 9ca92774
}

/// Check if current epoch is in the last third of the voting period of the
/// proposal. This ensures that it is safe to optimize the vote writing to
/// storage.
async fn is_safe_voting_window<C: namada::ledger::queries::Client + Sync>(
    client: &C,
    proposal_id: u64,
    proposal_start_epoch: Epoch,
<<<<<<< HEAD
) -> bool {
    let current_epoch =
        rpc::query_and_print_epoch(args::Query { ledger_address }).await;

    let proposal_end_epoch_key =
        gov_storage::get_voting_end_epoch_key(proposal_id);
    let proposal_end_epoch =
        rpc::query_storage_value::<Epoch>(client, &proposal_end_epoch_key)
            .await;

    match proposal_end_epoch {
        Some(proposal_end_epoch) => {
            !namada::ledger::native_vp::governance::utils::is_valid_validator_voting_period(
                current_epoch,
                proposal_start_epoch,
                proposal_end_epoch,
            )
        }
        None => {
            eprintln!("Proposal end epoch is not in the storage.");
            safe_exit(1)
        }
    }
=======
) -> Result<bool, tx::Error> {
    tx::is_safe_voting_window(client, proposal_id, proposal_start_epoch).await
>>>>>>> 9ca92774
}

/// Removes validators whose vote corresponds to that of the delegator (needless
/// vote)
async fn filter_delegations<C: namada::ledger::queries::Client + Sync>(
    client: &C,
    delegations: HashSet<Address>,
    proposal_id: u64,
    delegator_vote: &ProposalVote,
) -> HashSet<Address> {
    // Filter delegations by their validator's vote concurrently
    let delegations = futures::future::join_all(
        delegations
            .into_iter()
            // we cannot use `filter/filter_map` directly because we want to
            // return a future
            .map(|validator_address| async {
                let vote_key = gov_storage::get_vote_proposal_key(
                    proposal_id,
                    validator_address.to_owned(),
                    validator_address.to_owned(),
                );

                if let Some(validator_vote) =
                    rpc::query_storage_value::<C, ProposalVote>(
                        client, &vote_key,
                    )
                    .await
                {
                    if &validator_vote == delegator_vote {
                        return None;
                    }
                }
                Some(validator_address)
            }),
    )
    .await;
    // Take out the `None`s
    delegations.into_iter().flatten().collect()
}

<<<<<<< HEAD
pub async fn submit_bond(ctx: Context, args: args::Bond) {
    let validator = ctx.get(&args.validator);

    // Check that the validator address exists on chain
    let client = HttpClient::new(args.tx.ledger_address.clone()).unwrap();
    let is_validator = rpc::is_validator(&client, &validator).await;
    if !is_validator {
        eprintln!(
            "The address {} doesn't belong to any known validator account.",
            validator
        );
        if !args.tx.force {
            safe_exit(1)
        }
    }
    let source = ctx.get_opt(&args.source);
    // Check that the source address exists on chain
    if let Some(source) = &source {
        let source_exists =
            rpc::known_address(source, args.tx.ledger_address.clone()).await;
        if !source_exists {
            eprintln!("The source address {} doesn't exist on chain.", source);
            if !args.tx.force {
                safe_exit(1)
            }
        }
        if source != &validator && rpc::is_validator(&client, source).await {
            eprintln!(
                "Cannot bond from a validator account {source} to another \
                 validator {validator}."
            );
            if !args.tx.force {
                safe_exit(1)
            }
        }
    }
    // Check bond's source (source for delegation or validator for self-bonds)
    // balance
    let bond_source = source.as_ref().unwrap_or(&validator);
    let balance_key = token::balance_key(&ctx.native_token, bond_source);
    match rpc::query_storage_value::<token::Amount>(&client, &balance_key).await
    {
        Some(balance) => {
            println!("Found source balance {}", balance);
            if balance < args.amount {
                eprintln!(
                    "The balance of the source {} is lower than the amount to \
                     be transferred. Amount to transfer is {} and the balance \
                     is {}.",
                    bond_source, args.amount, balance
                );
                if !args.tx.force {
                    safe_exit(1)
                }
            }
        }
        None => {
            eprintln!("No balance found for the source {}", bond_source);
            if !args.tx.force {
                safe_exit(1)
            }
        }
    }
    let tx_code_hash =
        query_wasm_code_hash(TX_BOND_WASM, args.tx.ledger_address.clone())
            .await
            .unwrap();
    let bond = pos::Bond {
        validator,
        amount: args.amount,
        source,
    };
    let data = bond.try_to_vec().expect("Encoding tx data shouldn't fail");

    let tx = Tx::new(
        tx_code_hash.to_vec(),
        Some(data),
        ctx.config.ledger.chain_id.clone(),
        args.tx.expiration,
    );
    let default_signer = args.source.unwrap_or(args.validator);
    process_tx(
        ctx,
        &args.tx,
        tx,
        TxSigningKey::WalletAddress(default_signer),
        #[cfg(not(feature = "mainnet"))]
        false,
    )
    .await;
}

pub async fn submit_unbond(ctx: Context, args: args::Unbond) {
    let validator = ctx.get(&args.validator);
    let source = ctx.get_opt(&args.source);

    // Check that the validator address exists on chain
    let client = HttpClient::new(args.tx.ledger_address.clone()).unwrap();
    let is_validator = rpc::is_validator(&client, &validator).await;
    if !is_validator {
        eprintln!(
            "The address {} doesn't belong to any known validator account.",
            validator
        );
        if !args.tx.force {
            safe_exit(1)
        }
    }

    // Check the source's current bond amount
    let bond_source = source.clone().unwrap_or_else(|| validator.clone());
    let bond_amount =
        rpc::query_bond(&client, &bond_source, &validator, None).await;
    println!("Bond amount available for unbonding: {} NAM", bond_amount);

    if args.amount > bond_amount {
        eprintln!(
            "The total bonds of the source {} is lower than the amount to be \
             unbonded. Amount to unbond is {} and the total bonds is {}.",
            bond_source, args.amount, bond_amount
        );
        if !args.tx.force {
            safe_exit(1)
        }
    }

    // Query the unbonds before submitting the tx
    let unbonds =
        rpc::query_unbond_with_slashing(&client, &bond_source, &validator)
            .await;
    let mut withdrawable = BTreeMap::<Epoch, token::Amount>::new();
    for ((_start_epoch, withdraw_epoch), amount) in unbonds.into_iter() {
        let to_withdraw = withdrawable.entry(withdraw_epoch).or_default();
        *to_withdraw += amount;
    }
    let latest_withdrawal_pre = withdrawable.into_iter().last();

    let data = pos::Unbond {
        validator: validator.clone(),
        amount: args.amount,
        source: Some(bond_source.clone()),
    };
    let data = data.try_to_vec().expect("Encoding tx data shouldn't fail");

    let tx_code_hash =
        query_wasm_code_hash(TX_UNBOND_WASM, args.tx.ledger_address.clone())
            .await
            .unwrap();
    let tx = Tx::new(
        tx_code_hash.to_vec(),
        Some(data),
        ctx.config.ledger.chain_id.clone(),
        args.tx.expiration,
    );
    let default_signer = args.source.unwrap_or(args.validator);
    let (_ctx, _) = process_tx(
        ctx,
        &args.tx,
        tx,
        TxSigningKey::WalletAddress(default_signer),
        #[cfg(not(feature = "mainnet"))]
        false,
    )
    .await;

    // Query the unbonds post-tx
    let unbonds =
        rpc::query_unbond_with_slashing(&client, &bond_source, &validator)
            .await;
    let mut withdrawable = BTreeMap::<Epoch, token::Amount>::new();
    for ((_start_epoch, withdraw_epoch), amount) in unbonds.into_iter() {
        let to_withdraw = withdrawable.entry(withdraw_epoch).or_default();
        *to_withdraw += amount;
    }
    let (latest_withdraw_epoch_post, latest_withdraw_amount_post) =
        withdrawable.into_iter().last().unwrap();

    if let Some((latest_withdraw_epoch_pre, latest_withdraw_amount_pre)) =
        latest_withdrawal_pre
    {
        match latest_withdraw_epoch_post.cmp(&latest_withdraw_epoch_pre) {
            std::cmp::Ordering::Less => {
                eprintln!(
                    "Unexpected behavior reading the unbonds data has occurred"
                );
                if !args.tx.force {
                    safe_exit(1)
                }
            }
            std::cmp::Ordering::Equal => {
                println!(
                    "Amount {} withdrawable starting from epoch {}",
                    latest_withdraw_amount_post - latest_withdraw_amount_pre,
                    latest_withdraw_epoch_post
                );
            }
            std::cmp::Ordering::Greater => {
                println!(
                    "Amount {} withdrawable starting from epoch {}",
                    latest_withdraw_amount_post, latest_withdraw_epoch_post
                );
            }
        }
    } else {
        println!(
            "Amount {} withdrawable starting from epoch {}",
            latest_withdraw_amount_post, latest_withdraw_epoch_post
        );
    }
}

pub async fn submit_withdraw(ctx: Context, args: args::Withdraw) {
    let validator = ctx.get(&args.validator);
    let source = ctx.get_opt(&args.source);

    let epoch = rpc::query_and_print_epoch(args::Query {
        ledger_address: args.tx.ledger_address.clone(),
    })
    .await;

    // Check that the validator address exists on chain
    let client = HttpClient::new(args.tx.ledger_address.clone()).unwrap();
    let is_validator = rpc::is_validator(&client, &validator).await;
    if !is_validator {
        eprintln!(
            "The address {} doesn't belong to any known validator account.",
            validator
        );
        if !args.tx.force {
            safe_exit(1)
        }
    }

    // Check the source's current unbond amount
    let bond_source = source.clone().unwrap_or_else(|| validator.clone());
    let tokens = rpc::query_withdrawable_tokens(
        &client,
        &bond_source,
        &validator,
        Some(epoch),
    )
    .await;
    if tokens == 0.into() {
        eprintln!(
            "There are no unbonded bonds ready to withdraw in the current \
             epoch {}.",
            epoch
        );
        rpc::query_and_print_unbonds(&client, &bond_source, &validator).await;
        if !args.tx.force {
            safe_exit(1)
        }
    } else {
        println!("Found {tokens} tokens that can be withdrawn.");
        println!("Submitting transaction to withdraw them...");
    }

    let data = pos::Withdraw { validator, source };
    let data = data.try_to_vec().expect("Encoding tx data shouldn't fail");

    let tx_code_hash =
        query_wasm_code_hash(TX_WITHDRAW_WASM, args.tx.ledger_address.clone())
            .await
            .unwrap();
    let tx = Tx::new(
        tx_code_hash.to_vec(),
        Some(data),
        ctx.config.ledger.chain_id.clone(),
        args.tx.expiration,
    );
    let default_signer = args.source.unwrap_or(args.validator);
    process_tx(
        ctx,
        &args.tx,
        tx,
        TxSigningKey::WalletAddress(default_signer),
        #[cfg(not(feature = "mainnet"))]
        false,
    )
    .await;
}

pub async fn submit_validator_commission_change(
    ctx: Context,
    args: args::TxCommissionRateChange,
) {
    let epoch = rpc::query_and_print_epoch(args::Query {
        ledger_address: args.tx.ledger_address.clone(),
    })
    .await;

    let tx_code_hash = query_wasm_code_hash(
        TX_CHANGE_COMMISSION_WASM,
        args.tx.ledger_address.clone(),
    )
    .await
    .unwrap();
    let client = HttpClient::new(args.tx.ledger_address.clone()).unwrap();

    // TODO: put following two let statements in its own function
    let params_key = namada::ledger::pos::params_key();
    let params = query_storage_value::<PosParams>(&client, &params_key)
        .await
        .expect("Parameter should be defined.");

    let validator = ctx.get(&args.validator);
    if rpc::is_validator(&client, &validator).await {
        if args.rate < Decimal::ZERO || args.rate > Decimal::ONE {
            eprintln!("Invalid new commission rate, received {}", args.rate);
            if !args.tx.force {
                safe_exit(1)
            }
        }

        let pipeline_epoch_minus_one = epoch + params.pipeline_len - 1;

        match rpc::query_commission_rate(
            &client,
            &validator,
            Some(pipeline_epoch_minus_one),
        )
        .await
        {
            Some(CommissionPair {
                commission_rate,
                max_commission_change_per_epoch,
            }) => {
                if (args.rate - commission_rate).abs()
                    > max_commission_change_per_epoch
                {
                    eprintln!(
                        "New rate is too large of a change with respect to \
                         the predecessor epoch in which the rate will take \
                         effect."
                    );
                    if !args.tx.force {
                        safe_exit(1)
                    }
                }
            }
            None => {
                eprintln!("Error retrieving from storage");
                if !args.tx.force {
                    safe_exit(1)
                }
            }
        }
    } else {
        eprintln!("The given address {validator} is not a validator.");
        if !args.tx.force {
            safe_exit(1)
        }
    }

    let data = pos::CommissionChange {
        validator: ctx.get(&args.validator),
        new_rate: args.rate,
    };
    let data = data.try_to_vec().expect("Encoding tx data shouldn't fail");

    let tx = Tx::new(
        tx_code_hash.to_vec(),
        Some(data),
        ctx.config.ledger.chain_id.clone(),
        args.tx.expiration,
    );
    let default_signer = args.validator;
    process_tx(
        ctx,
        &args.tx,
        tx,
        TxSigningKey::WalletAddress(default_signer),
        #[cfg(not(feature = "mainnet"))]
        false,
    )
    .await;
=======
pub async fn submit_bond<
    C: namada::ledger::queries::Client + Sync,
    U: WalletUtils,
>(
    client: &C,
    wallet: &mut Wallet<U>,
    args: args::Bond,
) -> Result<(), tx::Error> {
    tx::submit_bond::<C, U>(client, wallet, args).await
}

pub async fn submit_unbond<
    C: namada::ledger::queries::Client + Sync,
    U: WalletUtils,
>(
    client: &C,
    wallet: &mut Wallet<U>,
    args: args::Unbond,
) -> Result<(), tx::Error> {
    tx::submit_unbond::<C, U>(client, wallet, args).await
}

pub async fn submit_withdraw<
    C: namada::ledger::queries::Client + Sync,
    U: WalletUtils,
>(
    client: &C,
    wallet: &mut Wallet<U>,
    args: args::Withdraw,
) -> Result<(), tx::Error> {
    tx::submit_withdraw::<C, U>(client, wallet, args).await
}

pub async fn submit_validator_commission_change<
    C: namada::ledger::queries::Client + Sync,
    U: WalletUtils,
>(
    client: &C,
    wallet: &mut Wallet<U>,
    args: args::TxCommissionRateChange,
) -> Result<(), tx::Error> {
    tx::submit_validator_commission_change::<C, U>(client, wallet, args).await
>>>>>>> 9ca92774
}

/// Capture the result of running a transaction
enum ProcessTxResponse {
    /// Result of submitting a transaction to the blockchain
    Applied(TxResponse),
    /// Result of submitting a transaction to the mempool
    Broadcast(Response),
    /// Result of dry running transaction
    DryRun,
}

impl ProcessTxResponse {
    /// Get the the accounts that were reported to be initialized
    fn initialized_accounts(&self) -> Vec<Address> {
        match self {
            Self::Applied(result) => result.initialized_accounts.clone(),
            _ => vec![],
        }
    }
}

/// Submit transaction and wait for result. Returns a list of addresses
/// initialized in the transaction if any. In dry run, this is always empty.
async fn process_tx<
    C: namada::ledger::queries::Client + Sync,
    U: WalletUtils,
>(
    client: &C,
    wallet: &mut Wallet<U>,
    args: &args::Tx,
    tx: Tx,
    default_signer: TxSigningKey,
<<<<<<< HEAD
    #[cfg(not(feature = "mainnet"))] requires_pow: bool,
) -> (Context, ProcessTxResponse) {
    let (ctx, to_broadcast) = sign_tx(
        ctx,
        tx,
        args,
        default_signer,
        #[cfg(not(feature = "mainnet"))]
        requires_pow,
    )
    .await;
    // NOTE: use this to print the request JSON body:

    // let request =
    // tendermint_rpc::endpoint::broadcast::tx_commit::Request::new(
    //     tx_bytes.clone().into(),
    // );
    // use tendermint_rpc::Request;
    // let request_body = request.into_json();
    // println!("HTTP request body: {}", request_body);

    if args.dry_run {
        if let TxBroadcastData::DryRun(tx) = to_broadcast {
            rpc::dry_run_tx(&args.ledger_address, tx.to_bytes()).await;
            (ctx, ProcessTxResponse::DryRun)
        } else {
            panic!(
                "Expected a dry-run transaction, received a wrapper \
                 transaction instead"
            );
        }
    } else {
        // Either broadcast or submit transaction and collect result into
        // sum type
        if args.broadcast_only {
            match broadcast_tx(args.ledger_address.clone(), &to_broadcast).await
            {
                Ok(resp) => (ctx, ProcessTxResponse::Broadcast(resp)),
                Err(err) => {
                    eprintln!(
                        "Encountered error while broadcasting transaction: {}",
                        err
                    );
                    safe_exit(1)
                }
            }
        } else {
            match submit_tx(args.ledger_address.clone(), to_broadcast).await {
                Ok(result) => (ctx, ProcessTxResponse::Applied(result)),
                Err(err) => {
                    eprintln!(
                        "Encountered error while broadcasting transaction: {}",
                        err
                    );
                    safe_exit(1)
                }
            }
        }
    }
=======
) -> Result<Vec<Address>, tx::Error> {
    tx::process_tx::<C, U>(client, wallet, args, tx, default_signer).await
>>>>>>> 9ca92774
}

/// Save accounts initialized from a tx into the wallet, if any.
pub async fn save_initialized_accounts<U: WalletUtils>(
    wallet: &mut Wallet<U>,
    args: &args::Tx,
    initialized_accounts: Vec<Address>,
) {
    tx::save_initialized_accounts::<U>(wallet, args, initialized_accounts).await
}

/// Broadcast a transaction to be included in the blockchain and checks that
/// the tx has been successfully included into the mempool of a validator
///
/// In the case of errors in any of those stages, an error message is returned
pub async fn broadcast_tx<C: namada::ledger::queries::Client + Sync>(
    rpc_cli: &C,
    to_broadcast: &TxBroadcastData,
) -> Result<Response, tx::Error> {
    tx::broadcast_tx(rpc_cli, to_broadcast).await
}

/// Broadcast a transaction to be included in the blockchain.
///
/// Checks that
/// 1. The tx has been successfully included into the mempool of a validator
/// 2. The tx with encrypted payload has been included on the blockchain
/// 3. The decrypted payload of the tx has been included on the blockchain.
///
/// In the case of errors in any of those stages, an error message is returned
pub async fn submit_tx<C: namada::ledger::queries::Client + Sync>(
    client: &C,
    to_broadcast: TxBroadcastData,
) -> Result<TxResponse, tx::Error> {
    tx::submit_tx(client, to_broadcast).await
}<|MERGE_RESOLUTION|>--- conflicted
+++ resolved
@@ -4,290 +4,81 @@
 use std::fs::{File, OpenOptions};
 use std::io::{Read, Write};
 use std::path::PathBuf;
-use std::str::FromStr;
 
 use async_std::io;
 use async_std::io::prelude::WriteExt;
 use borsh::{BorshDeserialize, BorshSerialize};
-<<<<<<< HEAD
 use data_encoding::HEXLOWER_PERMISSIVE;
-use itertools::Either::*;
-use masp_primitives::asset_type::AssetType;
-use masp_primitives::consensus::{BranchId, TestNetwork};
-use masp_primitives::convert::AllowedConversion;
-use masp_primitives::ff::PrimeField;
-use masp_primitives::group::cofactor::CofactorGroup;
-use masp_primitives::keys::FullViewingKey;
-use masp_primitives::legacy::TransparentAddress;
-use masp_primitives::merkle_tree::{
-    CommitmentTree, IncrementalWitness, MerklePath,
-};
-use masp_primitives::note_encryption::*;
-use masp_primitives::primitives::{Diversifier, Note, ViewingKey};
-use masp_primitives::sapling::Node;
-use masp_primitives::transaction::builder::{self, secp256k1, *};
-use masp_primitives::transaction::components::{Amount, OutPoint, TxOut};
-use masp_primitives::transaction::Transaction;
-use masp_primitives::zip32::{ExtendedFullViewingKey, ExtendedSpendingKey};
-use masp_proofs::prover::LocalTxProver;
-use namada::ibc::applications::transfer::msgs::transfer::MsgTransfer;
-use namada::ibc::core::ics04_channel::timeout::TimeoutHeight;
-use namada::ibc::signer::Signer;
-use namada::ibc::timestamp::Timestamp as IbcTimestamp;
-use namada::ibc::tx_msg::Msg;
-use namada::ibc::Height as IbcHeight;
-use namada::ibc_proto::cosmos::base::v1beta1::Coin;
-use namada::ledger::governance::storage as gov_storage;
-use namada::ledger::masp;
-use namada::ledger::pos::{CommissionPair, PosParams};
-=======
 use masp_proofs::prover::LocalTxProver;
 use namada::ledger::governance::storage as gov_storage;
-use namada::ledger::masp::{ShieldedContext, ShieldedUtils};
 use namada::ledger::rpc::{TxBroadcastData, TxResponse};
 use namada::ledger::signing::TxSigningKey;
 use namada::ledger::wallet::{Wallet, WalletUtils};
 use namada::ledger::{masp, tx};
->>>>>>> 9ca92774
 use namada::proto::Tx;
 use namada::types::address::Address;
 use namada::types::governance::{
     OfflineProposal, OfflineVote, Proposal, ProposalVote, VoteType,
 };
 use namada::types::key::*;
-use namada::types::storage::Epoch;
+use namada::types::storage::{Epoch, Key};
 use namada::types::token;
 use namada::types::transaction::governance::{
     InitProposalData, ProposalType, VoteProposalData,
 };
-<<<<<<< HEAD
-use namada::types::transaction::{pos, InitAccount, InitValidator, UpdateVp};
-use namada::types::{storage, token};
-use rand_core::{CryptoRng, OsRng, RngCore};
-=======
 use namada::types::transaction::InitValidator;
-use namada::vm;
->>>>>>> 9ca92774
 use rust_decimal::Decimal;
+use tendermint_rpc::HttpClient;
 
 use super::rpc;
 use crate::cli::context::WalletAddress;
 use crate::cli::{args, safe_exit, Context};
-<<<<<<< HEAD
-use crate::client::rpc::{
-    query_conversion, query_epoch, query_storage_value, query_wasm_code_hash,
-};
-use crate::client::signing::{find_keypair, sign_tx, tx_signer, TxSigningKey};
-use crate::client::tendermint_rpc_types::{TxBroadcastData, TxResponse};
-use crate::facade::tendermint_config::net::Address as TendermintAddress;
-=======
+use crate::client::rpc::query_wasm_code_hash;
 use crate::client::signing::find_keypair;
->>>>>>> 9ca92774
 use crate::facade::tendermint_rpc::endpoint::broadcast::tx_sync::Response;
 use crate::node::ledger::tendermint_node;
-<<<<<<< HEAD
-
-const TX_INIT_ACCOUNT_WASM: &str = "tx_init_account.wasm";
-const TX_INIT_VALIDATOR_WASM: &str = "tx_init_validator.wasm";
-const TX_INIT_PROPOSAL: &str = "tx_init_proposal.wasm";
-const TX_VOTE_PROPOSAL: &str = "tx_vote_proposal.wasm";
-const TX_REVEAL_PK: &str = "tx_reveal_pk.wasm";
-const TX_UPDATE_VP_WASM: &str = "tx_update_vp.wasm";
-const TX_TRANSFER_WASM: &str = "tx_transfer.wasm";
-const TX_IBC_WASM: &str = "tx_ibc.wasm";
-const VP_USER_WASM: &str = "vp_user.wasm";
-const TX_BOND_WASM: &str = "tx_bond.wasm";
-const TX_UNBOND_WASM: &str = "tx_unbond.wasm";
-const TX_WITHDRAW_WASM: &str = "tx_withdraw.wasm";
-const TX_CHANGE_COMMISSION_WASM: &str = "tx_change_validator_commission.wasm";
-
-/// Timeout for requests to the `/accepted` and `/applied`
-/// ABCI query endpoints.
-const ENV_VAR_NAMADA_EVENTS_MAX_WAIT_TIME_SECONDS: &str =
-    "NAMADA_EVENTS_MAX_WAIT_TIME_SECONDS";
-
-/// Default timeout in seconds for requests to the `/accepted`
-/// and `/applied` ABCI query endpoints.
-const DEFAULT_NAMADA_EVENTS_MAX_WAIT_TIME_SECONDS: u64 = 60;
-
-pub async fn submit_custom(ctx: Context, args: args::TxCustom) {
-    let code_path = args.code_path.file_name().unwrap().to_str().unwrap();
-    let tx_code_hash =
-        query_wasm_code_hash(code_path, args.tx.ledger_address.clone())
-            .await
-            .unwrap();
-    let data = args.data_path.map(|data_path| {
-        std::fs::read(data_path).expect("Expected a file at given data path")
-    });
-    let tx = Tx::new(
-        tx_code_hash.to_vec(),
-        data,
-        ctx.config.ledger.chain_id.clone(),
-        args.tx.expiration,
-    );
-    let (ctx, result) = process_tx(
-        ctx,
-        &args.tx,
-        tx,
-        TxSigningKey::None,
-        #[cfg(not(feature = "mainnet"))]
-        false,
-    )
-    .await;
-    save_initialized_accounts(ctx, &args.tx, result.initialized_accounts())
-        .await;
-}
-
-pub async fn submit_update_vp(ctx: Context, args: args::TxUpdateVp) {
-    let addr = ctx.get(&args.addr);
-
-    // Check that the address is established and exists on chain
-    match &addr {
-        Address::Established(_) => {
-            let exists =
-                rpc::known_address(&addr, args.tx.ledger_address.clone()).await;
-            if !exists {
-                eprintln!("The address {} doesn't exist on chain.", addr);
-                if !args.tx.force {
-                    safe_exit(1)
-                }
-            }
-        }
-        Address::Implicit(_) => {
-            eprintln!(
-                "A validity predicate of an implicit address cannot be \
-                 directly updated. You can use an established address for \
-                 this purpose."
-            );
-            if !args.tx.force {
-                safe_exit(1)
-            }
-        }
-        Address::Internal(_) => {
-            eprintln!(
-                "A validity predicate of an internal address cannot be \
-                 directly updated."
-            );
-            if !args.tx.force {
-                safe_exit(1)
-            }
-        }
-    }
-
-    let vp_code_path = args.vp_code_path.file_name().unwrap().to_str().unwrap();
-    let vp_code_hash =
-        query_wasm_code_hash(vp_code_path, args.tx.ledger_address.clone())
-            .await
-            .unwrap();
-
-    let tx_code_hash =
-        query_wasm_code_hash(TX_UPDATE_VP_WASM, args.tx.ledger_address.clone())
-            .await
-            .unwrap();
-
-    let data = UpdateVp { addr, vp_code_hash };
-    let data = data.try_to_vec().expect("Encoding tx data shouldn't fail");
-
-    let tx = Tx::new(
-        tx_code_hash.to_vec(),
-        Some(data),
-        ctx.config.ledger.chain_id.clone(),
-        args.tx.expiration,
-    );
-    process_tx(
-        ctx,
-        &args.tx,
-        tx,
-        TxSigningKey::WalletAddress(args.addr),
-        #[cfg(not(feature = "mainnet"))]
-        false,
-    )
-    .await;
-}
-
-pub async fn submit_init_account(mut ctx: Context, args: args::TxInitAccount) {
-    let public_key = ctx.get_cached(&args.public_key);
-    let vp_code_path = match &args.vp_code_path {
-        Some(path) => path.file_name().unwrap().to_str().unwrap(),
-        None => VP_USER_WASM,
-    };
-    let vp_code_hash =
-        query_wasm_code_hash(vp_code_path, args.tx.ledger_address.clone())
-            .await
-            .unwrap();
-    let tx_code_hash = query_wasm_code_hash(
-        TX_INIT_ACCOUNT_WASM,
-        args.tx.ledger_address.clone(),
-    )
-    .await
-    .unwrap();
-    let data = InitAccount {
-        public_key,
-        vp_code_hash,
-    };
-    let data = data.try_to_vec().expect("Encoding tx data shouldn't fail");
-
-    let tx = Tx::new(
-        tx_code_hash.to_vec(),
-        Some(data),
-        ctx.config.ledger.chain_id.clone(),
-        args.tx.expiration,
-    );
-    let (ctx, result) = process_tx(
-        ctx,
-        &args.tx,
-        tx,
-        TxSigningKey::WalletAddress(args.source),
-        #[cfg(not(feature = "mainnet"))]
-        false,
-    )
-    .await;
-    save_initialized_accounts(ctx, &args.tx, result.initialized_accounts())
-        .await;
-}
-
-pub async fn submit_init_validator(
-=======
 use crate::wallet::{gen_validator_keys, read_and_confirm_pwd, CliWalletUtils};
 
-pub async fn submit_custom<
-    C: namada::ledger::queries::Client + Sync,
-    U: WalletUtils,
->(
-    client: &C,
-    wallet: &mut Wallet<U>,
-    args: args::TxCustom,
-) -> Result<(), tx::Error> {
-    tx::submit_custom::<C, U>(client, wallet, args).await
-}
-
-pub async fn submit_update_vp<
-    C: namada::ledger::queries::Client + Sync,
-    U: WalletUtils,
->(
-    client: &C,
-    wallet: &mut Wallet<U>,
-    args: args::TxUpdateVp,
-) -> Result<(), tx::Error> {
-    tx::submit_update_vp::<C, U>(client, wallet, args).await
-}
-
-pub async fn submit_init_account<
-    C: namada::ledger::queries::Client + Sync,
-    U: WalletUtils,
->(
-    client: &C,
-    wallet: &mut Wallet<U>,
-    args: args::TxInitAccount,
-) -> Result<(), tx::Error> {
-    tx::submit_init_account::<C, U>(client, wallet, args).await
+pub async fn submit_custom<C: namada::ledger::queries::Client + Sync>(
+    client: &C,
+    ctx: &mut Context,
+    mut args: args::TxCustom,
+) -> Result<(), tx::Error> {
+    args.tx.chain_id = args
+        .tx
+        .chain_id
+        .or_else(|| Some(ctx.config.ledger.chain_id.clone()));
+    tx::submit_custom::<C, _>(client, &mut ctx.wallet, args).await
+}
+
+pub async fn submit_update_vp<C: namada::ledger::queries::Client + Sync>(
+    client: &C,
+    ctx: &mut Context,
+    mut args: args::TxUpdateVp,
+) -> Result<(), tx::Error> {
+    args.tx.chain_id = args
+        .tx
+        .chain_id
+        .or_else(|| Some(ctx.config.ledger.chain_id.clone()));
+    tx::submit_update_vp::<C, _>(client, &mut ctx.wallet, args).await
+}
+
+pub async fn submit_init_account<C: namada::ledger::queries::Client + Sync>(
+    client: &C,
+    ctx: &mut Context,
+    mut args: args::TxInitAccount,
+) -> Result<(), tx::Error> {
+    args.tx.chain_id = args
+        .tx
+        .chain_id
+        .or_else(|| Some(ctx.config.ledger.chain_id.clone()));
+    tx::submit_init_account::<C, _>(client, &mut ctx.wallet, args).await
 }
 
 pub async fn submit_init_validator<
     C: namada::ledger::queries::Client + Sync,
 >(
     client: &C,
->>>>>>> 9ca92774
     mut ctx: Context,
     args::TxInitValidator {
         tx: tx_args,
@@ -300,9 +91,16 @@
         max_commission_rate_change,
         validator_vp_code_path,
         unsafe_dont_encrypt,
-        tx_code_path,
+        tx_code_path: _,
     }: args::TxInitValidator,
 ) {
+    let tx_args = args::Tx {
+        chain_id: tx_args
+            .clone()
+            .chain_id
+            .or_else(|| Some(ctx.config.ledger.chain_id.clone())),
+        ..tx_args.clone()
+    };
     let alias = tx_args
         .initialized_account_alias
         .as_ref()
@@ -356,20 +154,11 @@
         .expect("DKG sessions keys should have been created")
         .public();
 
-    crate::wallet::save(&ctx.wallet).unwrap_or_else(|err| eprintln!("{}", err));
-
-<<<<<<< HEAD
-    let vp_code_path = match &validator_vp_code_path {
-        Some(path) => path.file_name().unwrap().to_str().unwrap(),
-        None => VP_USER_WASM,
-    };
+    let vp_code_path = String::from_utf8(validator_vp_code_path).unwrap();
     let validator_vp_code_hash =
-        query_wasm_code_hash(vp_code_path, tx_args.ledger_address.clone())
+        query_wasm_code_hash::<C>(client, vp_code_path)
             .await
             .unwrap();
-=======
-    let validator_vp_code = validator_vp_code_path;
->>>>>>> 9ca92774
 
     // Validate the commission rate data
     if commission_rate > Decimal::ONE || commission_rate < Decimal::ZERO {
@@ -392,26 +181,10 @@
             safe_exit(1)
         }
     }
-<<<<<<< HEAD
-    let tx_code_hash = query_wasm_code_hash(
-        TX_INIT_VALIDATOR_WASM,
-        tx_args.ledger_address.clone(),
-    )
-    .await
-    .unwrap();
-=======
-    // Validate the validator VP code
-    if let Err(err) = vm::validate_untrusted_wasm(&validator_vp_code) {
-        eprintln!(
-            "Validator validity predicate code validation failed with {}",
-            err
-        );
-        if !tx_args.force {
-            safe_exit(1)
-        }
-    }
-    let tx_code = tx_code_path;
->>>>>>> 9ca92774
+    let tx_code_hash =
+        query_wasm_code_hash(client, args::TX_INIT_VALIDATOR_WASM)
+            .await
+            .unwrap();
 
     let data = InitValidator {
         account_key,
@@ -423,14 +196,14 @@
         validator_vp_code_hash,
     };
     let data = data.try_to_vec().expect("Encoding tx data shouldn't fail");
-<<<<<<< HEAD
     let tx = Tx::new(
         tx_code_hash.to_vec(),
         Some(data),
-        ctx.config.ledger.chain_id.clone(),
+        tx_args.chain_id.clone().unwrap(),
         tx_args.expiration,
     );
     let (mut ctx, result) = process_tx(
+        client,
         ctx,
         &tx_args,
         tx,
@@ -438,26 +211,11 @@
         #[cfg(not(feature = "mainnet"))]
         false,
     )
-    .await;
-=======
-    let tx = Tx::new(tx_code, Some(data));
-    let initialized_accounts = process_tx::<C, CliWalletUtils>(
-        client,
-        &mut ctx.wallet,
-        &tx_args,
-        tx,
-        TxSigningKey::WalletAddress(source),
-    )
     .await
-    .unwrap_or_else(|err| {
-        eprintln!("Processing transaction failed with {}", err);
-        safe_exit(1)
-    });
->>>>>>> 9ca92774
+    .expect("expected process_tx to work");
+
     if !tx_args.dry_run {
-        let (validator_address_alias, validator_address) = match &result
-            .initialized_accounts()[..]
-        {
+        let (validator_address_alias, validator_address) = match &result[..] {
             // There should be 1 account for the validator itself
             [validator_address] => {
                 let validator_address_alias = match tx_args
@@ -629,1275 +387,48 @@
         std::fs::remove_file(tmp_path)?;
         Ok(())
     }
-<<<<<<< HEAD
-
-    /// Merge data from the given shielded context into the current shielded
-    /// context. It must be the case that the two shielded contexts share the
-    /// same last transaction ID and share identical commitment trees.
-    pub fn merge(&mut self, new_ctx: ShieldedContext) {
-        debug_assert_eq!(self.last_txidx, new_ctx.last_txidx);
-        // Merge by simply extending maps. Identical keys should contain
-        // identical values, so overwriting should not be problematic.
-        self.pos_map.extend(new_ctx.pos_map);
-        self.nf_map.extend(new_ctx.nf_map);
-        self.note_map.extend(new_ctx.note_map);
-        self.memo_map.extend(new_ctx.memo_map);
-        self.div_map.extend(new_ctx.div_map);
-        self.witness_map.extend(new_ctx.witness_map);
-        self.spents.extend(new_ctx.spents);
-        self.asset_types.extend(new_ctx.asset_types);
-        self.vk_map.extend(new_ctx.vk_map);
-        // The deltas are the exception because different keys can reveal
-        // different parts of the same transaction. Hence each delta needs to be
-        // merged separately.
-        for ((height, idx), (ep, ntfer_delta, ntx_delta)) in new_ctx.delta_map {
-            let (_ep, tfer_delta, tx_delta) = self
-                .delta_map
-                .entry((height, idx))
-                .or_insert((ep, TransferDelta::new(), TransactionDelta::new()));
-            tfer_delta.extend(ntfer_delta);
-            tx_delta.extend(ntx_delta);
-        }
-    }
-
-    /// Fetch the current state of the multi-asset shielded pool into a
-    /// ShieldedContext
-    pub async fn fetch(
-        &mut self,
-        ledger_address: &TendermintAddress,
-        sks: &[ExtendedSpendingKey],
-        fvks: &[ViewingKey],
-    ) {
-        // First determine which of the keys requested to be fetched are new.
-        // Necessary because old transactions will need to be scanned for new
-        // keys.
-        let mut unknown_keys = Vec::new();
-        for esk in sks {
-            let vk = to_viewing_key(esk).vk;
-            if !self.pos_map.contains_key(&vk) {
-                unknown_keys.push(vk);
-            }
-        }
-        for vk in fvks {
-            if !self.pos_map.contains_key(vk) {
-                unknown_keys.push(*vk);
-            }
-        }
-
-        // If unknown keys are being used, we need to scan older transactions
-        // for any unspent notes
-        let (txs, mut tx_iter);
-        if !unknown_keys.is_empty() {
-            // Load all transactions accepted until this point
-            txs = Self::fetch_shielded_transfers(ledger_address, 0).await;
-            tx_iter = txs.iter();
-            // Do this by constructing a shielding context only for unknown keys
-            let mut tx_ctx = ShieldedContext::new(self.context_dir.clone());
-            for vk in unknown_keys {
-                tx_ctx.pos_map.entry(vk).or_insert_with(HashSet::new);
-            }
-            // Update this unknown shielded context until it is level with self
-            while tx_ctx.last_txidx != self.last_txidx {
-                if let Some(((height, idx), (epoch, tx))) = tx_iter.next() {
-                    tx_ctx.scan_tx(*height, *idx, *epoch, tx);
-                } else {
-                    break;
-                }
-            }
-            // Merge the context data originating from the unknown keys into the
-            // current context
-            self.merge(tx_ctx);
-        } else {
-            // Load only transactions accepted from last_txid until this point
-            txs =
-                Self::fetch_shielded_transfers(ledger_address, self.last_txidx)
-                    .await;
-            tx_iter = txs.iter();
-        }
-        // Now that we possess the unspent notes corresponding to both old and
-        // new keys up until tx_pos, proceed to scan the new transactions.
-        for ((height, idx), (epoch, tx)) in &mut tx_iter {
-            self.scan_tx(*height, *idx, *epoch, tx);
-        }
-    }
-
-    /// Initialize a shielded transaction context that identifies notes
-    /// decryptable by any viewing key in the given set
-    pub fn new(context_dir: PathBuf) -> ShieldedContext {
-        // Make sure that MASP parameters are downloaded to enable MASP
-        // transaction building and verification later on
-        let params_dir = masp::get_params_dir();
-        let spend_path = params_dir.join(masp::SPEND_NAME);
-        let convert_path = params_dir.join(masp::CONVERT_NAME);
-        let output_path = params_dir.join(masp::OUTPUT_NAME);
-        if !(spend_path.exists()
-            && convert_path.exists()
-            && output_path.exists())
-        {
-            println!("MASP parameters not present, downloading...");
-            masp_proofs::download_parameters()
-                .expect("MASP parameters not present or downloadable");
-            println!("MASP parameter download complete, resuming execution...");
-        }
-        // Finally initialize a shielded context with the supplied directory
-        Self {
-            context_dir,
-            ..Default::default()
-        }
-    }
-
-    /// Obtain a chronologically-ordered list of all accepted shielded
-    /// transactions from the ledger. The ledger conceptually stores
-    /// transactions as a vector. More concretely, the HEAD_TX_KEY location
-    /// stores the index of the last accepted transaction and each transaction
-    /// is stored at a key derived from its index.
-    pub async fn fetch_shielded_transfers(
-        ledger_address: &TendermintAddress,
-        last_txidx: u64,
-    ) -> BTreeMap<(BlockHeight, TxIndex), (Epoch, Transfer)> {
-        let client = HttpClient::new(ledger_address.clone()).unwrap();
-        // The address of the MASP account
-        let masp_addr = masp();
-        // Construct the key where last transaction pointer is stored
-        let head_tx_key = Key::from(masp_addr.to_db_key())
-            .push(&HEAD_TX_KEY.to_owned())
-            .expect("Cannot obtain a storage key");
-        // Query for the index of the last accepted transaction
-        let head_txidx = query_storage_value::<u64>(&client, &head_tx_key)
-            .await
-            .unwrap_or(0);
-        let mut shielded_txs = BTreeMap::new();
-        // Fetch all the transactions we do not have yet
-        for i in last_txidx..head_txidx {
-            // Construct the key for where the current transaction is stored
-            let current_tx_key = Key::from(masp_addr.to_db_key())
-                .push(&(TX_KEY_PREFIX.to_owned() + &i.to_string()))
-                .expect("Cannot obtain a storage key");
-            // Obtain the current transaction
-            let (tx_epoch, tx_height, tx_index, current_tx) =
-                query_storage_value::<(Epoch, BlockHeight, TxIndex, Transfer)>(
-                    &client,
-                    &current_tx_key,
-                )
-                .await
-                .unwrap();
-            // Collect the current transaction
-            shielded_txs.insert((tx_height, tx_index), (tx_epoch, current_tx));
-        }
-        shielded_txs
-    }
-
-    /// Applies the given transaction to the supplied context. More precisely,
-    /// the shielded transaction's outputs are added to the commitment tree.
-    /// Newly discovered notes are associated to the supplied viewing keys. Note
-    /// nullifiers are mapped to their originating notes. Note positions are
-    /// associated to notes, memos, and diversifiers. And the set of notes that
-    /// we have spent are updated. The witness map is maintained to make it
-    /// easier to construct note merkle paths in other code. See
-    /// <https://zips.z.cash/protocol/protocol.pdf#scan>
-    pub fn scan_tx(
-        &mut self,
-        height: BlockHeight,
-        index: TxIndex,
-        epoch: Epoch,
-        tx: &Transfer,
-    ) {
-        // Ignore purely transparent transactions
-        let shielded = if let Some(shielded) = &tx.shielded {
-            shielded
-        } else {
-            return;
-        };
-        // For tracking the account changes caused by this Transaction
-        let mut transaction_delta = TransactionDelta::new();
-        // Listen for notes sent to our viewing keys
-        for so in &shielded.shielded_outputs {
-            // Create merkle tree leaf node from note commitment
-            let node = Node::new(so.cmu.to_repr());
-            // Update each merkle tree in the witness map with the latest
-            // addition
-            for (_, witness) in self.witness_map.iter_mut() {
-                witness.append(node).expect("note commitment tree is full");
-            }
-            let note_pos = self.tree.size();
-            self.tree
-                .append(node)
-                .expect("note commitment tree is full");
-            // Finally, make it easier to construct merkle paths to this new
-            // note
-            let witness = IncrementalWitness::<Node>::from_tree(&self.tree);
-            self.witness_map.insert(note_pos, witness);
-            // Let's try to see if any of our viewing keys can decrypt latest
-            // note
-            for (vk, notes) in self.pos_map.iter_mut() {
-                let decres = try_sapling_note_decryption::<TestNetwork>(
-                    0,
-                    &vk.ivk().0,
-                    &so.ephemeral_key.into_subgroup().unwrap(),
-                    &so.cmu,
-                    &so.enc_ciphertext,
-                );
-                // So this current viewing key does decrypt this current note...
-                if let Some((note, pa, memo)) = decres {
-                    // Add this note to list of notes decrypted by this viewing
-                    // key
-                    notes.insert(note_pos);
-                    // Compute the nullifier now to quickly recognize when spent
-                    let nf = note.nf(vk, note_pos.try_into().unwrap());
-                    self.note_map.insert(note_pos, note);
-                    self.memo_map.insert(note_pos, memo);
-                    // The payment address' diversifier is required to spend
-                    // note
-                    self.div_map.insert(note_pos, *pa.diversifier());
-                    self.nf_map.insert(nf.0, note_pos);
-                    // Note the account changes
-                    let balance = transaction_delta
-                        .entry(*vk)
-                        .or_insert_with(Amount::zero);
-                    *balance +=
-                        Amount::from_nonnegative(note.asset_type, note.value)
-                            .expect(
-                                "found note with invalid value or asset type",
-                            );
-                    self.vk_map.insert(note_pos, *vk);
-                    break;
-                }
-            }
-        }
-        // Cancel out those of our notes that have been spent
-        for ss in &shielded.shielded_spends {
-            // If the shielded spend's nullifier is in our map, then target note
-            // is rendered unusable
-            if let Some(note_pos) = self.nf_map.get(&ss.nullifier) {
-                self.spents.insert(*note_pos);
-                // Note the account changes
-                let balance = transaction_delta
-                    .entry(self.vk_map[note_pos])
-                    .or_insert_with(Amount::zero);
-                let note = self.note_map[note_pos];
-                *balance -=
-                    Amount::from_nonnegative(note.asset_type, note.value)
-                        .expect("found note with invalid value or asset type");
-            }
-        }
-        // Record the changes to the transparent accounts
-        let transparent_delta =
-            Amount::from_nonnegative(tx.token.clone(), u64::from(tx.amount))
-                .expect("invalid value for amount");
-        let mut transfer_delta = TransferDelta::new();
-        transfer_delta
-            .insert(tx.source.clone(), Amount::zero() - &transparent_delta);
-        transfer_delta.insert(tx.target.clone(), transparent_delta);
-        self.delta_map.insert(
-            (height, index),
-            (epoch, transfer_delta, transaction_delta),
-        );
-        self.last_txidx += 1;
-    }
-
-    /// Summarize the effects on shielded and transparent accounts of each
-    /// Transfer in this context
-    pub fn get_tx_deltas(
-        &self,
-    ) -> &BTreeMap<
-        (BlockHeight, TxIndex),
-        (Epoch, TransferDelta, TransactionDelta),
-    > {
-        &self.delta_map
-    }
-
-    /// Compute the total unspent notes associated with the viewing key in the
-    /// context. If the key is not in the context, then we do not know the
-    /// balance and hence we return None.
-    pub fn compute_shielded_balance(&self, vk: &ViewingKey) -> Option<Amount> {
-        // Cannot query the balance of a key that's not in the map
-        if !self.pos_map.contains_key(vk) {
-            return None;
-        }
-        let mut val_acc = Amount::zero();
-        // Retrieve the notes that can be spent by this key
-        if let Some(avail_notes) = self.pos_map.get(vk) {
-            for note_idx in avail_notes {
-                // Spent notes cannot contribute a new transaction's pool
-                if self.spents.contains(note_idx) {
-                    continue;
-                }
-                // Get note associated with this ID
-                let note = self.note_map.get(note_idx).unwrap();
-                // Finally add value to multi-asset accumulator
-                val_acc +=
-                    Amount::from_nonnegative(note.asset_type, note.value)
-                        .expect("found note with invalid value or asset type");
-            }
-        }
-        Some(val_acc)
-    }
-
-    /// Query the ledger for the decoding of the given asset type and cache it
-    /// if it is found.
-    pub async fn decode_asset_type(
-        &mut self,
-        client: HttpClient,
-        asset_type: AssetType,
-    ) -> Option<(Address, Epoch)> {
-        // Try to find the decoding in the cache
-        if let decoded @ Some(_) = self.asset_types.get(&asset_type) {
-            return decoded.cloned();
-        }
-        // Query for the ID of the last accepted transaction
-        let (addr, ep, _conv, _path): (Address, _, Amount, MerklePath<Node>) =
-            query_conversion(client, asset_type).await?;
-        self.asset_types.insert(asset_type, (addr.clone(), ep));
-        Some((addr, ep))
-    }
-
-    /// Query the ledger for the conversion that is allowed for the given asset
-    /// type and cache it.
-    async fn query_allowed_conversion<'a>(
-        &'a mut self,
-        client: HttpClient,
-        asset_type: AssetType,
-        conversions: &'a mut Conversions,
-    ) -> Option<&'a mut (AllowedConversion, MerklePath<Node>, i64)> {
-        match conversions.entry(asset_type) {
-            Entry::Occupied(conv_entry) => Some(conv_entry.into_mut()),
-            Entry::Vacant(conv_entry) => {
-                // Query for the ID of the last accepted transaction
-                let (addr, ep, conv, path): (Address, _, _, _) =
-                    query_conversion(client, asset_type).await?;
-                self.asset_types.insert(asset_type, (addr, ep));
-                // If the conversion is 0, then we just have a pure decoding
-                if conv == Amount::zero() {
-                    None
-                } else {
-                    Some(conv_entry.insert((Amount::into(conv), path, 0)))
-                }
-            }
-        }
-    }
-
-    /// Compute the total unspent notes associated with the viewing key in the
-    /// context and express that value in terms of the currently timestamped
-    /// asset types. If the key is not in the context, then we do not know the
-    /// balance and hence we return None.
-    pub async fn compute_exchanged_balance(
-        &mut self,
-        client: HttpClient,
-        vk: &ViewingKey,
-        target_epoch: Epoch,
-    ) -> Option<Amount> {
-        // First get the unexchanged balance
-        if let Some(balance) = self.compute_shielded_balance(vk) {
-            // And then exchange balance into current asset types
-            Some(
-                self.compute_exchanged_amount(
-                    client,
-                    balance,
-                    target_epoch,
-                    HashMap::new(),
-                )
-                .await
-                .0,
-            )
-        } else {
-            None
-        }
-    }
-
-    /// Try to convert as much of the given asset type-value pair using the
-    /// given allowed conversion. usage is incremented by the amount of the
-    /// conversion used, the conversions are applied to the given input, and
-    /// the trace amount that could not be converted is moved from input to
-    /// output.
-    fn apply_conversion(
-        conv: AllowedConversion,
-        asset_type: AssetType,
-        value: i64,
-        usage: &mut i64,
-        input: &mut Amount,
-        output: &mut Amount,
-    ) {
-        // If conversion if possible, accumulate the exchanged amount
-        let conv: Amount = conv.into();
-        // The amount required of current asset to qualify for conversion
-        let threshold = -conv[&asset_type];
-        if threshold == 0 {
-            eprintln!(
-                "Asset threshold of selected conversion for asset type {} is \
-                 0, this is a bug, please report it.",
-                asset_type
-            );
-        }
-        // We should use an amount of the AllowedConversion that almost
-        // cancels the original amount
-        let required = value / threshold;
-        // Forget about the trace amount left over because we cannot
-        // realize its value
-        let trace = Amount::from_pair(asset_type, value % threshold).unwrap();
-        // Record how much more of the given conversion has been used
-        *usage += required;
-        // Apply the conversions to input and move the trace amount to output
-        *input += conv * required - &trace;
-        *output += trace;
-    }
-
-    /// Convert the given amount into the latest asset types whilst making a
-    /// note of the conversions that were used. Note that this function does
-    /// not assume that allowed conversions from the ledger are expressed in
-    /// terms of the latest asset types.
-    pub async fn compute_exchanged_amount(
-        &mut self,
-        client: HttpClient,
-        mut input: Amount,
-        target_epoch: Epoch,
-        mut conversions: Conversions,
-    ) -> (Amount, Conversions) {
-        // Where we will store our exchanged value
-        let mut output = Amount::zero();
-        // Repeatedly exchange assets until it is no longer possible
-        while let Some((asset_type, value)) =
-            input.components().next().map(cloned_pair)
-        {
-            let target_asset_type = self
-                .decode_asset_type(client.clone(), asset_type)
-                .await
-                .map(|(addr, _epoch)| make_asset_type(target_epoch, &addr))
-                .unwrap_or(asset_type);
-            let at_target_asset_type = asset_type == target_asset_type;
-            if let (Some((conv, _wit, usage)), false) = (
-                self.query_allowed_conversion(
-                    client.clone(),
-                    asset_type,
-                    &mut conversions,
-                )
-                .await,
-                at_target_asset_type,
-            ) {
-                println!(
-                    "converting current asset type to latest asset type..."
-                );
-                // Not at the target asset type, not at the latest asset type.
-                // Apply conversion to get from current asset type to the latest
-                // asset type.
-                Self::apply_conversion(
-                    conv.clone(),
-                    asset_type,
-                    value,
-                    usage,
-                    &mut input,
-                    &mut output,
-                );
-            } else if let (Some((conv, _wit, usage)), false) = (
-                self.query_allowed_conversion(
-                    client.clone(),
-                    target_asset_type,
-                    &mut conversions,
-                )
-                .await,
-                at_target_asset_type,
-            ) {
-                println!(
-                    "converting latest asset type to target asset type..."
-                );
-                // Not at the target asset type, yes at the latest asset type.
-                // Apply inverse conversion to get from latest asset type to
-                // the target asset type.
-                Self::apply_conversion(
-                    conv.clone(),
-                    asset_type,
-                    value,
-                    usage,
-                    &mut input,
-                    &mut output,
-                );
-            } else {
-                // At the target asset type. Then move component over to output.
-                let comp = input.project(asset_type);
-                output += &comp;
-                // Strike from input to avoid repeating computation
-                input -= comp;
-            }
-        }
-        (output, conversions)
-    }
-
-    /// Collect enough unspent notes in this context to exceed the given amount
-    /// of the specified asset type. Return the total value accumulated plus
-    /// notes and the corresponding diversifiers/merkle paths that were used to
-    /// achieve the total value.
-    pub async fn collect_unspent_notes(
-        &mut self,
-        ledger_address: TendermintAddress,
-        vk: &ViewingKey,
-        target: Amount,
-        target_epoch: Epoch,
-    ) -> (
-        Amount,
-        Vec<(Diversifier, Note, MerklePath<Node>)>,
-        Conversions,
-    ) {
-        // Establish connection with which to do exchange rate queries
-        let client = HttpClient::new(ledger_address.clone()).unwrap();
-        let mut conversions = HashMap::new();
-        let mut val_acc = Amount::zero();
-        let mut notes = Vec::new();
-        // Retrieve the notes that can be spent by this key
-        if let Some(avail_notes) = self.pos_map.get(vk).cloned() {
-            for note_idx in &avail_notes {
-                // No more transaction inputs are required once we have met
-                // the target amount
-                if val_acc >= target {
-                    break;
-                }
-                // Spent notes cannot contribute a new transaction's pool
-                if self.spents.contains(note_idx) {
-                    continue;
-                }
-                // Get note, merkle path, diversifier associated with this ID
-                let note = *self.note_map.get(note_idx).unwrap();
-
-                // The amount contributed by this note before conversion
-                let pre_contr = Amount::from_pair(note.asset_type, note.value)
-                    .expect("received note has invalid value or asset type");
-                let (contr, proposed_convs) = self
-                    .compute_exchanged_amount(
-                        client.clone(),
-                        pre_contr,
-                        target_epoch,
-                        conversions.clone(),
-                    )
-                    .await;
-
-                // Use this note only if it brings us closer to our target
-                if is_amount_required(
-                    val_acc.clone(),
-                    target.clone(),
-                    contr.clone(),
-                ) {
-                    // Be sure to record the conversions used in computing
-                    // accumulated value
-                    val_acc += contr;
-                    // Commit the conversions that were used to exchange
-                    conversions = proposed_convs;
-                    let merkle_path =
-                        self.witness_map.get(note_idx).unwrap().path().unwrap();
-                    let diversifier = self.div_map.get(note_idx).unwrap();
-                    // Commit this note to our transaction
-                    notes.push((*diversifier, note, merkle_path));
-                }
-            }
-        }
-        (val_acc, notes, conversions)
-    }
-
-    /// Compute the combined value of the output notes of the transaction pinned
-    /// at the given payment address. This computation uses the supplied viewing
-    /// keys to try to decrypt the output notes. If no transaction is pinned at
-    /// the given payment address fails with
-    /// `PinnedBalanceError::NoTransactionPinned`.
-    pub async fn compute_pinned_balance(
-        ledger_address: &TendermintAddress,
-        owner: PaymentAddress,
-        viewing_key: &ViewingKey,
-    ) -> Result<(Amount, Epoch), PinnedBalanceError> {
-        // Check that the supplied viewing key corresponds to given payment
-        // address
-        let counter_owner = viewing_key.to_payment_address(
-            *masp_primitives::primitives::PaymentAddress::diversifier(
-                &owner.into(),
-            ),
-        );
-        match counter_owner {
-            Some(counter_owner) if counter_owner == owner.into() => {}
-            _ => return Err(PinnedBalanceError::InvalidViewingKey),
-        }
-        let client = HttpClient::new(ledger_address.clone()).unwrap();
-        // The address of the MASP account
-        let masp_addr = masp();
-        // Construct the key for where the transaction ID would be stored
-        let pin_key = Key::from(masp_addr.to_db_key())
-            .push(&(PIN_KEY_PREFIX.to_owned() + &owner.hash()))
-            .expect("Cannot obtain a storage key");
-        // Obtain the transaction pointer at the key
-        let txidx = query_storage_value::<u64>(&client, &pin_key)
-            .await
-            .ok_or(PinnedBalanceError::NoTransactionPinned)?;
-        // Construct the key for where the pinned transaction is stored
-        let tx_key = Key::from(masp_addr.to_db_key())
-            .push(&(TX_KEY_PREFIX.to_owned() + &txidx.to_string()))
-            .expect("Cannot obtain a storage key");
-        // Obtain the pointed to transaction
-        let (tx_epoch, _tx_height, _tx_index, tx) =
-            query_storage_value::<(Epoch, BlockHeight, TxIndex, Transfer)>(
-                &client, &tx_key,
-            )
-            .await
-            .expect("Ill-formed epoch, transaction pair");
-        // Accumulate the combined output note value into this Amount
-        let mut val_acc = Amount::zero();
-        let tx = tx
-            .shielded
-            .expect("Pinned Transfers should have shielded part");
-        for so in &tx.shielded_outputs {
-            // Let's try to see if our viewing key can decrypt current note
-            let decres = try_sapling_note_decryption::<TestNetwork>(
-                0,
-                &viewing_key.ivk().0,
-                &so.ephemeral_key.into_subgroup().unwrap(),
-                &so.cmu,
-                &so.enc_ciphertext,
-            );
-            match decres {
-                // So the given viewing key does decrypt this current note...
-                Some((note, pa, _memo)) if pa == owner.into() => {
-                    val_acc +=
-                        Amount::from_nonnegative(note.asset_type, note.value)
-                            .expect(
-                                "found note with invalid value or asset type",
-                            );
-                    break;
-                }
-                _ => {}
-            }
-        }
-        Ok((val_acc, tx_epoch))
-    }
-
-    /// Compute the combined value of the output notes of the pinned transaction
-    /// at the given payment address if there's any. The asset types may be from
-    /// the epoch of the transaction or even before, so exchange all these
-    /// amounts to the epoch of the transaction in order to get the value that
-    /// would have been displayed in the epoch of the transaction.
-    pub async fn compute_exchanged_pinned_balance(
-        &mut self,
-        ledger_address: &TendermintAddress,
-        owner: PaymentAddress,
-        viewing_key: &ViewingKey,
-    ) -> Result<(Amount, Epoch), PinnedBalanceError> {
-        // Obtain the balance that will be exchanged
-        let (amt, ep) =
-            Self::compute_pinned_balance(ledger_address, owner, viewing_key)
-                .await?;
-        // Establish connection with which to do exchange rate queries
-        let client = HttpClient::new(ledger_address.clone()).unwrap();
-        // Finally, exchange the balance to the transaction's epoch
-        Ok((
-            self.compute_exchanged_amount(client, amt, ep, HashMap::new())
-                .await
-                .0,
-            ep,
-        ))
-    }
-
-    /// Convert an amount whose units are AssetTypes to one whose units are
-    /// Addresses that they decode to. All asset types not corresponding to
-    /// the given epoch are ignored.
-    pub async fn decode_amount(
-        &mut self,
-        client: HttpClient,
-        amt: Amount,
-        target_epoch: Epoch,
-    ) -> Amount<Address> {
-        let mut res = Amount::zero();
-        for (asset_type, val) in amt.components() {
-            // Decode the asset type
-            let decoded =
-                self.decode_asset_type(client.clone(), *asset_type).await;
-            // Only assets with the target timestamp count
-            match decoded {
-                Some((addr, epoch)) if epoch == target_epoch => {
-                    res += &Amount::from_pair(addr, *val).unwrap()
-                }
-                _ => {}
-            }
-        }
-        res
-    }
-
-    /// Convert an amount whose units are AssetTypes to one whose units are
-    /// Addresses that they decode to.
-    pub async fn decode_all_amounts(
-        &mut self,
-        client: HttpClient,
-        amt: Amount,
-    ) -> Amount<(Address, Epoch)> {
-        let mut res = Amount::zero();
-        for (asset_type, val) in amt.components() {
-            // Decode the asset type
-            let decoded =
-                self.decode_asset_type(client.clone(), *asset_type).await;
-            // Only assets with the target timestamp count
-            if let Some((addr, epoch)) = decoded {
-                res += &Amount::from_pair((addr, epoch), *val).unwrap()
-            }
-        }
-        res
-    }
-}
-
-/// Make asset type corresponding to given address and epoch
-fn make_asset_type(epoch: Epoch, token: &Address) -> AssetType {
-    // Typestamp the chosen token with the current epoch
-    let token_bytes = (token, epoch.0)
-        .try_to_vec()
-        .expect("token should serialize");
-    // Generate the unique asset identifier from the unique token address
-    AssetType::new(token_bytes.as_ref()).expect("unable to create asset type")
-}
-
-/// Convert Namada amount and token type to MASP equivalents
-fn convert_amount(
-    epoch: Epoch,
-    token: &Address,
-    val: token::Amount,
-) -> (AssetType, Amount) {
-    let asset_type = make_asset_type(epoch, token);
-    // Combine the value and unit into one amount
-    let amount = Amount::from_nonnegative(asset_type, u64::from(val))
-        .expect("invalid value for amount");
-    (asset_type, amount)
-}
-
-/// Make shielded components to embed within a Transfer object. If no shielded
-/// payment address nor spending key is specified, then no shielded components
-/// are produced. Otherwise a transaction containing nullifiers and/or note
-/// commitments are produced. Dummy transparent UTXOs are sometimes used to make
-/// transactions balanced, but it is understood that transparent account changes
-/// are effected only by the amounts and signatures specified by the containing
-/// Transfer object.
-async fn gen_shielded_transfer(
-    ctx: &mut Context,
+}
+
+pub async fn submit_transfer(
     client: &HttpClient,
-    args: &args::TxTransfer,
-    shielded_gas: bool,
-) -> Result<Option<(Transaction, TransactionMetadata, Epoch)>, builder::Error> {
-    // No shielded components are needed when neither source nor destination
-    // are shielded
-    let spending_key = ctx.get_cached(&args.source).spending_key();
-    let payment_address = ctx.get(&args.target).payment_address();
-    // No shielded components are needed when neither source nor
-    // destination are shielded
-    if spending_key.is_none() && payment_address.is_none() {
-        return Ok(None);
-    }
-    // We want to fund our transaction solely from supplied spending key
-    let spending_key = spending_key.map(|x| x.into());
-    let spending_keys: Vec<_> = spending_key.into_iter().collect();
-    // Load the current shielded context given the spending key we
-    // possess
-    let _ = ctx.shielded.load();
-    ctx.shielded
-        .fetch(&args.tx.ledger_address, &spending_keys, &[])
-        .await;
-    // Save the update state so that future fetches can be
-    // short-circuited
-    let _ = ctx.shielded.save();
-
-    // Determine epoch in which to submit potential shielded transaction
-    let epoch = query_epoch(client).await;
-    // Context required for storing which notes are in the source's possesion
-    let consensus_branch_id = BranchId::Sapling;
-    let amt: u64 = args.amount.into();
-    let memo: Option<Memo> = None;
-
-    // Now we build up the transaction within this object
-    let mut builder = Builder::<TestNetwork, OsRng>::new(0u32);
-    // Convert transaction amount into MASP types
-    let (asset_type, amount) =
-        convert_amount(epoch, &ctx.get(&args.token), args.amount);
-
-    // If there are shielded inputs
-    if let Some(sk) = spending_key {
-        // Transaction fees need to match the amount in the wrapper Transfer
-        // when MASP source is used
-        let (_, fee) = convert_amount(
-            epoch,
-            &ctx.get(&args.tx.fee_token),
-            args.tx.fee_amount,
-        );
-        builder.set_fee(fee.clone())?;
-        // If the gas is coming from the shielded pool, then our shielded inputs
-        // must also cover the gas fee
-        let required_amt = if shielded_gas { amount + fee } else { amount };
-        // Locate unspent notes that can help us meet the transaction amount
-        let (_, unspent_notes, used_convs) = ctx
-            .shielded
-            .collect_unspent_notes(
-                args.tx.ledger_address.clone(),
-                &to_viewing_key(&sk).vk,
-                required_amt,
-                epoch,
-            )
-            .await;
-        // Commit the notes found to our transaction
-        for (diversifier, note, merkle_path) in unspent_notes {
-            builder.add_sapling_spend(sk, diversifier, note, merkle_path)?;
-        }
-        // Commit the conversion notes used during summation
-        for (conv, wit, value) in used_convs.values() {
-            if *value > 0 {
-                builder.add_convert(
-                    conv.clone(),
-                    *value as u64,
-                    wit.clone(),
-                )?;
-            }
-        }
-    } else {
-        // No transfer fees come from the shielded transaction for non-MASP
-        // sources
-        builder.set_fee(Amount::zero())?;
-        // We add a dummy UTXO to our transaction, but only the source of the
-        // parent Transfer object is used to validate fund availability
-        let secp_sk =
-            secp256k1::SecretKey::from_slice(&[0xcd; 32]).expect("secret key");
-        let secp_ctx = secp256k1::Secp256k1::<secp256k1::SignOnly>::gen_new();
-        let secp_pk =
-            secp256k1::PublicKey::from_secret_key(&secp_ctx, &secp_sk)
-                .serialize();
-        let hash =
-            ripemd160::Ripemd160::digest(&sha2::Sha256::digest(&secp_pk));
-        let script = TransparentAddress::PublicKey(hash.into()).script();
-        builder.add_transparent_input(
-            secp_sk,
-            OutPoint::new([0u8; 32], 0),
-            TxOut {
-                asset_type,
-                value: amt,
-                script_pubkey: script,
-            },
-        )?;
-    }
-    // Now handle the outputs of this transaction
-    // If there is a shielded output
-    if let Some(pa) = payment_address {
-        let ovk_opt = spending_key.map(|x| x.expsk.ovk);
-        builder.add_sapling_output(
-            ovk_opt,
-            pa.into(),
-            asset_type,
-            amt,
-            memo.clone(),
-        )?;
-    } else {
-        // Embed the transparent target address into the shielded transaction so
-        // that it can be signed
-        let target = ctx.get(&args.target);
-        let target_enc = target
-            .address()
-            .expect("target address should be transparent")
-            .try_to_vec()
-            .expect("target address encoding");
-        let hash = ripemd160::Ripemd160::digest(&sha2::Sha256::digest(
-            target_enc.as_ref(),
-        ));
-        builder.add_transparent_output(
-            &TransparentAddress::PublicKey(hash.into()),
-            asset_type,
-            amt,
-        )?;
-    }
-    let prover = if let Ok(params_dir) = env::var(masp::ENV_VAR_MASP_PARAMS_DIR)
-    {
-        let params_dir = PathBuf::from(params_dir);
-        let spend_path = params_dir.join(masp::SPEND_NAME);
-        let convert_path = params_dir.join(masp::CONVERT_NAME);
-        let output_path = params_dir.join(masp::OUTPUT_NAME);
-        LocalTxProver::new(&spend_path, &output_path, &convert_path)
-    } else {
-        LocalTxProver::with_default_location()
-            .expect("unable to load MASP Parameters")
-    };
-    // Build and return the constructed transaction
-    builder
-        .build(consensus_branch_id, &prover)
-        .map(|(a, b)| Some((a, b, epoch)))
-}
-
-/// Unzip an option of a pair into a pair of options
-/// TODO: use `Option::unzip` stabilized in Rust 1.66.0
-fn unzip_option<T, U>(opt: Option<(T, U)>) -> (Option<T>, Option<U>) {
-    match opt {
-        Some((a, b)) => (Some(a), Some(b)),
-        None => (None, None),
-    }
-}
-
-pub async fn submit_transfer(mut ctx: Context, args: args::TxTransfer) {
-    let source = ctx.get_cached(&args.source).effective_address();
-    let target = ctx.get(&args.target).effective_address();
-    // Check that the source address exists on chain
-    let source_exists =
-        rpc::known_address(&source, args.tx.ledger_address.clone()).await;
-    if !source_exists {
-        eprintln!("The source address {} doesn't exist on chain.", source);
-        if !args.tx.force {
-            safe_exit(1)
-        }
-    }
-    // Check that the target address exists on chain
-    let target_exists =
-        rpc::known_address(&target, args.tx.ledger_address.clone()).await;
-    if !target_exists {
-        eprintln!("The target address {} doesn't exist on chain.", target);
-        if !args.tx.force {
-            safe_exit(1)
-        }
-    }
-    let token = ctx.get(&args.token);
-    // Check that the token address exists on chain
-    let token_exists =
-        rpc::known_address(&token, args.tx.ledger_address.clone()).await;
-    if !token_exists {
-        eprintln!("The token address {} doesn't exist on chain.", token);
-        if !args.tx.force {
-            safe_exit(1)
-        }
-    }
-    // Check source balance
-    let (sub_prefix, balance_key) = match &args.sub_prefix {
-        Some(sub_prefix) => {
-            let sub_prefix = storage::Key::parse(sub_prefix).unwrap();
-            let prefix = token::multitoken_balance_prefix(&token, &sub_prefix);
-            (
-                Some(sub_prefix),
-                token::multitoken_balance_key(&prefix, &source),
-            )
-        }
-        None => (None, token::balance_key(&token, &source)),
-    };
-    let client = HttpClient::new(args.tx.ledger_address.clone()).unwrap();
-    match rpc::query_storage_value::<token::Amount>(&client, &balance_key).await
-    {
-        Some(balance) => {
-            if balance < args.amount {
-                eprintln!(
-                    "The balance of the source {} of token {} is lower than \
-                     the amount to be transferred. Amount to transfer is {} \
-                     and the balance is {}.",
-                    source, token, args.amount, balance
-                );
-                if !args.tx.force {
-                    safe_exit(1)
-                }
-            }
-        }
-        None => {
-            eprintln!(
-                "No balance found for the source {} of token {}",
-                source, token
-            );
-            if !args.tx.force {
-                safe_exit(1)
-            }
-        }
-    };
-
-    let masp_addr = masp();
-    // For MASP sources, use a special sentinel key recognized by VPs as default
-    // signer. Also, if the transaction is shielded, redact the amount and token
-    // types by setting the transparent value to 0 and token type to a constant.
-    // This has no side-effect because transaction is to self.
-    let (default_signer, amount, token) =
-        if source == masp_addr && target == masp_addr {
-            // TODO Refactor me, we shouldn't rely on any specific token here.
-            (
-                TxSigningKey::SecretKey(masp_tx_key()),
-                0.into(),
-                ctx.native_token.clone(),
-            )
-        } else if source == masp_addr {
-            (
-                TxSigningKey::SecretKey(masp_tx_key()),
-                args.amount,
-                token.clone(),
-            )
-        } else {
-            (
-                TxSigningKey::WalletAddress(args.source.to_address()),
-                args.amount,
-                token,
-            )
-        };
-    // If our chosen signer is the MASP sentinel key, then our shielded inputs
-    // will need to cover the gas fees.
-    let chosen_signer = tx_signer(&mut ctx, &args.tx, default_signer.clone())
-        .await
-        .ref_to();
-    let shielded_gas = masp_tx_key().ref_to() == chosen_signer;
-    // Determine whether to pin this transaction to a storage key
-    let key = match ctx.get(&args.target) {
-        TransferTarget::PaymentAddress(pa) if pa.is_pinned() => Some(pa.hash()),
-        _ => None,
-    };
-
-    #[cfg(not(feature = "mainnet"))]
-    let is_source_faucet =
-        rpc::is_faucet_account(&source, args.tx.ledger_address.clone()).await;
-
-    let signing_address = TxSigningKey::WalletAddress(args.source.to_address());
-    let tx_code_hash =
-        query_wasm_code_hash(TX_TRANSFER_WASM, args.tx.ledger_address.clone())
-            .await
-            .unwrap();
-
-    // Loop twice in case the first submission attempt fails
-    for _ in 0..2 {
-        // Construct the shielded part of the transaction, if any
-        let stx_result =
-            gen_shielded_transfer(&mut ctx, &client, &args, shielded_gas).await;
-
-        let (shielded, shielded_tx_epoch) = match stx_result {
-            Ok(stx) => unzip_option(stx.map(|x| (x.0, x.2))),
-            Err(builder::Error::ChangeIsNegative(_)) => {
-                eprintln!(
-                    "The balance of the source {} is lower than the amount to \
-                     be transferred and fees. Amount to transfer is {} {} and \
-                     fees are {} {}.",
-                    source.clone(),
-                    args.amount,
-                    token,
-                    args.tx.fee_amount,
-                    ctx.get(&args.tx.fee_token),
-                );
-                safe_exit(1)
-            }
-            Err(err) => panic!("{}", err),
-        };
-
-        // Construct the transparent part of the transaction
-        let transfer = token::Transfer {
-            source: source.clone(),
-            target: target.clone(),
-            token: token.clone(),
-            sub_prefix: sub_prefix.clone(),
-            amount,
-            key: key.clone(),
-            shielded,
-        };
-        tracing::debug!("Transfer data {:?}", transfer);
-        let data = transfer
-            .try_to_vec()
-            .expect("Encoding tx data shouldn't fail");
-        let tx = Tx::new(
-            tx_code_hash.to_vec(),
-            Some(data),
-            ctx.config.ledger.chain_id.clone(),
-            args.tx.expiration,
-        );
-
-        // Dry-run/broadcast/submit the transaction
-        let (new_ctx, result) = process_tx(
-            ctx,
-            &args.tx,
-            tx,
-            signing_address.clone(),
-            #[cfg(not(feature = "mainnet"))]
-            is_source_faucet,
-        )
-        .await;
-        ctx = new_ctx;
-
-        // Query the epoch in which the transaction was probably submitted
-        let submission_epoch = rpc::query_epoch(&client).await;
-
-        match result {
-            ProcessTxResponse::Applied(resp) if
-            // If a transaction is shielded
-                shielded_tx_epoch.is_some() &&
-            // And it is rejected by a VP
-                resp.code == 1.to_string() &&
-            // And the its submission epoch doesn't match construction epoch
-                shielded_tx_epoch.unwrap() != submission_epoch =>
-            {
-                // Then we probably straddled an epoch boundary. Let's retry...
-                eprintln!(
-                    "MASP transaction rejected and this may be due to the \
-                     epoch changing. Attempting to resubmit transaction.",
-                );
-                continue;
-            },
-            // Otherwise either the transaction was successful or it will not
-            // benefit from resubmission
-            _ => break,
-        }
-    }
-}
-
-pub async fn submit_ibc_transfer(ctx: Context, args: args::TxIbcTransfer) {
-    let source = ctx.get(&args.source);
-    // Check that the source address exists on chain
-    let source_exists =
-        rpc::known_address(&source, args.tx.ledger_address.clone()).await;
-    if !source_exists {
-        eprintln!("The source address {} doesn't exist on chain.", source);
-        if !args.tx.force {
-            safe_exit(1)
-        }
-    }
-
-    // We cannot check the receiver
-
-    let token = ctx.get(&args.token);
-    // Check that the token address exists on chain
-    let token_exists =
-        rpc::known_address(&token, args.tx.ledger_address.clone()).await;
-    if !token_exists {
-        eprintln!("The token address {} doesn't exist on chain.", token);
-        if !args.tx.force {
-            safe_exit(1)
-        }
-    }
-    // Check source balance
-    let (sub_prefix, balance_key) = match args.sub_prefix {
-        Some(sub_prefix) => {
-            let sub_prefix = storage::Key::parse(sub_prefix).unwrap();
-            let prefix = token::multitoken_balance_prefix(&token, &sub_prefix);
-            (
-                Some(sub_prefix),
-                token::multitoken_balance_key(&prefix, &source),
-            )
-        }
-        None => (None, token::balance_key(&token, &source)),
-    };
-    let client = HttpClient::new(args.tx.ledger_address.clone()).unwrap();
-    match rpc::query_storage_value::<token::Amount>(&client, &balance_key).await
-    {
-        Some(balance) => {
-            if balance < args.amount {
-                eprintln!(
-                    "The balance of the source {} of token {} is lower than \
-                     the amount to be transferred. Amount to transfer is {} \
-                     and the balance is {}.",
-                    source, token, args.amount, balance
-                );
-                if !args.tx.force {
-                    safe_exit(1)
-                }
-            }
-        }
-        None => {
-            eprintln!(
-                "No balance found for the source {} of token {}",
-                source, token
-            );
-            if !args.tx.force {
-                safe_exit(1)
-            }
-        }
-    }
-    let tx_code_hash =
-        query_wasm_code_hash(TX_IBC_WASM, args.tx.ledger_address.clone())
-            .await
-            .unwrap();
-
-    let denom = match sub_prefix {
-        // To parse IbcToken address, remove the address prefix
-        Some(sp) => sp.to_string().replace(RESERVED_ADDRESS_PREFIX, ""),
-        None => token.to_string(),
-    };
-    let token = Coin {
-        denom,
-        amount: args.amount.to_string(),
-    };
-
-    // this height should be that of the destination chain, not this chain
-    let timeout_height = match args.timeout_height {
-        Some(h) => {
-            TimeoutHeight::At(IbcHeight::new(0, h).expect("invalid height"))
-        }
-        None => TimeoutHeight::Never,
-    };
-
-    let now: namada::tendermint::Time = DateTimeUtc::now().try_into().unwrap();
-    let now: IbcTimestamp = now.into();
-    let timeout_timestamp = if let Some(offset) = args.timeout_sec_offset {
-        (now + Duration::new(offset, 0)).unwrap()
-    } else if timeout_height == TimeoutHeight::Never {
-        // we cannot set 0 to both the height and the timestamp
-        (now + Duration::new(3600, 0)).unwrap()
-    } else {
-        IbcTimestamp::none()
-    };
-
-    let msg = MsgTransfer {
-        port_id_on_a: args.port_id,
-        chan_id_on_a: args.channel_id,
-        token,
-        sender: Signer::from_str(&source.to_string()).expect("invalid signer"),
-        receiver: Signer::from_str(&args.receiver).expect("invalid signer"),
-        timeout_height_on_b: timeout_height,
-        timeout_timestamp_on_b: timeout_timestamp,
-    };
-    tracing::debug!("IBC transfer message {:?}", msg);
-    let any_msg = msg.to_any();
-    let mut data = vec![];
-    prost::Message::encode(&any_msg, &mut data)
-        .expect("Encoding tx data shouldn't fail");
-
-    let tx = Tx::new(
-        tx_code_hash.to_vec(),
-        Some(data),
-        ctx.config.ledger.chain_id.clone(),
-        args.tx.expiration,
-    );
-    process_tx(
-        ctx,
-        &args.tx,
-        tx,
-        TxSigningKey::WalletAddress(args.source),
-        #[cfg(not(feature = "mainnet"))]
-        false,
-    )
-    .await;
-=======
-}
-
-pub async fn submit_transfer<
-    C: namada::ledger::queries::Client + Sync,
-    V: WalletUtils,
-    U: ShieldedUtils<C = C>,
->(
-    client: &C,
-    wallet: &mut Wallet<V>,
-    shielded: &mut ShieldedContext<U>,
-    args: args::TxTransfer,
-) -> Result<(), tx::Error> {
-    tx::submit_transfer::<C, V, U>(client, wallet, shielded, args).await
-}
-
-pub async fn submit_ibc_transfer<
-    C: namada::ledger::queries::Client + Sync,
-    U: WalletUtils,
->(
-    client: &C,
-    wallet: &mut Wallet<U>,
-    args: args::TxIbcTransfer,
-) -> Result<(), tx::Error> {
-    tx::submit_ibc_transfer::<C, U>(client, wallet, args).await
->>>>>>> 9ca92774
+    mut ctx: Context,
+    mut args: args::TxTransfer,
+) -> Result<(), tx::Error> {
+    args.tx.chain_id = args
+        .tx
+        .chain_id
+        .or_else(|| Some(ctx.config.ledger.chain_id.clone()));
+    tx::submit_transfer(client, &mut ctx.wallet, &mut ctx.shielded, args).await
+}
+
+pub async fn submit_ibc_transfer<C: namada::ledger::queries::Client + Sync>(
+    client: &C,
+    mut ctx: Context,
+    mut args: args::TxIbcTransfer,
+) -> Result<(), tx::Error> {
+    args.tx.chain_id = args
+        .tx
+        .chain_id
+        .or_else(|| Some(ctx.config.ledger.chain_id.clone()));
+    tx::submit_ibc_transfer::<C, _>(client, &mut ctx.wallet, args).await
 }
 
 pub async fn submit_init_proposal<C: namada::ledger::queries::Client + Sync>(
     client: &C,
     mut ctx: Context,
-    args: args::InitProposal,
-) -> Result<(), tx::Error> {
+    mut args: args::InitProposal,
+) -> Result<(), tx::Error> {
+    args.tx.chain_id = args
+        .tx
+        .chain_id
+        .or_else(|| Some(ctx.config.ledger.chain_id.clone()));
     let file = File::open(&args.proposal_data).expect("File must exist.");
     let proposal: Proposal =
         serde_json::from_reader(file).expect("JSON was not well-formatted");
 
     let signer = WalletAddress::new(proposal.clone().author.to_string());
-<<<<<<< HEAD
-    let governance_parameters = rpc::get_governance_parameters(&client).await;
-    let current_epoch = rpc::query_and_print_epoch(args::Query {
-        ledger_address: args.tx.ledger_address.clone(),
-    })
-    .await;
-=======
     let governance_parameters = rpc::get_governance_parameters(client).await;
-    let current_epoch = rpc::query_epoch(client).await;
->>>>>>> 9ca92774
+    let current_epoch = rpc::query_and_print_epoch(client).await;
 
     if proposal.voting_start_epoch <= current_epoch
         || proposal.voting_start_epoch.0
@@ -2016,13 +547,9 @@
         let data = init_proposal_data
             .try_to_vec()
             .expect("Encoding proposal data shouldn't fail");
-<<<<<<< HEAD
-        let tx_code_hash = query_wasm_code_hash(
-            TX_INIT_PROPOSAL,
-            args.tx.ledger_address.clone(),
-        )
-        .await
-        .unwrap();
+        let tx_code_hash = query_wasm_code_hash(client, args::TX_INIT_PROPOSAL)
+            .await
+            .unwrap();
         let tx = Tx::new(
             tx_code_hash.to_vec(),
             Some(data),
@@ -2030,7 +557,8 @@
             args.tx.expiration,
         );
 
-        process_tx(
+        process_tx::<C>(
+            client,
             ctx,
             &args.tx,
             tx,
@@ -2038,32 +566,20 @@
             #[cfg(not(feature = "mainnet"))]
             false,
         )
-        .await;
-=======
-        let tx_code = args.tx_code_path;
-        let tx = Tx::new(tx_code, Some(data));
-
-        process_tx::<C, CliWalletUtils>(
-            client,
-            &mut ctx.wallet,
-            &args.tx,
-            tx,
-            TxSigningKey::WalletAddress(signer),
-        )
         .await?;
         Ok(())
->>>>>>> 9ca92774
-    }
-}
-
-pub async fn submit_vote_proposal<
-    C: namada::ledger::queries::Client + Sync,
-    U: WalletUtils,
->(
-    client: &C,
-    wallet: &mut Wallet<U>,
-    args: args::VoteProposal,
-) -> Result<(), tx::Error> {
+    }
+}
+
+pub async fn submit_vote_proposal<C: namada::ledger::queries::Client + Sync>(
+    client: &C,
+    mut ctx: Context,
+    mut args: args::VoteProposal,
+) -> Result<(), tx::Error> {
+    args.tx.chain_id = args
+        .tx
+        .chain_id
+        .or_else(|| Some(ctx.config.ledger.chain_id.clone()));
     let signer = if let Some(addr) = &args.tx.signer {
         addr
     } else {
@@ -2126,22 +642,14 @@
     };
 
     if args.offline {
-<<<<<<< HEAD
         if !proposal_vote.is_default_vote() {
             eprintln!(
                 "Wrong vote type for offline proposal. Just vote yay or nay!"
             );
             safe_exit(1);
         }
-        let signer = ctx.get(signer);
         let proposal_file_path =
             args.proposal_data.expect("Proposal file should exist.");
-=======
-        let signer = signer;
-        let proposal_file_path = args.proposal_data.ok_or(tx::Error::Other(
-            "Proposal file should exist.".to_string(),
-        ))?;
->>>>>>> 9ca92774
         let file = File::open(&proposal_file_path).expect("File must exist.");
 
         let proposal: OfflineProposal =
@@ -2154,17 +662,9 @@
             safe_exit(1)
         }
 
-<<<<<<< HEAD
-        let signing_key = find_keypair(
-            &mut ctx.wallet,
-            &signer,
-            args.tx.ledger_address.clone(),
-        )
-        .await;
-
-=======
-        let signing_key = find_keypair::<C, U>(client, wallet, signer).await?;
->>>>>>> 9ca92774
+        let signing_key =
+            find_keypair::<C, CliWalletUtils>(client, &mut ctx.wallet, signer)
+                .await?;
         let offline_vote = OfflineVote::new(
             &proposal,
             proposal_vote,
@@ -2191,15 +691,7 @@
             }
         }
     } else {
-<<<<<<< HEAD
-        let client = HttpClient::new(args.tx.ledger_address.clone()).unwrap();
-        let current_epoch = rpc::query_and_print_epoch(args::Query {
-            ledger_address: args.tx.ledger_address.clone(),
-        })
-        .await;
-=======
-        let current_epoch = rpc::query_epoch(client).await;
->>>>>>> 9ca92774
+        let current_epoch = rpc::query_and_print_epoch(client).await;
 
         let voter_address = signer.clone();
         let proposal_id = args.proposal_id.unwrap();
@@ -2213,15 +705,14 @@
 
         // Check vote type and memo
         let proposal_type_key = gov_storage::get_proposal_type_key(proposal_id);
-        let proposal_type: ProposalType =
-            rpc::query_storage_value(&client, &proposal_type_key)
-                .await
-                .unwrap_or_else(|| {
-                    panic!(
-                        "Didn't find type of proposal id {} in storage",
-                        proposal_id
-                    )
-                });
+        let proposal_type: ProposalType = rpc::query_storage_value::<
+            C,
+            ProposalType,
+        >(client, &proposal_type_key)
+        .await
+        .unwrap_or_else(|| {
+            panic!("Didn't find type of proposal id {} in storage", proposal_id)
+        });
 
         if let ProposalVote::Yay(ref vote_type) = proposal_vote {
             if &proposal_type != vote_type {
@@ -2237,7 +728,7 @@
                     match address {
                         Address::Established(_) => {
                             let vp_key = Key::validity_predicate(address);
-                            if !rpc::query_has_storage_key(&client, &vp_key)
+                            if !rpc::query_has_storage_key::<C>(client, &vp_key)
                                 .await
                             {
                                 eprintln!(
@@ -2303,30 +794,17 @@
                     delegations: delegations.into_iter().collect(),
                 };
 
+                let chain_id = args.tx.chain_id.clone().unwrap();
+                let expiration = args.tx.expiration;
                 let data = tx_data
                     .try_to_vec()
                     .expect("Encoding proposal data shouldn't fail");
-<<<<<<< HEAD
-                let tx_code_hash = query_wasm_code_hash(
-                    TX_VOTE_PROPOSAL,
-                    args.tx.ledger_address.clone(),
-                )
-                .await
-                .unwrap();
-                let tx = Tx::new(
-                    tx_code_hash.to_vec(),
-                    Some(data),
-                    ctx.config.ledger.chain_id.clone(),
-                    args.tx.expiration,
-                );
-=======
                 let tx_code = args.tx_code_path;
-                let tx = Tx::new(tx_code, Some(data));
->>>>>>> 9ca92774
-
-                process_tx::<C, U>(
+                let tx = Tx::new(tx_code, Some(data), chain_id, expiration);
+
+                process_tx::<C>(
                     client,
-                    wallet,
+                    ctx,
                     &args.tx,
                     tx,
                     TxSigningKey::WalletAddress(signer.clone()),
@@ -2347,27 +825,33 @@
     }
 }
 
-pub async fn submit_reveal_pk<
-    C: namada::ledger::queries::Client + Sync,
-    U: WalletUtils,
->(
-    client: &C,
-    wallet: &mut Wallet<U>,
-    args: args::RevealPk,
-) -> Result<(), tx::Error> {
-    tx::submit_reveal_pk::<C, U>(client, wallet, args).await
-}
-
-pub async fn reveal_pk_if_needed<
-    C: namada::ledger::queries::Client + Sync,
-    U: WalletUtils,
->(
-    client: &C,
-    wallet: &mut Wallet<U>,
+pub async fn submit_reveal_pk<C: namada::ledger::queries::Client + Sync>(
+    client: &C,
+    ctx: &mut Context,
+    mut args: args::RevealPk,
+) -> Result<(), tx::Error> {
+    args.tx.chain_id = args
+        .tx
+        .chain_id
+        .or_else(|| Some(ctx.config.ledger.chain_id.clone()));
+    tx::submit_reveal_pk::<C, _>(client, &mut ctx.wallet, args).await
+}
+
+pub async fn reveal_pk_if_needed<C: namada::ledger::queries::Client + Sync>(
+    client: &C,
+    ctx: &mut Context,
     public_key: &common::PublicKey,
     args: &args::Tx,
 ) -> Result<bool, tx::Error> {
-    tx::reveal_pk_if_needed::<C, U>(client, wallet, public_key, args).await
+    let args = args::Tx {
+        chain_id: args
+            .clone()
+            .chain_id
+            .or_else(|| Some(ctx.config.ledger.chain_id.clone())),
+        ..args.clone()
+    };
+    tx::reveal_pk_if_needed::<C, _>(client, &mut ctx.wallet, public_key, &args)
+        .await
 }
 
 pub async fn has_revealed_pk<C: namada::ledger::queries::Client + Sync>(
@@ -2377,103 +861,21 @@
     tx::has_revealed_pk(client, addr).await
 }
 
-pub async fn submit_reveal_pk_aux<
-    C: namada::ledger::queries::Client + Sync,
-    U: WalletUtils,
->(
-    client: &C,
-    wallet: &mut Wallet<U>,
+pub async fn submit_reveal_pk_aux<C: namada::ledger::queries::Client + Sync>(
+    client: &C,
+    ctx: &mut Context,
     public_key: &common::PublicKey,
     args: &args::Tx,
-<<<<<<< HEAD
-) {
-    let addr: Address = public_key.into();
-    println!("Submitting a tx to reveal the public key for address {addr}...");
-    let tx_data = public_key
-        .try_to_vec()
-        .expect("Encoding a public key shouldn't fail");
-    let tx_code_hash =
-        query_wasm_code_hash(TX_REVEAL_PK, args.ledger_address.clone())
-            .await
-            .unwrap();
-    let chain_id = ctx.config.ledger.chain_id.clone();
-    let tx = Tx::new(
-        tx_code_hash.to_vec(),
-        Some(tx_data),
-        chain_id,
-        args.expiration,
-    );
-
-    // submit_tx without signing the inner tx
-    let keypair = if let Some(signing_key) = &args.signing_key {
-        ctx.get_cached(signing_key)
-    } else if let Some(signer) = args.signer.as_ref() {
-        let signer = ctx.get(signer);
-        find_keypair(&mut ctx.wallet, &signer, args.ledger_address.clone())
-            .await
-    } else {
-        find_keypair(&mut ctx.wallet, &addr, args.ledger_address.clone()).await
+) -> Result<(), tx::Error> {
+    let args = args::Tx {
+        chain_id: args
+            .clone()
+            .chain_id
+            .or_else(|| Some(ctx.config.ledger.chain_id.clone())),
+        ..args.clone()
     };
-    let epoch = rpc::query_and_print_epoch(args::Query {
-        ledger_address: args.ledger_address.clone(),
-    })
-    .await;
-    let to_broadcast = if args.dry_run {
-        TxBroadcastData::DryRun(tx)
-    } else {
-        super::signing::sign_wrapper(
-            ctx,
-            args,
-            epoch,
-            tx,
-            &keypair,
-            #[cfg(not(feature = "mainnet"))]
-            false,
-        )
+    tx::submit_reveal_pk_aux::<C, _>(client, &mut ctx.wallet, public_key, &args)
         .await
-    };
-
-    if args.dry_run {
-        if let TxBroadcastData::DryRun(tx) = to_broadcast {
-            rpc::dry_run_tx(&args.ledger_address, tx.to_bytes()).await;
-        } else {
-            panic!(
-                "Expected a dry-run transaction, received a wrapper \
-                 transaction instead"
-            );
-        }
-    } else {
-        // Either broadcast or submit transaction and collect result into
-        // sum type
-        let result = if args.broadcast_only {
-            Left(broadcast_tx(args.ledger_address.clone(), &to_broadcast).await)
-        } else {
-            Right(submit_tx(args.ledger_address.clone(), to_broadcast).await)
-        };
-        // Return result based on executed operation, otherwise deal with
-        // the encountered errors uniformly
-        match result {
-            Right(Err(err)) => {
-                eprintln!(
-                    "Encountered error while broadcasting transaction: {}",
-                    err
-                );
-                safe_exit(1)
-            }
-            Left(Err(err)) => {
-                eprintln!(
-                    "Encountered error while broadcasting transaction: {}",
-                    err
-                );
-                safe_exit(1)
-            }
-            _ => {}
-        }
-    }
-=======
-) -> Result<(), tx::Error> {
-    tx::submit_reveal_pk_aux::<C, U>(client, wallet, public_key, args).await
->>>>>>> 9ca92774
 }
 
 /// Check if current epoch is in the last third of the voting period of the
@@ -2483,34 +885,8 @@
     client: &C,
     proposal_id: u64,
     proposal_start_epoch: Epoch,
-<<<<<<< HEAD
-) -> bool {
-    let current_epoch =
-        rpc::query_and_print_epoch(args::Query { ledger_address }).await;
-
-    let proposal_end_epoch_key =
-        gov_storage::get_voting_end_epoch_key(proposal_id);
-    let proposal_end_epoch =
-        rpc::query_storage_value::<Epoch>(client, &proposal_end_epoch_key)
-            .await;
-
-    match proposal_end_epoch {
-        Some(proposal_end_epoch) => {
-            !namada::ledger::native_vp::governance::utils::is_valid_validator_voting_period(
-                current_epoch,
-                proposal_start_epoch,
-                proposal_end_epoch,
-            )
-        }
-        None => {
-            eprintln!("Proposal end epoch is not in the storage.");
-            safe_exit(1)
-        }
-    }
-=======
 ) -> Result<bool, tx::Error> {
     tx::is_safe_voting_window(client, proposal_id, proposal_start_epoch).await
->>>>>>> 9ca92774
 }
 
 /// Removes validators whose vote corresponds to that of the delegator (needless
@@ -2552,524 +928,86 @@
     delegations.into_iter().flatten().collect()
 }
 
-<<<<<<< HEAD
-pub async fn submit_bond(ctx: Context, args: args::Bond) {
-    let validator = ctx.get(&args.validator);
-
-    // Check that the validator address exists on chain
-    let client = HttpClient::new(args.tx.ledger_address.clone()).unwrap();
-    let is_validator = rpc::is_validator(&client, &validator).await;
-    if !is_validator {
-        eprintln!(
-            "The address {} doesn't belong to any known validator account.",
-            validator
-        );
-        if !args.tx.force {
-            safe_exit(1)
-        }
-    }
-    let source = ctx.get_opt(&args.source);
-    // Check that the source address exists on chain
-    if let Some(source) = &source {
-        let source_exists =
-            rpc::known_address(source, args.tx.ledger_address.clone()).await;
-        if !source_exists {
-            eprintln!("The source address {} doesn't exist on chain.", source);
-            if !args.tx.force {
-                safe_exit(1)
-            }
-        }
-        if source != &validator && rpc::is_validator(&client, source).await {
-            eprintln!(
-                "Cannot bond from a validator account {source} to another \
-                 validator {validator}."
-            );
-            if !args.tx.force {
-                safe_exit(1)
-            }
-        }
-    }
-    // Check bond's source (source for delegation or validator for self-bonds)
-    // balance
-    let bond_source = source.as_ref().unwrap_or(&validator);
-    let balance_key = token::balance_key(&ctx.native_token, bond_source);
-    match rpc::query_storage_value::<token::Amount>(&client, &balance_key).await
-    {
-        Some(balance) => {
-            println!("Found source balance {}", balance);
-            if balance < args.amount {
-                eprintln!(
-                    "The balance of the source {} is lower than the amount to \
-                     be transferred. Amount to transfer is {} and the balance \
-                     is {}.",
-                    bond_source, args.amount, balance
-                );
-                if !args.tx.force {
-                    safe_exit(1)
-                }
-            }
-        }
-        None => {
-            eprintln!("No balance found for the source {}", bond_source);
-            if !args.tx.force {
-                safe_exit(1)
-            }
-        }
-    }
-    let tx_code_hash =
-        query_wasm_code_hash(TX_BOND_WASM, args.tx.ledger_address.clone())
-            .await
-            .unwrap();
-    let bond = pos::Bond {
-        validator,
-        amount: args.amount,
-        source,
-    };
-    let data = bond.try_to_vec().expect("Encoding tx data shouldn't fail");
-
-    let tx = Tx::new(
-        tx_code_hash.to_vec(),
-        Some(data),
-        ctx.config.ledger.chain_id.clone(),
-        args.tx.expiration,
-    );
-    let default_signer = args.source.unwrap_or(args.validator);
-    process_tx(
-        ctx,
-        &args.tx,
-        tx,
-        TxSigningKey::WalletAddress(default_signer),
-        #[cfg(not(feature = "mainnet"))]
-        false,
-    )
-    .await;
-}
-
-pub async fn submit_unbond(ctx: Context, args: args::Unbond) {
-    let validator = ctx.get(&args.validator);
-    let source = ctx.get_opt(&args.source);
-
-    // Check that the validator address exists on chain
-    let client = HttpClient::new(args.tx.ledger_address.clone()).unwrap();
-    let is_validator = rpc::is_validator(&client, &validator).await;
-    if !is_validator {
-        eprintln!(
-            "The address {} doesn't belong to any known validator account.",
-            validator
-        );
-        if !args.tx.force {
-            safe_exit(1)
-        }
-    }
-
-    // Check the source's current bond amount
-    let bond_source = source.clone().unwrap_or_else(|| validator.clone());
-    let bond_amount =
-        rpc::query_bond(&client, &bond_source, &validator, None).await;
-    println!("Bond amount available for unbonding: {} NAM", bond_amount);
-
-    if args.amount > bond_amount {
-        eprintln!(
-            "The total bonds of the source {} is lower than the amount to be \
-             unbonded. Amount to unbond is {} and the total bonds is {}.",
-            bond_source, args.amount, bond_amount
-        );
-        if !args.tx.force {
-            safe_exit(1)
-        }
-    }
-
-    // Query the unbonds before submitting the tx
-    let unbonds =
-        rpc::query_unbond_with_slashing(&client, &bond_source, &validator)
-            .await;
-    let mut withdrawable = BTreeMap::<Epoch, token::Amount>::new();
-    for ((_start_epoch, withdraw_epoch), amount) in unbonds.into_iter() {
-        let to_withdraw = withdrawable.entry(withdraw_epoch).or_default();
-        *to_withdraw += amount;
-    }
-    let latest_withdrawal_pre = withdrawable.into_iter().last();
-
-    let data = pos::Unbond {
-        validator: validator.clone(),
-        amount: args.amount,
-        source: Some(bond_source.clone()),
-    };
-    let data = data.try_to_vec().expect("Encoding tx data shouldn't fail");
-
-    let tx_code_hash =
-        query_wasm_code_hash(TX_UNBOND_WASM, args.tx.ledger_address.clone())
-            .await
-            .unwrap();
-    let tx = Tx::new(
-        tx_code_hash.to_vec(),
-        Some(data),
-        ctx.config.ledger.chain_id.clone(),
-        args.tx.expiration,
-    );
-    let default_signer = args.source.unwrap_or(args.validator);
-    let (_ctx, _) = process_tx(
-        ctx,
-        &args.tx,
-        tx,
-        TxSigningKey::WalletAddress(default_signer),
-        #[cfg(not(feature = "mainnet"))]
-        false,
-    )
-    .await;
-
-    // Query the unbonds post-tx
-    let unbonds =
-        rpc::query_unbond_with_slashing(&client, &bond_source, &validator)
-            .await;
-    let mut withdrawable = BTreeMap::<Epoch, token::Amount>::new();
-    for ((_start_epoch, withdraw_epoch), amount) in unbonds.into_iter() {
-        let to_withdraw = withdrawable.entry(withdraw_epoch).or_default();
-        *to_withdraw += amount;
-    }
-    let (latest_withdraw_epoch_post, latest_withdraw_amount_post) =
-        withdrawable.into_iter().last().unwrap();
-
-    if let Some((latest_withdraw_epoch_pre, latest_withdraw_amount_pre)) =
-        latest_withdrawal_pre
-    {
-        match latest_withdraw_epoch_post.cmp(&latest_withdraw_epoch_pre) {
-            std::cmp::Ordering::Less => {
-                eprintln!(
-                    "Unexpected behavior reading the unbonds data has occurred"
-                );
-                if !args.tx.force {
-                    safe_exit(1)
-                }
-            }
-            std::cmp::Ordering::Equal => {
-                println!(
-                    "Amount {} withdrawable starting from epoch {}",
-                    latest_withdraw_amount_post - latest_withdraw_amount_pre,
-                    latest_withdraw_epoch_post
-                );
-            }
-            std::cmp::Ordering::Greater => {
-                println!(
-                    "Amount {} withdrawable starting from epoch {}",
-                    latest_withdraw_amount_post, latest_withdraw_epoch_post
-                );
-            }
-        }
-    } else {
-        println!(
-            "Amount {} withdrawable starting from epoch {}",
-            latest_withdraw_amount_post, latest_withdraw_epoch_post
-        );
-    }
-}
-
-pub async fn submit_withdraw(ctx: Context, args: args::Withdraw) {
-    let validator = ctx.get(&args.validator);
-    let source = ctx.get_opt(&args.source);
-
-    let epoch = rpc::query_and_print_epoch(args::Query {
-        ledger_address: args.tx.ledger_address.clone(),
-    })
-    .await;
-
-    // Check that the validator address exists on chain
-    let client = HttpClient::new(args.tx.ledger_address.clone()).unwrap();
-    let is_validator = rpc::is_validator(&client, &validator).await;
-    if !is_validator {
-        eprintln!(
-            "The address {} doesn't belong to any known validator account.",
-            validator
-        );
-        if !args.tx.force {
-            safe_exit(1)
-        }
-    }
-
-    // Check the source's current unbond amount
-    let bond_source = source.clone().unwrap_or_else(|| validator.clone());
-    let tokens = rpc::query_withdrawable_tokens(
-        &client,
-        &bond_source,
-        &validator,
-        Some(epoch),
-    )
-    .await;
-    if tokens == 0.into() {
-        eprintln!(
-            "There are no unbonded bonds ready to withdraw in the current \
-             epoch {}.",
-            epoch
-        );
-        rpc::query_and_print_unbonds(&client, &bond_source, &validator).await;
-        if !args.tx.force {
-            safe_exit(1)
-        }
-    } else {
-        println!("Found {tokens} tokens that can be withdrawn.");
-        println!("Submitting transaction to withdraw them...");
-    }
-
-    let data = pos::Withdraw { validator, source };
-    let data = data.try_to_vec().expect("Encoding tx data shouldn't fail");
-
-    let tx_code_hash =
-        query_wasm_code_hash(TX_WITHDRAW_WASM, args.tx.ledger_address.clone())
-            .await
-            .unwrap();
-    let tx = Tx::new(
-        tx_code_hash.to_vec(),
-        Some(data),
-        ctx.config.ledger.chain_id.clone(),
-        args.tx.expiration,
-    );
-    let default_signer = args.source.unwrap_or(args.validator);
-    process_tx(
-        ctx,
-        &args.tx,
-        tx,
-        TxSigningKey::WalletAddress(default_signer),
-        #[cfg(not(feature = "mainnet"))]
-        false,
-    )
-    .await;
-}
-
-pub async fn submit_validator_commission_change(
-    ctx: Context,
-    args: args::TxCommissionRateChange,
-) {
-    let epoch = rpc::query_and_print_epoch(args::Query {
-        ledger_address: args.tx.ledger_address.clone(),
-    })
-    .await;
-
-    let tx_code_hash = query_wasm_code_hash(
-        TX_CHANGE_COMMISSION_WASM,
-        args.tx.ledger_address.clone(),
+pub async fn submit_bond<C: namada::ledger::queries::Client + Sync>(
+    client: &C,
+    ctx: &mut Context,
+    mut args: args::Bond,
+) -> Result<(), tx::Error> {
+    args.tx.chain_id = args
+        .tx
+        .chain_id
+        .or_else(|| Some(ctx.config.ledger.chain_id.clone()));
+    tx::submit_bond::<C, _>(client, &mut ctx.wallet, args).await
+}
+
+pub async fn submit_unbond<C: namada::ledger::queries::Client + Sync>(
+    client: &C,
+    ctx: &mut Context,
+    mut args: args::Unbond,
+) -> Result<(), tx::Error> {
+    args.tx.chain_id = args
+        .tx
+        .chain_id
+        .or_else(|| Some(ctx.config.ledger.chain_id.clone()));
+    tx::submit_unbond::<C, _>(client, &mut ctx.wallet, args).await
+}
+
+pub async fn submit_withdraw<C: namada::ledger::queries::Client + Sync>(
+    client: &C,
+    mut ctx: Context,
+    mut args: args::Withdraw,
+) -> Result<(), tx::Error> {
+    args.tx.chain_id = args
+        .tx
+        .chain_id
+        .or_else(|| Some(ctx.config.ledger.chain_id.clone()));
+    tx::submit_withdraw::<C, _>(client, &mut ctx.wallet, args).await
+}
+
+pub async fn submit_validator_commission_change<
+    C: namada::ledger::queries::Client + Sync,
+>(
+    client: &C,
+    mut ctx: Context,
+    mut args: args::TxCommissionRateChange,
+) -> Result<(), tx::Error> {
+    args.tx.chain_id = args
+        .tx
+        .chain_id
+        .or_else(|| Some(ctx.config.ledger.chain_id.clone()));
+    tx::submit_validator_commission_change::<C, _>(
+        client,
+        &mut ctx.wallet,
+        args,
     )
     .await
-    .unwrap();
-    let client = HttpClient::new(args.tx.ledger_address.clone()).unwrap();
-
-    // TODO: put following two let statements in its own function
-    let params_key = namada::ledger::pos::params_key();
-    let params = query_storage_value::<PosParams>(&client, &params_key)
-        .await
-        .expect("Parameter should be defined.");
-
-    let validator = ctx.get(&args.validator);
-    if rpc::is_validator(&client, &validator).await {
-        if args.rate < Decimal::ZERO || args.rate > Decimal::ONE {
-            eprintln!("Invalid new commission rate, received {}", args.rate);
-            if !args.tx.force {
-                safe_exit(1)
-            }
-        }
-
-        let pipeline_epoch_minus_one = epoch + params.pipeline_len - 1;
-
-        match rpc::query_commission_rate(
-            &client,
-            &validator,
-            Some(pipeline_epoch_minus_one),
-        )
-        .await
-        {
-            Some(CommissionPair {
-                commission_rate,
-                max_commission_change_per_epoch,
-            }) => {
-                if (args.rate - commission_rate).abs()
-                    > max_commission_change_per_epoch
-                {
-                    eprintln!(
-                        "New rate is too large of a change with respect to \
-                         the predecessor epoch in which the rate will take \
-                         effect."
-                    );
-                    if !args.tx.force {
-                        safe_exit(1)
-                    }
-                }
-            }
-            None => {
-                eprintln!("Error retrieving from storage");
-                if !args.tx.force {
-                    safe_exit(1)
-                }
-            }
-        }
-    } else {
-        eprintln!("The given address {validator} is not a validator.");
-        if !args.tx.force {
-            safe_exit(1)
-        }
-    }
-
-    let data = pos::CommissionChange {
-        validator: ctx.get(&args.validator),
-        new_rate: args.rate,
-    };
-    let data = data.try_to_vec().expect("Encoding tx data shouldn't fail");
-
-    let tx = Tx::new(
-        tx_code_hash.to_vec(),
-        Some(data),
-        ctx.config.ledger.chain_id.clone(),
-        args.tx.expiration,
-    );
-    let default_signer = args.validator;
-    process_tx(
-        ctx,
-        &args.tx,
-        tx,
-        TxSigningKey::WalletAddress(default_signer),
-        #[cfg(not(feature = "mainnet"))]
-        false,
-    )
-    .await;
-=======
-pub async fn submit_bond<
-    C: namada::ledger::queries::Client + Sync,
-    U: WalletUtils,
->(
-    client: &C,
-    wallet: &mut Wallet<U>,
-    args: args::Bond,
-) -> Result<(), tx::Error> {
-    tx::submit_bond::<C, U>(client, wallet, args).await
-}
-
-pub async fn submit_unbond<
-    C: namada::ledger::queries::Client + Sync,
-    U: WalletUtils,
->(
-    client: &C,
-    wallet: &mut Wallet<U>,
-    args: args::Unbond,
-) -> Result<(), tx::Error> {
-    tx::submit_unbond::<C, U>(client, wallet, args).await
-}
-
-pub async fn submit_withdraw<
-    C: namada::ledger::queries::Client + Sync,
-    U: WalletUtils,
->(
-    client: &C,
-    wallet: &mut Wallet<U>,
-    args: args::Withdraw,
-) -> Result<(), tx::Error> {
-    tx::submit_withdraw::<C, U>(client, wallet, args).await
-}
-
-pub async fn submit_validator_commission_change<
-    C: namada::ledger::queries::Client + Sync,
-    U: WalletUtils,
->(
-    client: &C,
-    wallet: &mut Wallet<U>,
-    args: args::TxCommissionRateChange,
-) -> Result<(), tx::Error> {
-    tx::submit_validator_commission_change::<C, U>(client, wallet, args).await
->>>>>>> 9ca92774
-}
-
-/// Capture the result of running a transaction
-enum ProcessTxResponse {
-    /// Result of submitting a transaction to the blockchain
-    Applied(TxResponse),
-    /// Result of submitting a transaction to the mempool
-    Broadcast(Response),
-    /// Result of dry running transaction
-    DryRun,
-}
-
-impl ProcessTxResponse {
-    /// Get the the accounts that were reported to be initialized
-    fn initialized_accounts(&self) -> Vec<Address> {
-        match self {
-            Self::Applied(result) => result.initialized_accounts.clone(),
-            _ => vec![],
-        }
-    }
 }
 
 /// Submit transaction and wait for result. Returns a list of addresses
 /// initialized in the transaction if any. In dry run, this is always empty.
-async fn process_tx<
-    C: namada::ledger::queries::Client + Sync,
-    U: WalletUtils,
->(
-    client: &C,
-    wallet: &mut Wallet<U>,
+async fn process_tx<C: namada::ledger::queries::Client + Sync>(
+    client: &C,
+    mut ctx: Context,
     args: &args::Tx,
     tx: Tx,
     default_signer: TxSigningKey,
-<<<<<<< HEAD
     #[cfg(not(feature = "mainnet"))] requires_pow: bool,
-) -> (Context, ProcessTxResponse) {
-    let (ctx, to_broadcast) = sign_tx(
-        ctx,
+) -> Result<(Context, Vec<Address>), tx::Error> {
+    let args = args::Tx {
+        chain_id: args.clone().chain_id.or_else(|| Some(tx.chain_id.clone())),
+        ..args.clone()
+    };
+    let res: Vec<Address> = tx::process_tx::<C, _>(
+        client,
+        &mut ctx.wallet,
+        &args,
         tx,
-        args,
         default_signer,
         #[cfg(not(feature = "mainnet"))]
         requires_pow,
     )
-    .await;
-    // NOTE: use this to print the request JSON body:
-
-    // let request =
-    // tendermint_rpc::endpoint::broadcast::tx_commit::Request::new(
-    //     tx_bytes.clone().into(),
-    // );
-    // use tendermint_rpc::Request;
-    // let request_body = request.into_json();
-    // println!("HTTP request body: {}", request_body);
-
-    if args.dry_run {
-        if let TxBroadcastData::DryRun(tx) = to_broadcast {
-            rpc::dry_run_tx(&args.ledger_address, tx.to_bytes()).await;
-            (ctx, ProcessTxResponse::DryRun)
-        } else {
-            panic!(
-                "Expected a dry-run transaction, received a wrapper \
-                 transaction instead"
-            );
-        }
-    } else {
-        // Either broadcast or submit transaction and collect result into
-        // sum type
-        if args.broadcast_only {
-            match broadcast_tx(args.ledger_address.clone(), &to_broadcast).await
-            {
-                Ok(resp) => (ctx, ProcessTxResponse::Broadcast(resp)),
-                Err(err) => {
-                    eprintln!(
-                        "Encountered error while broadcasting transaction: {}",
-                        err
-                    );
-                    safe_exit(1)
-                }
-            }
-        } else {
-            match submit_tx(args.ledger_address.clone(), to_broadcast).await {
-                Ok(result) => (ctx, ProcessTxResponse::Applied(result)),
-                Err(err) => {
-                    eprintln!(
-                        "Encountered error while broadcasting transaction: {}",
-                        err
-                    );
-                    safe_exit(1)
-                }
-            }
-        }
-    }
-=======
-) -> Result<Vec<Address>, tx::Error> {
-    tx::process_tx::<C, U>(client, wallet, args, tx, default_signer).await
->>>>>>> 9ca92774
+    .await?;
+    Ok((ctx, res))
 }
 
 /// Save accounts initialized from a tx into the wallet, if any.
