--- conflicted
+++ resolved
@@ -1080,11 +1080,7 @@
 >(
     client: &C,
     mut ctx: Context,
-<<<<<<< HEAD
-    mut args: args::CommissionRateChange,
-=======
-    args: args::TxCommissionRateChange,
->>>>>>> 1d27c925
+    args: args::CommissionRateChange,
 ) -> Result<(), tx::Error> {
     let arg = args.clone();
     let (mut tx, addr, pk) =
