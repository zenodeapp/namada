use std::collections::HashMap;
use std::env;
use std::fs::{self, File, OpenOptions};
use std::io::Write;
use std::net::{IpAddr, Ipv4Addr, SocketAddr};
use std::path::{Path, PathBuf};
use std::str::FromStr;

use borsh::BorshSerialize;
use flate2::read::GzDecoder;
use flate2::write::GzEncoder;
use flate2::Compression;
use namada::ledger::wallet::Wallet;
use namada::types::address;
use namada::types::chain::ChainId;
use namada::types::dec::Dec;
use namada::types::key::*;
use prost::bytes::Bytes;
use rand::prelude::ThreadRng;
use rand::thread_rng;
use serde_json::json;
use sha2::{Digest, Sha256};

use crate::cli::context::ENV_VAR_WASM_DIR;
use crate::cli::{self, args, safe_exit};
use crate::config::genesis::genesis_config::{
    self, GenesisConfig, HexString, ValidatorPreGenesisConfig,
};
use crate::config::global::GlobalConfig;
use crate::config::{self, Config, TendermintMode};
use crate::facade::tendermint::node::Id as TendermintNodeId;
use crate::facade::tendermint_config::net::Address as TendermintAddress;
use crate::node::ledger::tendermint_node;
use crate::wallet::{pre_genesis, read_and_confirm_pwd, CliWalletUtils};
use crate::wasm_loader;

pub const NET_ACCOUNTS_DIR: &str = "setup";
pub const NET_OTHER_ACCOUNTS_DIR: &str = "other";
/// Github URL prefix of released Namada network configs
pub const ENV_VAR_NETWORK_CONFIGS_SERVER: &str =
    "NAMADA_NETWORK_CONFIGS_SERVER";
const DEFAULT_NETWORK_CONFIGS_SERVER: &str =
    "https://github.com/heliaxdev/anoma-network-config/releases/download";

/// We do pre-genesis validator set up in this directory
pub const PRE_GENESIS_DIR: &str = "pre-genesis";

/// Environment variable set to reduce the amount of printing the CLI
/// tools perform. Extra prints, while good for UI, clog up test tooling.
pub const REDUCED_CLI_PRINTING: &str = "REDUCED_CLI_PRINTING";

macro_rules! cli_print {
    ($($arg:tt)*) => {{
        if std::env::var(REDUCED_CLI_PRINTING)
        .map(|v| if v.to_lowercase().trim() == "true" {
            false
        } else {
            true
        }).unwrap_or(true) {
            let mut stdout = std::io::stdout().lock();
            _ = stdout.write_all(format!("{}", std::format_args!($($arg)*)).as_bytes());
            _ = stdout.flush();
        }
    }};
}

#[allow(unused)]
macro_rules! cli_println {
    ($($arg:tt)*) => {{
        if std::env::var(REDUCED_CLI_PRINTING)
        .map(|v| if v.to_lowercase().trim() == "true" {
            false
        } else {
            true
        }).unwrap_or(true) {
            let mut stdout = std::io::stdout().lock();
            _ = stdout.write_all(format!("{}\n", std::format_args!($($arg)*)).as_bytes());
            _ = stdout.flush();
        }
    }};
}

/// Configure Namada to join an existing network. The chain must be released in
/// the <https://github.com/heliaxdev/anoma-network-config> repository.
pub async fn join_network(
    global_args: args::Global,
    args::JoinNetwork {
        chain_id,
        genesis_validator,
        pre_genesis_path,
        dont_prefetch_wasm,
    }: args::JoinNetwork,
) {
    use tokio::fs;

    let base_dir = global_args.base_dir;

    // If the base-dir doesn't exist yet, create it
    if let Err(err) = fs::canonicalize(&base_dir).await {
        if err.kind() == std::io::ErrorKind::NotFound {
            fs::create_dir_all(&base_dir).await.unwrap();
        }
    } else {
        // If the base-dir exists, check if it's already got this chain ID
        if fs::canonicalize(base_dir.join(chain_id.as_str()))
            .await
            .is_ok()
        {
            eprintln!("The chain directory for {} already exists.", chain_id);
            cli::safe_exit(1);
        }
    }
    let base_dir_full = fs::canonicalize(&base_dir).await.unwrap();
    let chain_dir = base_dir_full.join(chain_id.as_str());

    let validator_alias_and_dir = pre_genesis_path
        .and_then(|path| {
            let alias = path.components().last()?;
            match alias {
                std::path::Component::Normal(alias) => {
                    let alias = alias.to_string_lossy().to_string();
                    println!(
                        "Using {alias} parsed from the given \
                         --pre-genesis-path"
                    );
                    Some((alias, path))
                }
                _ => None,
            }
        })
        .or_else(|| {
            genesis_validator.as_ref().map(|alias| {
                (
                    alias.clone(),
                    validator_pre_genesis_dir(&base_dir_full, alias),
                )
            })
        });

    // Pre-load the validator pre-genesis wallet and its keys to validate that
    // everything is in place before downloading the network archive
    let validator_alias_and_pre_genesis_wallet =
        validator_alias_and_dir.map(|(validator_alias, pre_genesis_dir)| {
            (
                validator_alias,
                pre_genesis::load(&pre_genesis_dir).unwrap_or_else(|err| {
                    eprintln!(
                        "Error loading validator pre-genesis wallet {err}",
                    );
                    cli::safe_exit(1)
                }),
            )
        });

    let wasm_dir = global_args.wasm_dir.as_ref().cloned().or_else(|| {
        if let Ok(wasm_dir) = env::var(ENV_VAR_WASM_DIR) {
            let wasm_dir: PathBuf = wasm_dir.into();
            Some(wasm_dir)
        } else {
            None
        }
    });

    let release_filename = format!("{}.tar.gz", chain_id);
    let release_url = format!(
        "{}/{}",
        network_configs_url_prefix(&chain_id),
        release_filename
    );

    // Read or download the release archive
    println!("Downloading config release from {} ...", release_url);
    let release = match download_file(release_url).await {
        Ok(contents) => contents,
        Err(error) => {
            eprintln!("Error downloading release: {}", error);
            cli::safe_exit(1);
        }
    };

    // Decode and unpack the archive
    let decoder = GzDecoder::new(&release[..]);
    let mut archive = tar::Archive::new(decoder);

    // If the base-dir is non-default, unpack the archive into a temp dir inside
    // first.
    let cwd = env::current_dir().unwrap();
    let (unpack_dir, non_default_dir) =
        if base_dir_full != cwd.join(config::DEFAULT_BASE_DIR) {
            (base_dir.clone(), true)
        } else {
            (PathBuf::from_str(".").unwrap(), false)
        };
    archive.unpack(&unpack_dir).unwrap();

    // Rename the base-dir from the default and rename wasm-dir, if non-default.
    if non_default_dir {
        // For compatibility for networks released with Namada <= v0.4:
        // The old releases include the WASM directory at root path of the
        // archive. This has been moved into the chain directory, so if the
        // WASM dir is found at the old path, we move it to the new path.
        if let Ok(wasm_dir) =
            fs::canonicalize(unpack_dir.join(config::DEFAULT_WASM_DIR)).await
        {
            fs::rename(
                &wasm_dir,
                unpack_dir
                    .join(config::DEFAULT_BASE_DIR)
                    .join(chain_id.as_str())
                    .join(config::DEFAULT_WASM_DIR),
            )
            .await
            .unwrap();
        }

        // Move the chain dir
        fs::rename(
            unpack_dir
                .join(config::DEFAULT_BASE_DIR)
                .join(chain_id.as_str()),
            &chain_dir,
        )
        .await
        .unwrap();

        // Move the genesis file
        fs::rename(
            unpack_dir
                .join(config::DEFAULT_BASE_DIR)
                .join(format!("{}.toml", chain_id.as_str())),
            base_dir_full.join(format!("{}.toml", chain_id.as_str())),
        )
        .await
        .unwrap();

        // Move the global config
        fs::rename(
            unpack_dir
                .join(config::DEFAULT_BASE_DIR)
                .join(config::global::FILENAME),
            base_dir_full.join(config::global::FILENAME),
        )
        .await
        .unwrap();

        // Remove the default dir
        fs::remove_dir_all(unpack_dir.join(config::DEFAULT_BASE_DIR))
            .await
            .unwrap();
    }

    // Move wasm-dir and update config if it's non-default
    if let Some(wasm_dir) = wasm_dir.as_ref() {
        if wasm_dir.to_string_lossy() != config::DEFAULT_WASM_DIR {
            tokio::fs::rename(
                base_dir_full
                    .join(chain_id.as_str())
                    .join(config::DEFAULT_WASM_DIR),
                chain_dir.join(wasm_dir),
            )
            .await
            .unwrap();

            // Update the config
            let wasm_dir = wasm_dir.clone();
            let base_dir = base_dir.clone();
            let chain_id = chain_id.clone();
            tokio::task::spawn_blocking(move || {
                let mut config = Config::load(
                    &base_dir,
                    &chain_id,
                    global_args.mode.clone(),
                );
                config.wasm_dir = wasm_dir;
                config.write(&base_dir, &chain_id, true).unwrap();
            })
            .await
            .unwrap();
        }
    }

    // Setup the node for a genesis validator, if used
    if let Some((validator_alias, pre_genesis_wallet)) =
        validator_alias_and_pre_genesis_wallet
    {
        let tendermint_node_key: common::SecretKey = pre_genesis_wallet
            .tendermint_node_key
            .try_to_sk()
            .unwrap_or_else(|_err| {
                eprintln!(
                    "Tendermint node key must be common (need to change?)"
                );
                cli::safe_exit(1)
            });

        let genesis_file_path =
            base_dir.join(format!("{}.toml", chain_id.as_str()));
        let genesis_config =
            genesis_config::open_genesis_config(genesis_file_path).unwrap();

        if !is_valid_validator_for_current_chain(
            &tendermint_node_key.ref_to(),
            &genesis_config,
        ) {
            eprintln!(
                "The current validator is not valid for chain {}.",
                chain_id.as_str()
            );
            safe_exit(1)
        }

        let mut wallet =
            crate::wallet::load_or_new_from_genesis(&chain_dir, genesis_config);

        let address = wallet
            .find_address(&validator_alias)
            .unwrap_or_else(|| {
                eprintln!(
                    "Unable to find validator address for alias \
                     {validator_alias}"
                );
                cli::safe_exit(1)
            })
            .clone();

        let tm_home_dir = chain_dir.join("tendermint");

        // Write consensus key to tendermint home
        tendermint_node::write_validator_key(
            &tm_home_dir,
            &pre_genesis_wallet.consensus_key,
        );

        // Derive the node ID from the node key
        let node_id = id_from_pk(&tendermint_node_key.ref_to());
        // Write tendermint node key
        write_tendermint_node_key(&tm_home_dir, tendermint_node_key);

        // Pre-initialize tendermint validator state
        tendermint_node::write_validator_state(&tm_home_dir);

        // Extend the current wallet from the pre-genesis wallet.
        // This takes the validator keys to be usable in future commands (e.g.
        // to sign a tx from validator account using the account key).
        wallet.extend_from_pre_genesis_validator(
            address,
            validator_alias.into(),
            pre_genesis_wallet,
        );

        crate::wallet::save(&wallet).unwrap();

        // Update the config from the default non-validator settings to
        // validator settings
        let base_dir = base_dir.clone();
        let chain_id = chain_id.clone();
        tokio::task::spawn_blocking(move || {
            let mut config = Config::load(&base_dir, &chain_id, None);

            config.ledger.tendermint.tendermint_mode =
                TendermintMode::Validator;
            // Validator node should turned off peer exchange reactor
            config.ledger.tendermint.p2p_pex = false;
            // Remove self from persistent peers
            config
                .ledger
                .tendermint
                .p2p_persistent_peers
                .retain(|peer| {
                    if let TendermintAddress::Tcp {
                        peer_id: Some(peer_id),
                        ..
                    } = peer
                    {
                        node_id != *peer_id
                    } else {
                        true
                    }
                });
            config.write(&base_dir, &chain_id, true).unwrap();
        })
        .await
        .unwrap();
    }
    if !dont_prefetch_wasm {
        fetch_wasms_aux(&base_dir, &chain_id).await;
    }

    println!("Successfully configured for chain ID {}", chain_id);
}

pub async fn fetch_wasms(
    global_args: args::Global,
    args::FetchWasms { chain_id }: args::FetchWasms,
) {
    fetch_wasms_aux(&global_args.base_dir, &chain_id).await;
}

pub async fn fetch_wasms_aux(base_dir: &Path, chain_id: &ChainId) {
    println!("Fetching wasms for chain ID {}...", chain_id);
    let wasm_dir = {
        let mut path = base_dir.to_owned();
        path.push(chain_id.as_str());
        path.push("wasm");
        path
    };
    wasm_loader::pre_fetch_wasm(&wasm_dir).await;
}

/// Length of a Tendermint Node ID in bytes
const TENDERMINT_NODE_ID_LENGTH: usize = 20;

/// Derive Tendermint node ID from public key
pub fn id_from_pk(pk: &common::PublicKey) -> TendermintNodeId {
    let mut bytes = [0u8; TENDERMINT_NODE_ID_LENGTH];

    match pk {
        common::PublicKey::Ed25519(_) => {
            let _pk: ed25519::PublicKey = pk.try_to_pk().unwrap();
            let digest = Sha256::digest(_pk.try_to_vec().unwrap().as_slice());
            bytes.copy_from_slice(&digest[..TENDERMINT_NODE_ID_LENGTH]);
        }
        common::PublicKey::Secp256k1(_) => {
            let _pk: secp256k1::PublicKey = pk.try_to_pk().unwrap();
            let digest = Sha256::digest(_pk.try_to_vec().unwrap().as_slice());
            bytes.copy_from_slice(&digest[..TENDERMINT_NODE_ID_LENGTH]);
        }
    }
    TendermintNodeId::new(bytes)
}

/// Initialize a new test network from the given configuration.
///
/// For any public keys that are not specified in the genesis configuration,
/// this command will generate them and place them in the "setup" directory
/// inside the chain-dir, so it can be used for testing (we're using it in the
/// e2e tests), dev/test-nets and public networks setup.
pub fn init_network(
    global_args: args::Global,
    args::InitNetwork {
        genesis_path,
        wasm_checksums_path,
        chain_id_prefix,
        unsafe_dont_encrypt,
        consensus_timeout_commit,
        localhost,
        allow_duplicate_ip,
        dont_archive,
        archive_dir,
    }: args::InitNetwork,
) {
    let mut config = genesis_config::open_genesis_config(genesis_path).unwrap();

    // Update the WASM checksums
    let checksums =
        wasm_loader::Checksums::read_checksums_file(&wasm_checksums_path);
    config.wasm.iter_mut().for_each(|(name, config)| {
        // Find the sha256 from checksums.json
        let name = format!("{}.wasm", name);
        // Full name in format `{name}.{sha256}.wasm`
        let full_name = checksums.0.get(&name).unwrap();
        let hash = full_name
            .split_once('.')
            .unwrap()
            .1
            .split_once('.')
            .unwrap()
            .0;
        config.sha256 = Some(genesis_config::HexString(hash.to_owned()));
    });

    // The `temp_chain_id` gets renamed after we have chain ID.
    let temp_chain_id = chain_id_prefix.temp_chain_id();
    let temp_dir = global_args.base_dir.join(temp_chain_id.as_str());
    // The `temp_chain_id` gets renamed after we have chain ID
    let accounts_dir = temp_dir.join(NET_ACCOUNTS_DIR);
    // Base dir used in account sub-directories
    let accounts_temp_dir =
        PathBuf::from(config::DEFAULT_BASE_DIR).join(temp_chain_id.as_str());

    let mut rng: ThreadRng = thread_rng();

    // Accumulator of validators' Tendermint P2P addresses
    let mut persistent_peers: Vec<TendermintAddress> =
        Vec::with_capacity(config.validator.len());

    // Iterate over each validator, generating keys and addresses
    config.validator.iter_mut().for_each(|(name, config)| {
        let validator_dir = accounts_dir.join(name);

        let chain_dir = validator_dir.join(&accounts_temp_dir);
        let tm_home_dir = chain_dir.join("tendermint");

        // Find or generate tendermint node key
        let node_pk = try_parse_public_key(
            format!("validator {name} Tendermint node key"),
            &config.tendermint_node_key,
        )
        .unwrap_or_else(|| {
            // Generate a node key with ed25519 as default
            let node_sk = common::SecretKey::Ed25519(
                ed25519::SigScheme::generate(&mut rng),
            );

            let node_pk = write_tendermint_node_key(&tm_home_dir, node_sk);

            tendermint_node::write_validator_state(&tm_home_dir);

            node_pk
        });

        // Derive the node ID from the node key
        let node_id: TendermintNodeId = id_from_pk(&node_pk);

        // Build the list of persistent peers from the validators' node IDs
        let peer = TendermintAddress::from_str(&format!(
            "{}@{}",
            node_id,
            config.net_address.as_ref().unwrap(),
        ))
        .expect("Validator address must be valid");
        persistent_peers.push(peer);

        // Generate account and reward addresses
        let address = address::gen_established_address("validator account");
        config.address = Some(address.to_string());

        // Generate the consensus, account and reward keys, unless they're
        // pre-defined.
        let mut wallet = crate::wallet::load_or_new(&chain_dir);

        let consensus_pk = try_parse_public_key(
            format!("validator {name} consensus key"),
            &config.consensus_public_key,
        )
        .unwrap_or_else(|| {
            let alias = format!("{}-consensus-key", name);
            println!("Generating validator {} consensus key...", name);
            let password = read_and_confirm_pwd(unsafe_dont_encrypt);
            let (_alias, keypair) = wallet.gen_key(
                SchemeType::Ed25519,
                Some(alias),
                password,
                true,
            );

            // Write consensus key for Tendermint
            tendermint_node::write_validator_key(&tm_home_dir, &keypair);

            keypair.ref_to()
        });

        let account_pk = try_parse_public_key(
            format!("validator {name} account key"),
            &config.account_public_key,
        )
        .unwrap_or_else(|| {
            let alias = format!("{}-account-key", name);
            println!("Generating validator {} account key...", name);
            let password = read_and_confirm_pwd(unsafe_dont_encrypt);
            let (_alias, keypair) = wallet.gen_key(
                SchemeType::Ed25519,
                Some(alias),
                password,
                true,
            );
            keypair.ref_to()
        });

        let protocol_pk = try_parse_public_key(
            format!("validator {name} protocol key"),
            &config.protocol_public_key,
        )
        .unwrap_or_else(|| {
            let alias = format!("{}-protocol-key", name);
            println!("Generating validator {} protocol signing key...", name);
            let password = read_and_confirm_pwd(unsafe_dont_encrypt);
            let (_alias, keypair) = wallet.gen_key(
                SchemeType::Ed25519,
                Some(alias),
                password,
                true,
            );
<<<<<<< HEAD
=======
            keypair.ref_to()
        });

        let eth_hot_pk = try_parse_public_key(
            format!("validator {name} eth hot key"),
            &config.eth_hot_key,
        )
        .unwrap_or_else(|| {
            let alias = format!("{}-eth-hot-key", name);
            println!("Generating validator {} eth hot key...", name);
            let password = read_and_confirm_pwd(unsafe_dont_encrypt);
            let (_alias, keypair) = wallet.gen_key(
                SchemeType::Secp256k1,
                Some(alias),
                password,
                true,
            );
            keypair.ref_to()
        });

        let eth_cold_pk = try_parse_public_key(
            format!("validator {name} eth cold key"),
            &config.eth_cold_key,
        )
        .unwrap_or_else(|| {
            let alias = format!("{}-eth-cold-key", name);
            println!("Generating validator {} eth cold key...", name);
            let password = read_and_confirm_pwd(unsafe_dont_encrypt);
            let (_alias, keypair) = wallet.gen_key(
                SchemeType::Secp256k1,
                Some(alias),
                password,
                true,
            );
>>>>>>> 2c5ae39c
            keypair.ref_to()
        });

        let dkg_pk = &config
            .dkg_public_key
            .as_ref()
            .map(|key| {
                key.to_dkg_public_key().unwrap_or_else(|err| {
                    let label = format!("validator {name} DKG key");
                    eprintln!("Invalid {label} key: {}", err);
                    cli::safe_exit(1)
                })
            })
            .unwrap_or_else(|| {
                println!(
                    "Generating validator {} DKG session keypair...",
                    name
                );

                let validator_keys = crate::wallet::gen_validator_keys(
                    &mut wallet,
                    Some(eth_hot_pk.clone()),
                    Some(protocol_pk.clone()),
                    SchemeType::Ed25519,
                )
                .expect("Generating new validator keys should not fail");
                let pk = validator_keys.dkg_keypair.as_ref().unwrap().public();
                wallet.add_validator_data(address.clone(), validator_keys);
                pk
            });

        // Add the validator public keys to genesis config
        config.consensus_public_key =
            Some(genesis_config::HexString(consensus_pk.to_string()));
        config.account_public_key =
            Some(genesis_config::HexString(account_pk.to_string()));
        config.eth_cold_key =
            Some(genesis_config::HexString(eth_cold_pk.to_string()));
        config.eth_hot_key =
            Some(genesis_config::HexString(eth_hot_pk.to_string()));

        config.protocol_public_key =
            Some(genesis_config::HexString(protocol_pk.to_string()));
        config.dkg_public_key =
            Some(genesis_config::HexString(dkg_pk.to_string()));

        // Write keypairs to wallet
        wallet.add_address(name.clone(), address, true);

        crate::wallet::save(&wallet).unwrap();
    });

    // Create a wallet for all accounts other than validators
    let mut wallet =
        crate::wallet::load_or_new(&accounts_dir.join(NET_OTHER_ACCOUNTS_DIR));
    if let Some(established) = &mut config.established {
        established.iter_mut().for_each(|(name, config)| {
            init_established_account(
                name,
                &mut wallet,
                config,
                unsafe_dont_encrypt,
            );
        })
    }

    config.token.iter_mut().for_each(|(name, config)| {
        if config.address.is_none() {
            let address = address::gen_established_address("token");
            config.address = Some(address.to_string());
            wallet.add_address(name.clone(), address, true);
        }
        if config.vp.is_none() {
            config.vp = Some("vp_token".to_string());
        }
    });

    if let Some(implicit) = &mut config.implicit {
        implicit.iter_mut().for_each(|(name, config)| {
            if config.public_key.is_none() {
                println!(
                    "Generating implicit account {} key and address ...",
                    name
                );
                let password = read_and_confirm_pwd(unsafe_dont_encrypt);
                let (_alias, keypair) = wallet.gen_key(
                    SchemeType::Ed25519,
                    Some(name.clone()),
                    password,
                    true,
                );
                let public_key =
                    genesis_config::HexString(keypair.ref_to().to_string());
                config.public_key = Some(public_key);
            }
        })
    }

    // Make a copy of genesis config without validator net addresses to
    // `write_genesis_config`. Keep the original, because we still need the
    // addresses to configure validators.
    let mut config_clean = config.clone();
    config_clean
        .validator
        .iter_mut()
        .for_each(|(_name, config)| {
            config.net_address = None;
        });

    // Generate the chain ID first
    let genesis = genesis_config::load_genesis_config(config_clean.clone());
    let genesis_bytes = genesis.try_to_vec().unwrap();
    let chain_id = ChainId::from_genesis(chain_id_prefix, genesis_bytes);
    let chain_dir = global_args.base_dir.join(chain_id.as_str());
    let genesis_path = global_args
        .base_dir
        .join(format!("{}.toml", chain_id.as_str()));

    // Write the genesis file
    genesis_config::write_genesis_config(&config_clean, &genesis_path);

    // Add genesis addresses and save the wallet with other account keys
    crate::wallet::add_genesis_addresses(&mut wallet, config_clean.clone());
    crate::wallet::save(&wallet).unwrap();

    // Write the global config setting the default chain ID
    let global_config = GlobalConfig::new(chain_id.clone());
    global_config.write(&global_args.base_dir).unwrap();

    // Rename the generate chain config dir from `temp_chain_id` to `chain_id`
    fs::rename(&temp_dir, &chain_dir).unwrap();

    // Copy the WASM checksums
    let wasm_dir_full = chain_dir.join(config::DEFAULT_WASM_DIR);
    fs::create_dir_all(&wasm_dir_full).unwrap();
    fs::copy(
        &wasm_checksums_path,
        wasm_dir_full.join(config::DEFAULT_WASM_CHECKSUMS_FILE),
    )
    .unwrap();

    config.validator.iter().for_each(|(name, _config)| {
        let validator_dir = global_args
            .base_dir
            .join(chain_id.as_str())
            .join(NET_ACCOUNTS_DIR)
            .join(name)
            .join(config::DEFAULT_BASE_DIR);
        let temp_validator_chain_dir =
            validator_dir.join(temp_chain_id.as_str());
        let validator_chain_dir = validator_dir.join(chain_id.as_str());
        // Rename the generated directories for validators from `temp_chain_id`
        // to `chain_id`
        std::fs::rename(temp_validator_chain_dir, &validator_chain_dir)
            .unwrap();

        // Copy the WASM checksums
        let wasm_dir_full = validator_chain_dir.join(config::DEFAULT_WASM_DIR);
        fs::create_dir_all(&wasm_dir_full).unwrap();
        fs::copy(
            &wasm_checksums_path,
            wasm_dir_full.join(config::DEFAULT_WASM_CHECKSUMS_FILE),
        )
        .unwrap();

        // Write the genesis and global config into validator sub-dirs
        genesis_config::write_genesis_config(
            &config,
            validator_dir.join(format!("{}.toml", chain_id.as_str())),
        );
        global_config.write(validator_dir).unwrap();
        // Add genesis addresses to the validator's wallet
        let mut wallet = crate::wallet::load_or_new(&validator_chain_dir);
        crate::wallet::add_genesis_addresses(&mut wallet, config_clean.clone());
        crate::wallet::save(&wallet).unwrap();
    });

    // Generate the validators' ledger config
    config.validator.iter_mut().enumerate().for_each(
        |(ix, (name, validator_config))| {
            let accounts_dir = chain_dir.join(NET_ACCOUNTS_DIR);
            let validator_dir =
                accounts_dir.join(name).join(config::DEFAULT_BASE_DIR);
            let mut config = Config::load(
                &validator_dir,
                &chain_id,
                Some(TendermintMode::Validator),
            );

            // Configure the ledger
            config.ledger.genesis_time = genesis.genesis_time.into();
            // In `config::Ledger`'s `base_dir`, `chain_id` and `tendermint`,
            // the paths are prefixed with `validator_dir` given in the first
            // parameter. We need to remove this prefix, because
            // these sub-directories will be moved to validators' root
            // directories.
            config.ledger.shell.base_dir = config::DEFAULT_BASE_DIR.into();
            // Add a ledger P2P persistent peers
            config.ledger.tendermint.p2p_persistent_peers = persistent_peers
                    .iter()
                    .enumerate()
                    .filter_map(|(index, peer)|
                        // we do not add the validator in its own persistent peer list
                        if index != ix  {
                            Some(peer.to_owned())
                        } else {
                            None
                        })
                    .collect();
            config.ledger.tendermint.consensus_timeout_commit =
                consensus_timeout_commit;
            config.ledger.tendermint.p2p_allow_duplicate_ip =
                allow_duplicate_ip;
            config.ledger.tendermint.p2p_addr_book_strict = !localhost;
            // Clear the net address from the config and use it to set ports
            let net_address = validator_config.net_address.take().unwrap();
            let first_port = SocketAddr::from_str(&net_address).unwrap().port();
            if !localhost {
                config
                    .ledger
                    .tendermint
                    .p2p_address
                    .set_ip(IpAddr::V4(Ipv4Addr::new(0, 0, 0, 0)));
            }
            config.ledger.tendermint.p2p_address.set_port(first_port);
            if !localhost {
                config
                    .ledger
                    .tendermint
                    .rpc_address
                    .set_ip(IpAddr::V4(Ipv4Addr::new(0, 0, 0, 0)));
            }
            config
                .ledger
                .tendermint
                .rpc_address
                .set_port(first_port + 1);
            config.ledger.shell.ledger_address.set_port(first_port + 2);
            // Validator node should turned off peer exchange reactor
            config.ledger.tendermint.p2p_pex = false;

            config.write(&validator_dir, &chain_id, true).unwrap();
        },
    );

    // Update the ledger config persistent peers and save it
    let mut config = Config::load(&global_args.base_dir, &chain_id, None);
    config.ledger.tendermint.p2p_persistent_peers = persistent_peers;
    config.ledger.tendermint.consensus_timeout_commit =
        consensus_timeout_commit;
    config.ledger.tendermint.p2p_allow_duplicate_ip = allow_duplicate_ip;
    // Open P2P address
    if !localhost {
        config
            .ledger
            .tendermint
            .p2p_address
            .set_ip(IpAddr::V4(Ipv4Addr::new(0, 0, 0, 0)));
    }
    config.ledger.tendermint.p2p_addr_book_strict = !localhost;
    config.ledger.genesis_time = genesis.genesis_time.into();
    config
        .write(&global_args.base_dir, &chain_id, true)
        .unwrap();

    println!("Derived chain ID: {}", chain_id);
    println!(
        "Genesis file generated at {}",
        genesis_path.to_string_lossy()
    );

    // Create a release tarball for anoma-network-config
    if !dont_archive {
        let mut release = tar::Builder::new(Vec::new());
        let release_genesis_path = PathBuf::from(config::DEFAULT_BASE_DIR)
            .join(format!("{}.toml", chain_id.as_str()));
        release
            .append_path_with_name(genesis_path, release_genesis_path)
            .unwrap();
        let global_config_path = GlobalConfig::file_path(&global_args.base_dir);
        let release_global_config_path =
            GlobalConfig::file_path(config::DEFAULT_BASE_DIR);
        release
            .append_path_with_name(
                global_config_path,
                release_global_config_path,
            )
            .unwrap();
        let chain_config_path =
            Config::file_path(&global_args.base_dir, &chain_id);
        let release_chain_config_path =
            Config::file_path(config::DEFAULT_BASE_DIR, &chain_id);
        release
            .append_path_with_name(chain_config_path, release_chain_config_path)
            .unwrap();
        let release_wasm_checksums_path =
            PathBuf::from(config::DEFAULT_BASE_DIR)
                .join(chain_id.as_str())
                .join(config::DEFAULT_WASM_DIR)
                .join(config::DEFAULT_WASM_CHECKSUMS_FILE);
        release
            .append_path_with_name(
                &wasm_checksums_path,
                release_wasm_checksums_path,
            )
            .unwrap();

        // Gzip tar release and write to file
        let release_file = archive_dir
            .unwrap_or_else(|| env::current_dir().unwrap())
            .join(format!("{}.tar.gz", chain_id));
        let compressed_file = File::create(&release_file).unwrap();
        let mut encoder =
            GzEncoder::new(compressed_file, Compression::default());
        encoder.write_all(&release.into_inner().unwrap()).unwrap();
        encoder.finish().unwrap();
        println!(
            "Release archive created at {}",
            release_file.to_string_lossy()
        );
    }
}

fn init_established_account(
    name: impl AsRef<str>,
    wallet: &mut Wallet<CliWalletUtils>,
    config: &mut genesis_config::EstablishedAccountConfig,
    unsafe_dont_encrypt: bool,
) {
    if config.address.is_none() {
        let address = address::gen_established_address("established");
        config.address = Some(address.to_string());
        wallet.add_address(&name, address, true);
    }
    if config.public_key.is_none() {
        println!("Generating established account {} key...", name.as_ref());
        let password = read_and_confirm_pwd(unsafe_dont_encrypt);
        let (_alias, keypair) = wallet.gen_key(
            SchemeType::Ed25519,
            Some(format!("{}-key", name.as_ref())),
            password,
            true,
        );
        let public_key =
            genesis_config::HexString(keypair.ref_to().to_string());
        config.public_key = Some(public_key);
    }
    if config.vp.is_none() {
        config.vp = Some("vp_user".to_string());
    }
}

pub fn pk_to_tm_address(
    _global_args: args::Global,
    args::PkToTmAddress { public_key }: args::PkToTmAddress,
) {
    let tm_addr = tm_consensus_key_raw_hash(&public_key);
    println!("{tm_addr}");
}

/// Initialize genesis validator's address, consensus key and validator account
/// key and use it in the ledger's node.
pub fn init_genesis_validator(
    global_args: args::Global,
    args::InitGenesisValidator {
        alias,
        commission_rate,
        max_commission_rate_change,
        net_address,
        unsafe_dont_encrypt,
        key_scheme,
    }: args::InitGenesisValidator,
) {
    // Validate the commission rate data
    if commission_rate > Dec::one() {
        eprintln!("The validator commission rate must not exceed 1.0 or 100%");
        cli::safe_exit(1)
    }
    if max_commission_rate_change > Dec::one() {
        eprintln!(
            "The validator maximum change in commission rate per epoch must \
             not exceed 1.0 or 100%"
        );
        cli::safe_exit(1)
    }
    let pre_genesis_dir =
        validator_pre_genesis_dir(&global_args.base_dir, &alias);
    println!("Generating validator keys...");
    let pre_genesis = pre_genesis::gen_and_store(
        key_scheme,
        unsafe_dont_encrypt,
        &pre_genesis_dir,
    )
    .unwrap_or_else(|err| {
        eprintln!(
            "Unable to generate the validator pre-genesis wallet: {}",
            err
        );
        cli::safe_exit(1)
    });
    println!(
        "The validator's keys were stored in the wallet at {}",
        pre_genesis::validator_file_name(&pre_genesis_dir).to_string_lossy()
    );

    let validator_config = ValidatorPreGenesisConfig {
        validator: HashMap::from_iter([(
            alias,
            genesis_config::ValidatorConfig {
                consensus_public_key: Some(HexString(
                    pre_genesis.consensus_key.ref_to().to_string(),
                )),
                eth_cold_key: Some(HexString(
                    pre_genesis.eth_cold_key.ref_to().to_string(),
                )),
                eth_hot_key: Some(HexString(
                    pre_genesis.eth_hot_key.ref_to().to_string(),
                )),
                account_public_key: Some(HexString(
                    pre_genesis.account_key.ref_to().to_string(),
                )),
                protocol_public_key: Some(HexString(
                    pre_genesis
                        .store
                        .validator_keys
                        .protocol_keypair
                        .ref_to()
                        .to_string(),
                )),
                dkg_public_key: Some(HexString(
                    pre_genesis
                        .store
                        .validator_keys
                        .dkg_keypair
                        .as_ref()
                        .unwrap()
                        .public()
                        .to_string(),
                )),
                commission_rate: Some(commission_rate),
                max_commission_rate_change: Some(max_commission_rate_change),
                tendermint_node_key: Some(HexString(
                    pre_genesis.tendermint_node_key.ref_to().to_string(),
                )),
                net_address: Some(net_address.to_string()),
                ..Default::default()
            },
        )]),
    };
    let genesis_part = toml::to_string(&validator_config).unwrap();
    println!("Your public partial pre-genesis TOML configuration:");
    println!();
    println!("{genesis_part}");

    let file_name = validator_pre_genesis_file(&pre_genesis_dir);
    fs::write(&file_name, genesis_part).unwrap_or_else(|err| {
        eprintln!(
            "Couldn't write partial pre-genesis file to {}. Failed with: {}",
            file_name.to_string_lossy(),
            err
        );
        cli::safe_exit(1)
    });
    println!();
    println!(
        "Pre-genesis TOML written to {}",
        file_name.to_string_lossy()
    );
}

async fn download_file(url: impl AsRef<str>) -> reqwest::Result<Bytes> {
    let url = url.as_ref();
    let response = reqwest::get(url).await?;
    response.error_for_status_ref()?;
    let contents = response.bytes().await?;
    Ok(contents)
}

fn try_parse_public_key(
    label: impl AsRef<str>,
    value: &Option<HexString>,
) -> Option<common::PublicKey> {
    let label = label.as_ref();
    value.as_ref().map(|key| {
        key.to_public_key().unwrap_or_else(|err| {
            eprintln!("Invalid {label} key: {}", err);
            cli::safe_exit(1)
        })
    })
}

fn network_configs_url_prefix(chain_id: &ChainId) -> String {
    std::env::var(ENV_VAR_NETWORK_CONFIGS_SERVER).unwrap_or_else(|_| {
        format!("{DEFAULT_NETWORK_CONFIGS_SERVER}/{chain_id}")
    })
}

/// Write the node key into tendermint config dir.
pub fn write_tendermint_node_key(
    tm_home_dir: &Path,
    node_sk: common::SecretKey,
) -> common::PublicKey {
    let node_pk: common::PublicKey = node_sk.ref_to();

    // Convert and write the keypair into Tendermint node_key.json file.
    // Tendermint requires concatenating the private-public keys for ed25519
    // but does not for secp256k1.
    let (node_keypair, key_str) = match node_sk {
        common::SecretKey::Ed25519(sk) => (
            [sk.try_to_vec().unwrap(), sk.ref_to().try_to_vec().unwrap()]
                .concat(),
            "Ed25519",
        ),
        common::SecretKey::Secp256k1(sk) => {
            (sk.try_to_vec().unwrap(), "Secp256k1")
        }
    };

    let tm_node_keypair_json = json!({
        "priv_key": {
            "type": format!("tendermint/PrivKey{}",key_str),
            "value": base64::encode(node_keypair),
        }
    });
    let tm_config_dir = tm_home_dir.join("config");
    fs::create_dir_all(&tm_config_dir)
        .expect("Couldn't create validator directory");
    let node_key_path = tm_config_dir.join("node_key.json");
    let file = OpenOptions::new()
        .create(true)
        .write(true)
        .truncate(true)
        .open(node_key_path)
        .expect("Couldn't create validator node key file");
    serde_json::to_writer_pretty(file, &tm_node_keypair_json)
        .expect("Couldn't write validator node key file");
    node_pk
}

/// The default path to a validator pre-genesis file.
pub fn validator_pre_genesis_file(pre_genesis_path: &Path) -> PathBuf {
    pre_genesis_path.join("validator.toml")
}

/// The default validator pre-genesis directory
pub fn validator_pre_genesis_dir(base_dir: &Path, alias: &str) -> PathBuf {
    base_dir.join(PRE_GENESIS_DIR).join(alias)
}

/// Add a spinning wheel to a message for long running commands.
/// Can be turned off for E2E tests by setting the `REDUCED_CLI_PRINTING`
/// environment variable.
pub fn with_spinny_wheel<F, Out>(msg: &str, func: F) -> Out
where
    F: FnOnce() -> Out + Send + 'static,
    Out: Send + 'static,
{
    let task = std::thread::spawn(func);
    let spinny_wheel = "|/-\\";
    print!("{}", msg);
    _ = std::io::stdout().flush();
    for c in spinny_wheel.chars().cycle() {
        cli_print!("{}", c);
        std::thread::sleep(std::time::Duration::from_secs(1));
        cli_print!("{}", (8u8 as char));
        if task.is_finished() {
            break;
        }
    }
    println!();
    task.join().unwrap()
}

fn is_valid_validator_for_current_chain(
    tendermint_node_pk: &common::PublicKey,
    genesis_config: &GenesisConfig,
) -> bool {
    genesis_config.validator.iter().any(|(_alias, config)| {
        if let Some(tm_node_key) = &config.tendermint_node_key {
            tm_node_key.0.eq(&tendermint_node_pk.to_string())
        } else {
            false
        }
    })
}

/// Replace the contents of `addr` with a dummy address.
#[inline]
pub fn take_config_address(addr: &mut TendermintAddress) -> TendermintAddress {
    std::mem::replace(
        addr,
        TendermintAddress::Tcp {
            peer_id: None,
            host: String::new(),
            port: 0,
        },
    )
}<|MERGE_RESOLUTION|>--- conflicted
+++ resolved
@@ -581,8 +581,6 @@
                 password,
                 true,
             );
-<<<<<<< HEAD
-=======
             keypair.ref_to()
         });
 
@@ -617,7 +615,6 @@
                 password,
                 true,
             );
->>>>>>> 2c5ae39c
             keypair.ref_to()
         });
 
