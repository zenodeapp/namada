# Getting started

This guide assumes that the Anoma binaries are [installed](./install.md) and available on path. These are:

- `anoma`: The main binary that can be used to interact with all the components of Anoma
- `anoman`: The ledger and intent gossiper node
- `anomac`: The client
- `anomaw`: The wallet

The main binary `anoma` has sub-commands for all of the other binaries:

- `anoma client = anomac`
- `anoma node   = anoman`
- `anoma wallet = anomaw`

To explore the command-line interface, add `--help` argument at any sub-command level to find out any possible sub-commands and/or arguments.

To configure your node to join the testnet, run:

```bash
<<<<<<< HEAD
anoma client utils join-network --chain-id=anoma-testnet-0.0.a1d4bbfafa49
=======
anoma client utils join-network --chain-id=anoma-testnet-1.2.bf0181d9f7e0
>>>>>>> 64c09d1a
```<|MERGE_RESOLUTION|>--- conflicted
+++ resolved
@@ -18,9 +18,5 @@
 To configure your node to join the testnet, run:
 
 ```bash
-<<<<<<< HEAD
-anoma client utils join-network --chain-id=anoma-testnet-0.0.a1d4bbfafa49
-=======
 anoma client utils join-network --chain-id=anoma-testnet-1.2.bf0181d9f7e0
->>>>>>> 64c09d1a
 ```